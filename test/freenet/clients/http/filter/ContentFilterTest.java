--- conflicted
+++ resolved
@@ -173,10 +173,6 @@
 		URI baseURI = new URI(alt ? ALT_BASE_URI : BASE_URI);
 		byte[] dataToFilter = data.getBytes("UTF-8");
 		
-<<<<<<< HEAD
-		return ContentFilter.filter(new ArrayBucket(dataToFilter), bf, typeName, baseURI, null,null).data.toString();
-=======
-		return ContentFilter.filter(new ArrayBucket(dataToFilter), bf, typeName, baseURI, null, null).data.toString();
->>>>>>> ce8ee67d
+		return ContentFilter.filter(new ArrayBucket(dataToFilter), bf, typeName, baseURI, null, null, null).data.toString();
 	}
 }