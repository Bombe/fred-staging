/* This code is part of Freenet. It is distributed under the GNU General
 * Public License, version 2 (or at your option any later version). See
 * http://www.gnu.org/ for further details of the GPL. */
package freenet.node;

import java.util.HashSet;
import java.util.Vector;

import freenet.io.comm.Peer;
import freenet.l10n.NodeL10n;
import freenet.node.useralerts.AbstractUserAlert;
import freenet.node.useralerts.UserAlert;
import freenet.support.HTMLNode;
import freenet.support.LogThresholdCallback;
import freenet.support.Logger;
import freenet.support.Logger.LogLevel;
import freenet.support.OOMHandler;
import freenet.support.TimeUtil;
import freenet.support.io.NativeThread;

/**
 * @author amphibian
 *
 *         Thread that sends a packet whenever: - A packet needs to be resent immediately -
 *         Acknowledgments or resend requests need to be sent urgently.
 */
// j16sdiz (22-Dec-2008):
// FIXME this is the only class implements Ticker, everbody is using this as
// a generic task scheduler. Either rename this class, or create another tricker for non-Packet tasks
public class PacketSender implements Runnable {

	private static volatile boolean logMINOR;
	private static volatile boolean logDEBUG;

	static {
		Logger.registerLogThresholdCallback(new LogThresholdCallback(){
			@Override
			public void shouldUpdate(){
				logMINOR = Logger.shouldLog(LogLevel.MINOR, this);
				logDEBUG = Logger.shouldLog(LogLevel.DEBUG, this);
			}
		});
	}

	/** Maximum time we will queue a message for in milliseconds */
	static final int MAX_COALESCING_DELAY = 100;
	/** If opennet is enabled, and there are fewer than this many connections,
	 * we MAY attempt to contact old opennet peers (opennet peers we have
	 * dropped from the routing table but kept around in case we can't connect). */
	static final int MIN_CONNECTIONS_TRY_OLD_OPENNET_PEERS = 5;
	/** We send connect attempts to old-opennet-peers no more than once every
	 * this many milliseconds. */
	static final int MIN_OLD_OPENNET_CONNECT_DELAY_NO_CONNS = 10 * 1000;
	/** We send connect attempts to old-opennet-peers no more than once every
	 * this many milliseconds. */
	static final int MIN_OLD_OPENNET_CONNECT_DELAY = 60 * 1000;
	final NativeThread myThread;
	final Node node;
	NodeStats stats;
	long lastClearedOldSwapChains;
	long lastReportedNoPackets;
	long lastReceivedPacketFromAnyNode;
	private Vector<ResendPacketItem> rpiTemp;
	private int[] rpiIntTemp;

	PacketSender(Node node) {
		this.node = node;
		myThread = new NativeThread(this, "PacketSender thread for " + node.getDarknetPortNumber(), NativeThread.MAX_PRIORITY, false);
		myThread.setDaemon(true);
		rpiTemp = new Vector<ResendPacketItem>();
		rpiIntTemp = new int[64];
	}

	void start(NodeStats stats) {
		this.stats = stats;
		Logger.normal(this, "Starting PacketSender");
		System.out.println("Starting PacketSender");
		myThread.start();
	}

	public void run() {
		if(logMINOR) Logger.minor(this, "In PacketSender.run()");
		freenet.support.Logger.OSThread.logPID(this);
		/*
		 * Index of the point in the nodes list at which we sent a packet and then
		 * ran out of bandwidth. We start the loop from here next time.
		 */
		int brokeAt = 0;
		while(true) {
			lastReceivedPacketFromAnyNode = lastReportedNoPackets;
			try {
				brokeAt = realRun(brokeAt);
			} catch(OutOfMemoryError e) {
				OOMHandler.handleOOM(e);
				System.err.println("Will retry above failed operation...");
			} catch(Throwable t) {
				Logger.error(this, "Caught in PacketSender: " + t, t);
				System.err.println("Caught in PacketSender: " + t);
				t.printStackTrace();
			}
		}
	}

	private int realRun(int brokeAt) {
		long now = System.currentTimeMillis();
		PeerManager pm = node.peers;
		PeerNode[] nodes = pm.myPeers;
		// Run the time sensitive status updater separately
		for(int i = 0; i < nodes.length; i++) {
			PeerNode pn = nodes[i];
			// Only routing backed off nodes should need status updating since everything else
			// should get updated immediately when it's changed
			if(pn.getPeerNodeStatus() == PeerManager.PEER_NODE_STATUS_ROUTING_BACKED_OFF)
				pn.setPeerNodeStatus(now);
		}
		pm.maybeLogPeerNodeStatusSummary(now);
		pm.maybeUpdateOldestNeverConnectedDarknetPeerAge(now);
		stats.maybeUpdatePeerManagerUserAlertStats(now);
		stats.maybeUpdateNodeIOStats(now);
		pm.maybeUpdatePeerNodeRoutableConnectionStats(now);
		long nextActionTime = Long.MAX_VALUE;
		long oldTempNow = now;
		// Needs to be run very frequently. Maybe change to a regular once per second schedule job?
		// Maybe not worth it as it is fairly lightweight.
		// FIXME given the lock contention, maybe it's worth it? What about
		// running it on the UdpSocketHandler thread? That would surely be better...?
		node.lm.removeTooOldQueuedItems();

		boolean canSendThrottled = false;

		int MAX_PACKET_SIZE = node.darknetCrypto.socket.getMaxPacketSize();
		long count = node.outputThrottle.getCount();
		if(count > MAX_PACKET_SIZE)
			canSendThrottled = true;
		else {
			long canSendAt = node.outputThrottle.getNanosPerTick() * (MAX_PACKET_SIZE - count);
			canSendAt = (canSendAt / (1000*1000)) + (canSendAt % (1000*1000) == 0 ? 0 : 1);
			if(logMINOR)
				Logger.minor(this, "Can send throttled packets in "+canSendAt+"ms");
			nextActionTime = Math.min(nextActionTime, now + canSendAt);
		}

		int newBrokeAt = brokeAt;
		for(int i = 0; i < nodes.length; i++) {
			int idx = (i + brokeAt + 1) % nodes.length;
			PeerNode pn = nodes[idx];
			lastReceivedPacketFromAnyNode =
				Math.max(pn.lastReceivedPacketTime(), lastReceivedPacketFromAnyNode);
			pn.maybeOnConnect();
			if(pn.shouldDisconnectAndRemoveNow() && !pn.isDisconnecting()) {
				// Might as well do it properly.
				node.peers.disconnect(pn, true, true, false);
			}

			if(pn.isConnected()) {
				
				boolean shouldThrottle = pn.shouldThrottle();

				if(shouldThrottle && !canSendThrottled)
					continue;

				// Is the node dead?
				if(now - pn.lastReceivedPacketTime() > pn.maxTimeBetweenReceivedPackets()) {
					Logger.normal(this, "Disconnecting from " + pn + " - haven't received packets recently");
					pn.disconnected(false, false /* hopefully will recover, transient network glitch */);
					continue;
				} else if(pn.isRoutable() && pn.noLongerRoutable()) {
					/*
					 NOTE: Whereas isRoutable() && noLongerRoutable() are generally mutually exclusive, this
					 code will only execute because of the scheduled-runnable in start() which executes
					 updateVersionRoutablity() on all our peers. We don't disconnect the peer, but mark it
					 as being incompatible.
					 */
					pn.invalidate();
					pn.setPeerNodeStatus(now);
					Logger.normal(this, "shouldDisconnectNow has returned true : marking the peer as incompatible: "+pn);
					continue;
				}

				try {
<<<<<<< HEAD
				if((canSendThrottled || !pn.shouldThrottle()) && pn.maybeSendPacket(now, rpiTemp, rpiIntTemp)) {
					canSendThrottled = false;
					count = node.outputThrottle.getCount();
					if(count > MAX_PACKET_SIZE)
						canSendThrottled = true;
					else {
						long canSendAt = node.outputThrottle.getNanosPerTick() * (MAX_PACKET_SIZE - count);
						canSendAt = (canSendAt / (1000*1000)) + (canSendAt % (1000*1000) == 0 ? 0 : 1);
						if(logMINOR)
							Logger.minor(this, "Sent packet, can send throttled packets in "+canSendAt+"ms");
						nextActionTime = Math.min(nextActionTime, now + canSendAt);
						newBrokeAt = idx;
=======
					if(pn.maybeSendPacket(now, rpiTemp, rpiIntTemp)) {
						count = node.outputThrottle.getCount();
						if(count > MAX_PACKET_SIZE)
							canSendThrottled = true;
						else {
							canSendThrottled = false;
							long canSendAt = node.outputThrottle.getNanosPerTick() * (MAX_PACKET_SIZE - count);
							canSendAt = (canSendAt / (1000*1000)) + (canSendAt % (1000*1000) == 0 ? 0 : 1);
							if(logMINOR)
								Logger.minor(this, "Can send throttled packets in "+canSendAt+"ms");
							nextActionTime = Math.min(nextActionTime, now + canSendAt);
							newBrokeAt = idx;
						}
>>>>>>> b687a0e4
					}
				} catch (BlockedTooLongException e) {
					Logger.error(this, "Waited too long: "+TimeUtil.formatTime(e.delta)+" to allocate a packet number to send to "+this+" on "+e.tracker+" - DISCONNECTING!");
					pn.forceDisconnect(true);
					onForceDisconnectBlockTooLong(pn, e);
				}

				if(canSendThrottled || !shouldThrottle) {
					long urgentTime = pn.getNextUrgentTime(now);
					// Should spam the logs, unless there is a deadlock
					if(urgentTime < Long.MAX_VALUE && logMINOR)
						Logger.minor(this, "Next urgent time: " + urgentTime + "(in "+(urgentTime - now)+") for " + pn.getPeer());
					nextActionTime = Math.min(nextActionTime, urgentTime);
				}
			} else
				// Not connected

				if(pn.noContactDetails())
					pn.startARKFetcher();

			if(pn.shouldSendHandshake()) {
				if(pn.shouldThrottle() && !canSendThrottled) {
					if(logMINOR) Logger.minor(this, "Not sending handshake to "+pn+" because can't send throttled packets");
					continue;
				}
				// Send handshake if necessary
				long beforeHandshakeTime = System.currentTimeMillis();
				pn.getOutgoingMangler().sendHandshake(pn, false);
				long afterHandshakeTime = System.currentTimeMillis();
				if((afterHandshakeTime - beforeHandshakeTime) > (2 * 1000))
					Logger.error(this, "afterHandshakeTime is more than 2 seconds past beforeHandshakeTime (" + (afterHandshakeTime - beforeHandshakeTime) + ") in PacketSender working with " + pn.userToString());
			}
			long tempNow = System.currentTimeMillis();
			if((tempNow - oldTempNow) > (5 * 1000))
				Logger.error(this, "tempNow is more than 5 seconds past oldTempNow (" + (tempNow - oldTempNow) + ") in PacketSender working with " + pn.userToString());
			oldTempNow = tempNow;
		}
		brokeAt = newBrokeAt;

		/* Attempt to connect to old-opennet-peers.
		 * Constantly send handshake packets, in order to get through a NAT.
		 * Most JFK(1)'s are less than 300 bytes. 25*300/15 = avg 500B/sec bandwidth cost.
		 * Well worth it to allow us to reconnect more quickly. */

		OpennetManager om = node.getOpennet();
		if(om != null && node.getUptime() > 30*1000) {
			PeerNode[] peers = om.getOldPeers();

			for(PeerNode pn : peers) {
				if(pn.timeLastConnected() <= 0)
					Logger.error(this, "Last connected is zero or negative for old-opennet-peer "+pn);
				// Will be removed by next line.
				if(now - pn.timeLastConnected() > OpennetManager.MAX_TIME_ON_OLD_OPENNET_PEERS) {
					om.purgeOldOpennetPeer(pn);
					if(logMINOR) Logger.minor(this, "Removing old opennet peer (too old): "+pn);
					continue;
				}
				if(pn.isConnected()) continue; // Race condition??
				if(pn.noContactDetails()) {
					pn.startARKFetcher();
					continue;
				}
				if(pn.shouldSendHandshake()) {
					// Send handshake if necessary
					long beforeHandshakeTime = System.currentTimeMillis();
					pn.getOutgoingMangler().sendHandshake(pn, true);
					long afterHandshakeTime = System.currentTimeMillis();
					if((afterHandshakeTime - beforeHandshakeTime) > (2 * 1000))
						Logger.error(this, "afterHandshakeTime is more than 2 seconds past beforeHandshakeTime (" + (afterHandshakeTime - beforeHandshakeTime) + ") in PacketSender working with " + pn.userToString());
				}
			}

		}

		if(now - lastClearedOldSwapChains > 10000) {
			node.lm.clearOldSwapChains();
			lastClearedOldSwapChains = now;
		}

		long oldNow = now;

		// Send may have taken some time
		now = System.currentTimeMillis();

		if((now - oldNow) > (10 * 1000))
			Logger.error(this, "now is more than 10 seconds past oldNow (" + (now - oldNow) + ") in PacketSender");

		long sleepTime = nextActionTime - now;
		
		// MAX_COALESCING_DELAYms maximum sleep time - same as the maximum coalescing delay
		sleepTime = Math.min(sleepTime, MAX_COALESCING_DELAY);

		if(now - node.startupTime > 60 * 1000 * 5)
			if(now - lastReceivedPacketFromAnyNode > Node.ALARM_TIME) {
				Logger.error(this, "Have not received any packets from any node in last " + Node.ALARM_TIME / 1000 + " seconds");
				lastReportedNoPackets = now;
			}

		if(sleepTime > 0) {
			// Update logging only when have time to do so
			try {
				if(logMINOR)
					Logger.minor(this, "Sleeping for " + sleepTime);
				synchronized(this) {
					wait(sleepTime);
				}
			} catch(InterruptedException e) {
			// Ignore, just wake up. Probably we got interrupt()ed
			// because a new packet came in.
			}
		}
		return brokeAt;
	}

	private HashSet<Peer> peersDumpedBlockedTooLong = new HashSet<Peer>();

	private void onForceDisconnectBlockTooLong(PeerNode pn, BlockedTooLongException e) {
		Peer p = pn.getPeer();
		synchronized(peersDumpedBlockedTooLong) {
			peersDumpedBlockedTooLong.add(p);
			if(peersDumpedBlockedTooLong.size() > 1) return;
		}
		if(node.clientCore == null || node.clientCore.alerts == null)
			return;
		// FIXME XXX: We have had this alert enabled for MONTHS which got us hundreds of bug reports about it. Unfortunately, nobody spend any work on fixing
		// the issue after the alert was added so I have disabled it to quit annoying our users. We should not waste their time if we don't do anything. xor
		// Notice that the same alert is commented out in FNPPacketMangler.
		// node.clientCore.alerts.register(peersDumpedBlockedTooLongAlert);
	}

	@SuppressWarnings("unused")
	private UserAlert peersDumpedBlockedTooLongAlert = new AbstractUserAlert() {

		public String anchor() {
			return "disconnectedStillNotAcked";
		}

		public String dismissButtonText() {
			return null;
		}

		public short getPriorityClass() {
			return UserAlert.ERROR;
		}

		public String getShortText() {
			int sz;
			synchronized(peersDumpedBlockedTooLong) {
				sz = peersDumpedBlockedTooLong.size();
			}
			return l10n("somePeersDisconnectedBlockedTooLong", "count", Integer.toString(sz));
		}

		public HTMLNode getHTMLText() {
			HTMLNode div = new HTMLNode("div");
			Peer[] peers;
			synchronized(peersDumpedBlockedTooLong) {
				peers = peersDumpedBlockedTooLong.toArray(new Peer[peersDumpedBlockedTooLong.size()]);
			}
			NodeL10n.getBase().addL10nSubstitution(div, "PacketSender.somePeersDisconnectedBlockedTooLongDetail",
					new String[] { "count", "link", "/link" }
					, new String[] { Integer.toString(peers.length), "<a href=\"/?_CHECKED_HTTP_=https://bugs.freenetproject.org/\">", "</a>" });
			HTMLNode list = div.addChild("ul");
			for(Peer peer : peers) {
				list.addChild("li", peer.toString());
			}
			return div;
		}

		public String getText() {
			StringBuffer sb = new StringBuffer();
			Peer[] peers;
			synchronized(peersDumpedBlockedTooLong) {
				peers = peersDumpedBlockedTooLong.toArray(new Peer[peersDumpedBlockedTooLong.size()]);
			}
			sb.append(l10n("somePeersDisconnectedStillNotAckedDetail",
					new String[] { "count", "link", "/link" },
					new String[] { Integer.toString(peers.length), "", "" } ));
			sb.append('\n');
			for(Peer peer : peers) {
				sb.append('\t');
				sb.append(peer.toString());
				sb.append('\n');
			}
			return sb.toString();
		}

		public String getTitle() {
			return getShortText();
		}

		public Object getUserIdentifier() {
			return PacketSender.this;
		}

		public boolean isEventNotification() {
			return false;
		}

		public boolean isValid() {
			return true;
		}

		public void isValid(boolean validity) {
			// Ignore
		}

		public void onDismiss() {
			// Ignore
		}

		public boolean shouldUnregisterOnDismiss() {
			return false;
		}

		public boolean userCanDismiss() {
			return false;
		}

	};

	/** Wake up, and send any queued packets. */
	void wakeUp() {
		// Wake up if needed
		synchronized(this) {
			notifyAll();
		}
	}

	protected String l10n(String key, String[] patterns, String[] values) {
		return NodeL10n.getBase().getString("PacketSender."+key, patterns, values);
	}

	protected String l10n(String key, String pattern, String value) {
		return NodeL10n.getBase().getString("PacketSender."+key, pattern, value);
	}
}<|MERGE_RESOLUTION|>--- conflicted
+++ resolved
@@ -178,20 +178,6 @@
 				}
 
 				try {
-<<<<<<< HEAD
-				if((canSendThrottled || !pn.shouldThrottle()) && pn.maybeSendPacket(now, rpiTemp, rpiIntTemp)) {
-					canSendThrottled = false;
-					count = node.outputThrottle.getCount();
-					if(count > MAX_PACKET_SIZE)
-						canSendThrottled = true;
-					else {
-						long canSendAt = node.outputThrottle.getNanosPerTick() * (MAX_PACKET_SIZE - count);
-						canSendAt = (canSendAt / (1000*1000)) + (canSendAt % (1000*1000) == 0 ? 0 : 1);
-						if(logMINOR)
-							Logger.minor(this, "Sent packet, can send throttled packets in "+canSendAt+"ms");
-						nextActionTime = Math.min(nextActionTime, now + canSendAt);
-						newBrokeAt = idx;
-=======
 					if(pn.maybeSendPacket(now, rpiTemp, rpiIntTemp)) {
 						count = node.outputThrottle.getCount();
 						if(count > MAX_PACKET_SIZE)
@@ -205,7 +191,6 @@
 							nextActionTime = Math.min(nextActionTime, now + canSendAt);
 							newBrokeAt = idx;
 						}
->>>>>>> b687a0e4
 					}
 				} catch (BlockedTooLongException e) {
 					Logger.error(this, "Waited too long: "+TimeUtil.formatTime(e.delta)+" to allocate a packet number to send to "+this+" on "+e.tracker+" - DISCONNECTING!");
