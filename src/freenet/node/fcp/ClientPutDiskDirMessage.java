--- conflicted
+++ resolved
@@ -54,12 +54,8 @@
 
 	public ClientPutDiskDirMessage(SimpleFieldSet fs) throws MessageInvalidException {
 		super(fs);
-<<<<<<< HEAD
-		allowUnreadableFiles = Fields.stringToBool(fs.get("AllowUnreadableFiles"), false);
+		allowUnreadableFiles = fs.getBoolean("AllowUnreadableFiles", false);
 		includeHiddenFiles = fs.getBoolean("includeHiddenFiles", false);
-=======
-		allowUnreadableFiles = fs.getBoolean("AllowUnreadableFiles", false);
->>>>>>> da67d221
 		String fnam = fs.get("Filename");
 		if(fnam == null)
 			throw new MessageInvalidException(ProtocolErrorMessage.MISSING_FIELD, "Filename missing", identifier, global);
