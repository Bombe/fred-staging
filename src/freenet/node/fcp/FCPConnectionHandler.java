--- conflicted
+++ resolved
@@ -108,12 +108,8 @@
 		synchronized(this) {
 			isClosed = true;
 			requests = new ClientRequest[requestsByIdentifier.size()];
-<<<<<<< HEAD
-			requests = (ClientRequest[]) requestsByIdentifier.values().toArray(requests);
+			requests = requestsByIdentifier.values().toArray(requests);
 			dupe = killedDupe;
-=======
-			requests = requestsByIdentifier.values().toArray(requests);
->>>>>>> aaeaa978
 		}
 		for(int i=0;i<requests.length;i++)
 			requests[i].onLostConnection(null, server.core.clientContext);
