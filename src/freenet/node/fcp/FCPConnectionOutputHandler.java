--- conflicted
+++ resolved
@@ -26,10 +26,7 @@
 	}
 	
 	public void run() {
-<<<<<<< HEAD
-=======
 	    freenet.support.Logger.OSThread.logPID(this);
->>>>>>> 983093da
 		try {
 			realRun();
 		} catch (IOException e) {
