/* This code is part of Freenet. It is distributed under the GNU General
 * Public License, version 2 (or at your option any later version). See
 * http://www.gnu.org/ for further details of the GPL. */
package freenet.node.fcp;

import java.io.BufferedInputStream;
import java.io.BufferedOutputStream;
import java.io.BufferedReader;
import java.io.BufferedWriter;
import java.io.File;
import java.io.FileInputStream;
import java.io.FileOutputStream;
import java.io.IOException;
import java.io.InputStream;
import java.io.InputStreamReader;
import java.io.OutputStreamWriter;
import java.net.BindException;
import java.net.Socket;
import java.util.Iterator;
import java.util.Vector;
import java.util.WeakHashMap;
import java.util.zip.GZIPInputStream;
import java.util.zip.GZIPOutputStream;

import org.tanukisoftware.wrapper.WrapperManager;

import freenet.client.DefaultMIMETypes;
import freenet.client.FetchContext;
import freenet.client.HighLevelSimpleClient;
import freenet.client.InsertContext;
import freenet.config.Config;
import freenet.config.InvalidConfigValueException;
import freenet.config.SubConfig;
import freenet.io.AllowedHosts;
import freenet.io.NetworkInterface;
import freenet.keys.FreenetURI;
import freenet.l10n.L10n;
import freenet.node.Node;
import freenet.node.NodeClientCore;
import freenet.node.RequestStarter;
import freenet.support.Base64;
import freenet.support.Logger;
import freenet.support.OOMHandler;
import freenet.support.api.BooleanCallback;
import freenet.support.api.Bucket;
import freenet.support.api.IntCallback;
import freenet.support.api.LongCallback;
import freenet.support.api.StringCallback;

/**
 * FCP server process.
 */
public class FCPServer implements Runnable {

	private static boolean logMINOR;
	public final static int DEFAULT_FCP_PORT = 9481;
	NetworkInterface networkInterface;
	final NodeClientCore core;
	final Node node;
	final int port;
	public final boolean enabled;
	String bindTo;
	AllowedHosts allowedHostsFullAccess;
	final WeakHashMap clientsByName;
	final FCPClient globalClient;
	private boolean enablePersistentDownloads;
	private File persistentDownloadsFile;
	private File persistentDownloadsTempFile;
	/** Lock for persistence operations.
	 * MUST ALWAYS BE THE OUTERMOST LOCK.
	 */
	private final Object persistenceSync = new Object();
	private FCPServerPersister persister;
	private boolean haveLoadedPersistentRequests;
	private long persistenceInterval;
	final FetchContext defaultFetchContext;
	public InsertContext defaultInsertContext;
	public static final int QUEUE_MAX_RETRIES = -1;
	public static final long QUEUE_MAX_DATA_SIZE = Long.MAX_VALUE;
	private boolean canStartPersister = false;
	private boolean assumeDownloadDDAIsAllowed;
	private boolean assumeUploadDDAIsAllowed;
	
	private void startPersister() {
		Thread t = new Thread(persister = new FCPServerPersister(), "FCP request persistence handler");
		t.setDaemon(true);
		t.start();
	}

	private void killPersister() {
		persister.kill();
		persister = null;
	}

	public FCPServer(String ipToBindTo, String allowedHosts, String allowedHostsFullAccess, int port, Node node, NodeClientCore core, boolean persistentDownloadsEnabled, String persistentDownloadsDir, long persistenceInterval, boolean isEnabled, boolean assumeDDADownloadAllowed, boolean assumeDDAUploadAllowed) throws IOException, InvalidConfigValueException {
		this.bindTo = ipToBindTo;
		this.allowedHostsFullAccess = new AllowedHosts(allowedHostsFullAccess);
		this.persistenceInterval = persistenceInterval;
		this.port = port;
		this.enabled = isEnabled;
		this.enablePersistentDownloads = persistentDownloadsEnabled;
		setPersistentDownloadsFile(new File(persistentDownloadsDir));
		this.node = node;
		this.core = core;
		this.assumeDownloadDDAIsAllowed = assumeDDADownloadAllowed;
		this.assumeUploadDDAIsAllowed = assumeDDAUploadAllowed;
		clientsByName = new WeakHashMap();
		
		// This one is only used to get the default settings. Individual FCP conns
		// will make their own.
		HighLevelSimpleClient client = core.makeClient((short)0);
		defaultFetchContext = client.getFetchContext();
		defaultInsertContext = client.getInsertContext(false);
		
		
		globalClient = new FCPClient("Global Queue", this, null, true);
		
		NetworkInterface tempNetworkInterface = null;
		try {
			tempNetworkInterface = NetworkInterface.create(port, bindTo, allowedHosts, node.executor);
		} catch (BindException be) {
			Logger.error(this, "Couldn't bind to FCP Port "+bindTo+ ':' +port+". FCP Server not started.");
			System.out.println("Couldn't bind to FCP Port "+bindTo+ ':' +port+". FCP Server not started.");
		}
		
		this.networkInterface = tempNetworkInterface;
		
		logMINOR = Logger.shouldLog(Logger.MINOR, this);
	}
	
	public void maybeStart() {
		if (this.enabled) {
			
			if(enablePersistentDownloads) {
				loadPersistentRequests();
			}
			
			Logger.normal(this, "Starting FCP server on "+bindTo+ ':' +port+ '.');
			System.out.println("Starting FCP server on "+bindTo+ ':' +port+ '.');
			
			if (this.networkInterface != null) {
				Thread t = new Thread(this, "FCP server");
				t.setDaemon(true);
				t.start();
			}
		} else {
			Logger.normal(this, "Not starting FCP server as it's disabled");
			System.out.println("Not starting FCP server as it's disabled");
			this.networkInterface = null;
		}
	}
	
	public void run() {
<<<<<<< HEAD
=======
	    freenet.support.Logger.OSThread.logPID(this);
>>>>>>> 983093da
		while(true) {
			try {
				realRun();
			} catch (IOException e) {
				if(logMINOR) Logger.minor(this, "Caught "+e, e);
			} catch (OutOfMemoryError e) {
				OOMHandler.handleOOM(e);
			} catch (Throwable t) {
				Logger.error(this, "Caught "+t, t);
			}
			try{
				Thread.sleep(2000);
			}catch (InterruptedException e) {}
		}
	}

	private void realRun() throws IOException {
		if(!node.isHasStarted()) return;
		// Accept a connection
		Socket s = networkInterface.accept();
		FCPConnectionHandler ch = new FCPConnectionHandler(s, this);
		ch.start();
	}

	static class FCPPortNumberCallback implements IntCallback {

		private final NodeClientCore node;
		
		FCPPortNumberCallback(NodeClientCore node) {
			this.node = node;
		}
		
		public int get() {
			return node.getFCPServer().port;
		}

		public void set(int val) throws InvalidConfigValueException {
			if(val != get()) {
				throw new InvalidConfigValueException("Cannot change FCP port number on the fly");
			}
		}
	}
	
	static class FCPEnabledCallback implements BooleanCallback{

		final NodeClientCore node;
		
		FCPEnabledCallback(NodeClientCore node) {
			this.node = node;
		}
		
		public boolean get() {
			return node.getFCPServer().enabled;
		}
//TODO: Allow it
		public void set(boolean val) throws InvalidConfigValueException {
			if(val != get()) {
				throw new InvalidConfigValueException(l10n("cannotStartOrStopOnTheFly"));
			}
		}
	}

	// FIXME: Consider moving everything except enabled into constructor
	// Actually we could move enabled in too with an exception???
	
	static class FCPBindtoCallback implements StringCallback{

		final NodeClientCore node;
		
		FCPBindtoCallback(NodeClientCore node) {
			this.node = node;
		}
		
		public String get() {
			return node.getFCPServer().bindTo;
		}

		public void set(String val) throws InvalidConfigValueException {
			if(!val.equals(get())) {
				try {
					node.getFCPServer().networkInterface.setBindTo(val);
					node.getFCPServer().bindTo = val;
				} catch (IOException e) {
					// This is an advanced option for reasons of reducing clutter,
					// but it is expected to be used by regular users, not devs.
					// So we translate the error messages.
					throw new InvalidConfigValueException(l10n("couldNotChangeBindTo", "error", e.getLocalizedMessage()));
				}
			}
		}
	}
	
	static class FCPAllowedHostsCallback implements StringCallback {

		private final NodeClientCore node;
		public static final String DEFAULT = "127.0.0.1,0:0:0:0:0:0:0:1";
		
		public FCPAllowedHostsCallback(NodeClientCore node) {
			this.node = node;
		}
		
		public String get() {
			FCPServer server = node.getFCPServer();
			if(server == null) return DEFAULT;
			NetworkInterface netIface = server.networkInterface;
			return (netIface == null ? DEFAULT : netIface.getAllowedHosts());
		}

		public void set(String val) {
			if (!val.equals(get())) {
				node.getFCPServer().networkInterface.setAllowedHosts(val);
			}
		}
		
	}

	static class FCPAllowedHostsFullAccessCallback implements StringCallback {

		private final NodeClientCore node;
		
		public FCPAllowedHostsFullAccessCallback(NodeClientCore node) {
			this.node = node;
		}
		
		public String get() {
			return node.getFCPServer().allowedHostsFullAccess.getAllowedHosts();
		}

		public void set(String val) {
			if (!val.equals(get())) {
				node.getFCPServer().allowedHostsFullAccess.setAllowedHosts(val);
			}
		}
		
	}

	static class PersistentDownloadsEnabledCallback implements BooleanCallback {
		
		FCPServer server;
		
		public boolean get() {
			return server.persistentDownloadsEnabled();
		}
		
		public void set(boolean set) {
			if(server.persistentDownloadsEnabled() != set)
				server.setPersistentDownloadsEnabled(set);
		}
		
	}

	static class PersistentDownloadsFileCallback implements StringCallback {
		
		FCPServer server;
		
		public String get() {
			return server.persistentDownloadsFile.toString();
		}
		
		public void set(String val) throws InvalidConfigValueException {
			File f = new File(val);
			if(f.equals(server.persistentDownloadsFile)) return;
			server.setPersistentDownloadsFile(f);
		}
	}

	static class PersistentDownloadsIntervalCallback implements LongCallback {
		
		FCPServer server;
		
		public long get() {
			return server.persistenceInterval;
		}
		
		public void set(long value) {
			server.persistenceInterval = value;
			FCPServerPersister p = server.persister;
			if(p != null) {
				synchronized(p) {
					p.notifyAll();
				}
			}
		}
	}
	
	static class AssumeDDADownloadIsAllowedCallback implements BooleanCallback{
		FCPServer server;

		public boolean get() {
			return server.assumeDownloadDDAIsAllowed;
		}
		
		public void set(boolean val) throws InvalidConfigValueException {
			if(val == get()) return;
			server.assumeDownloadDDAIsAllowed = val;
		}
	}
	
	static class AssumeDDAUploadIsAllowedCallback implements BooleanCallback{
		FCPServer server;

		public boolean get() {
			return server.assumeUploadDDAIsAllowed;
		}
		
		public void set(boolean val) throws InvalidConfigValueException {
			if(val == get()) return;
			server.assumeUploadDDAIsAllowed = val;
		}
	}

	
	public static FCPServer maybeCreate(Node node, NodeClientCore core, Config config) throws IOException, InvalidConfigValueException {
		SubConfig fcpConfig = new SubConfig("fcp", config);
		short sortOrder = 0;
		fcpConfig.register("enabled", true, sortOrder++, true, false, "FcpServer.isEnabled", "FcpServer.isEnabledLong", new FCPEnabledCallback(core));
		fcpConfig.register("port", FCPServer.DEFAULT_FCP_PORT /* anagram of 1984, and 1000 up from old number */, 2, true, true, "FcpServer.portNumber", "FcpServer.portNumberLong", new FCPPortNumberCallback(core));
		fcpConfig.register("bindTo", "127.0.0.1", sortOrder++, false, true, "FcpServer.bindTo", "FcpServer.bindToLong", new FCPBindtoCallback(core));
		fcpConfig.register("allowedHosts", "127.0.0.1,0:0:0:0:0:0:0:1", sortOrder++, false, true, "FcpServer.allowedHosts", "FcpServer.allowedHostsLong", new FCPAllowedHostsCallback(core));
		fcpConfig.register("allowedHostsFullAccess", "127.0.0.1,0:0:0:0:0:0:0:1", sortOrder++, false, true, "FcpServer.allowedHostsFullAccess", "FcpServer.allowedHostsFullAccessLong", new FCPAllowedHostsFullAccessCallback(core));
		PersistentDownloadsEnabledCallback cb1;
		PersistentDownloadsFileCallback cb2;
		PersistentDownloadsIntervalCallback cb3;
		fcpConfig.register("persistentDownloadsEnabled", true, sortOrder++, true, true, "FcpServer.enablePersistentDownload", "FcpServer.enablePersistentDownloadLong", cb1 = new PersistentDownloadsEnabledCallback());
		fcpConfig.register("persistentDownloadsFile", "downloads.dat", sortOrder++, true, false, "FcpServer.filenameToStorePData", "FcpServer.filenameToStorePDataLong", cb2 = new PersistentDownloadsFileCallback());
		fcpConfig.register("persistentDownloadsInterval", (5*60*1000), sortOrder++, true, false, "FcpServer.intervalBetweenWrites", "FcpServer.intervalBetweenWritesLong", cb3 = new PersistentDownloadsIntervalCallback());
		String persistentDownloadsDir = fcpConfig.getString("persistentDownloadsFile");
		boolean persistentDownloadsEnabled = fcpConfig.getBoolean("persistentDownloadsEnabled");		
		long persistentDownloadsInterval = fcpConfig.getLong("persistentDownloadsInterval");
		
		AssumeDDADownloadIsAllowedCallback cb4;
		AssumeDDAUploadIsAllowedCallback cb5;
		fcpConfig.register("assumeDownloadDDAIsAllowed", false, sortOrder++, true, false, "FcpServer.assumeDownloadDDAIsAllowed", "FcpServer.assumeDownloadDDAIsAllowedLong", cb4 = new AssumeDDADownloadIsAllowedCallback());
		fcpConfig.register("assumeUploadDDAIsAllowed", false, sortOrder++, true, false, "FcpServer.assumeUploadDDAIsAllowed", "FcpServer.assumeUploadDDAIsAllowedLong", cb5 = new AssumeDDAUploadIsAllowedCallback());
		
		FCPServer fcp = new FCPServer(fcpConfig.getString("bindTo"), fcpConfig.getString("allowedHosts"), fcpConfig.getString("allowedHostsFullAccess"), fcpConfig.getInt("port"), node, core, persistentDownloadsEnabled, persistentDownloadsDir, persistentDownloadsInterval, fcpConfig.getBoolean("enabled"), fcpConfig.getBoolean("assumeDownloadDDAIsAllowed"), fcpConfig.getBoolean("assumeUploadDDAIsAllowed"));
		
		if(fcp != null) {
			cb1.server = fcp;
			cb2.server = fcp;
			cb3.server = fcp;
			cb4.server = fcp;
			cb5.server = fcp;
		}
		
		fcpConfig.finishedInitialization();
		return fcp;
	}

	public void setPersistentDownloadsFile(File f) throws InvalidConfigValueException {
		synchronized(persistenceSync) {
			checkFile(f);
			File temp = new File(f.getPath()+".tmp");
			checkFile(temp);
			// Else is ok
			persistentDownloadsFile = f;
			persistentDownloadsTempFile = temp;
		}
	}

	private void checkFile(File f) throws InvalidConfigValueException {
		if(f.isDirectory()) 
			throw new InvalidConfigValueException(l10n("downloadsFileIsDirectory"));
		if(f.isFile() && !(f.canRead() && f.canWrite()))
			throw new InvalidConfigValueException(l10n("downloadsFileUnreadable"));
		File parent = f.getParentFile();
		if((parent != null) && !parent.exists())
			throw new InvalidConfigValueException(l10n("downloadsFileParentDoesNotExist"));
		if(!f.exists()) {
			try {
				if(!f.createNewFile()) {
					if(f.exists()) {
						if(!(f.canRead() && f.canWrite())) {
							throw new InvalidConfigValueException(l10n("downloadsFileExistsCannotReadOrWrite"));
						} // else ok
					} else {
						throw new InvalidConfigValueException(l10n("downloadsFileDoesNotExistCannotCreate"));
					}
				} else {
					if(!(f.canRead() && f.canWrite())) {
						throw new InvalidConfigValueException(l10n("downloadsFileCanCreateCannotReadOrWrite"));
					}
				}
			} catch (IOException e) {
				throw new InvalidConfigValueException(l10n("downloadsFileDoesNotExistCannotCreate")+ " : "+e.getLocalizedMessage());
			}
		}
	}

	private static String l10n(String key) {
		return L10n.getString("FcpServer."+key);
	}
	
	private static String l10n(String key, String pattern, String value) {
		return L10n.getString("FcpServer."+key, pattern, value);
	}

	public void setPersistentDownloadsEnabled(boolean set) {
		synchronized(persistenceSync) {
			if(enablePersistentDownloads == set) return;
			if(set) {
				if(!haveLoadedPersistentRequests)
					loadPersistentRequests();
				if(canStartPersister)
					startPersister();
			} else {
				killPersister();
			}
			enablePersistentDownloads = set;
		}
	}

	public boolean persistentDownloadsEnabled() {
		synchronized(persistenceSync) {
			return enablePersistentDownloads;
		}
	}

	public FCPClient registerClient(String name, NodeClientCore core, FCPConnectionHandler handler) {
		FCPClient oldClient;
		synchronized(this) {
			oldClient = (FCPClient) clientsByName.get(name);
			if(oldClient == null) {
				// Create new client
				FCPClient client = new FCPClient(name, this, handler, false);
				clientsByName.put(name, client);
				return client;
			} else {
				FCPConnectionHandler oldConn = oldClient.getConnection();
				// Have existing client
				if(oldConn == null) {
					// Easy
					oldClient.setConnection(handler);
				} else {
					// Kill old connection
					oldConn.outputHandler.queue(new CloseConnectionDuplicateClientNameMessage());
					oldConn.close();
					oldClient.setConnection(handler);
					return oldClient;
				}
			}
		}
		if(handler != null)
			oldClient.queuePendingMessagesOnConnectionRestart(handler.outputHandler);
		return oldClient;
	}

	public void unregisterClient(FCPClient client) {
		synchronized(this) {
			String name = client.name;
			clientsByName.remove(name);
		}
	}

	class FCPServerPersister implements Runnable {

		private boolean killed;
		private boolean storeNow;
		
		public void force() {
			synchronized(this) {
				storeNow = true;
				notifyAll();
			}
		}
		
		void kill() {
			synchronized(this) {
				killed = true;
				notifyAll();
			}
		}
		
		public void run() {
<<<<<<< HEAD
=======
		    freenet.support.Logger.OSThread.logPID(this);
>>>>>>> 983093da
			while(true) {
				long startTime = System.currentTimeMillis();
				try {
					storePersistentRequests();
				} catch (Throwable t) {
					Logger.error(this, "Caught "+t, t);
				}
				long delta = System.currentTimeMillis() - startTime;
				synchronized(this) {
					long delay = Math.max(persistenceInterval, delta * 20);
					if(killed) return;
					startTime = System.currentTimeMillis();
					long now;
					while(((now = System.currentTimeMillis()) < startTime + delay) && !storeNow) {
						try {
							long wait = Math.max((startTime + delay) - now, Integer.MAX_VALUE);
							if(wait > 0)
								wait(Math.min(wait, 5000));
						} catch (InterruptedException e) {
							// Ignore
						}
						if(killed) return;
					}
					storeNow = false;
				}
			}
		}
		
	}

	public void forceStorePersistentRequests() {
		if(logMINOR) Logger.minor(this, "Forcing store persistent requests");
		if(!enablePersistentDownloads) return;
		if(persister != null) {
			persister.force();
		} else {
			if(canStartPersister)
				Logger.error(this, "Persister not running, cannot store persistent requests");
		}
	}
	
	/** Store all persistent requests to disk */
	private void storePersistentRequests() {
		logMINOR = Logger.shouldLog(Logger.MINOR, this);
		if(logMINOR) Logger.minor(this, "Storing persistent requests");
		ClientRequest[] persistentRequests = getPersistentRequests();
		if(logMINOR) Logger.minor(this, "Persistent requests count: "+persistentRequests.length);
		Bucket[] toFree = null;
		try {
			synchronized(persistenceSync) {
				toFree = core.persistentTempBucketFactory.grabBucketsToFree();
				try {
					File compressedTemp = new File(persistentDownloadsTempFile+".gz");
					File compressedFinal = new File(persistentDownloadsFile.toString()+".gz");
					FileOutputStream fos = new FileOutputStream(compressedTemp);
					BufferedOutputStream bos = new BufferedOutputStream(fos);
					GZIPOutputStream gos = new GZIPOutputStream(bos);
					OutputStreamWriter osw = new OutputStreamWriter(gos, "UTF-8");
					BufferedWriter w = new BufferedWriter(osw);
					w.write(Integer.toString(persistentRequests.length)+ '\n');
					for(int i=0;i<persistentRequests.length;i++)
						persistentRequests[i].write(w);
					w.close();
					if(!compressedTemp.renameTo(compressedFinal)) {
						if(logMINOR) Logger.minor(this, "Rename failed");
						compressedFinal.delete();
						if(!compressedTemp.renameTo(compressedFinal)) {
							Logger.error(this, "Could not rename persisted requests temp file "+persistentDownloadsTempFile+".gz to "+persistentDownloadsFile);
						}
					}
				} catch (IOException e) {
					Logger.error(this, "Cannot write persistent requests to disk: "+e);
				}
			}
			if(logMINOR) Logger.minor(this, "Stored persistent requests");
		} finally {
			if(toFree != null) {
				for(int i=0;i<toFree.length;i++) {
					try {
						toFree[i].free();
					} catch (Throwable t) {
						try {
							System.err.println("Caught "+t+" trying to free bucket "+toFree[i]);
							t.printStackTrace();
						} catch (Throwable t1) { /* ignore */ }
					}
				}
			}
		}
	}

	private void loadPersistentRequests() {
		FileInputStream fis = null;
		try {
			fis = new FileInputStream(persistentDownloadsFile+".gz");
			GZIPInputStream gis = new GZIPInputStream(fis);
			BufferedInputStream bis = new BufferedInputStream(gis);
			loadPersistentRequests(bis);
			persistentDownloadsFile.delete();
		} catch (IOException e) {
			if(fis != null) {
				try {
					fis.close();
				} catch (IOException e1) {
					// Ignore
				}
				fis = null;
			}
			try {
				fis = new FileInputStream(persistentDownloadsFile);
				BufferedInputStream bis = new BufferedInputStream(fis);
				loadPersistentRequests(bis);
			} catch (IOException e1) {
				Logger.normal(this, "Not reading any persistent requests from disk: "+e1);
				return;
			}
		} finally {
			if(fis != null) {
				try {
					fis.close();
				} catch (IOException e) {
					// Ignore
				}
			}
		}
	}
	
	private void loadPersistentRequests(InputStream is) throws IOException {
		synchronized(persistenceSync) {
			InputStreamReader ris = new InputStreamReader(is, "UTF-8");
			BufferedReader br = new BufferedReader(ris);
			String r = br.readLine();
			int count;
			try {
				count = Integer.parseInt(r);
			} catch (NumberFormatException e) {
				Logger.error(this, "Corrupt persistent downloads file: "+persistentDownloadsFile);
				throw new IOException(e.toString());
			}
			for(int i=0;i<count;i++) {
				WrapperManager.signalStarting(5*60*1000);  // 5 minutes per request
				System.out.println("Loading persistent request "+(i+1)+" of "+count+"..."); // humans count from 1..
				ClientRequest.readAndRegister(br, this);
			}
			br.close();
		}
	}

	private ClientRequest[] getPersistentRequests() {
		Vector v = new Vector();
		synchronized(this) {
			Iterator i = clientsByName.values().iterator();
			while(i.hasNext()) {
				FCPClient client = (FCPClient) (i.next());
				client.addPersistentRequests(v, true);
			}
			globalClient.addPersistentRequests(v, true);
		}
		return (ClientRequest[]) v.toArray(new ClientRequest[v.size()]);
	}

	public ClientRequest[] getGlobalRequests() {
		Vector v = new Vector();
		globalClient.addPersistentRequests(v, false);
		return (ClientRequest[]) v.toArray(new ClientRequest[v.size()]);
	}

	public void removeGlobalRequest(String identifier) throws MessageInvalidException {
		globalClient.removeByIdentifier(identifier, true);
	}

	/**
	 * Create a persistent globally-queued request for a file.
	 * @param fetchURI The file to fetch.
	 * @param persistence The persistence type.
	 * @param returnType The return type.
	 * @throws NotAllowedException 
	 */
	public void makePersistentGlobalRequest(FreenetURI fetchURI, String expectedMimeType, String persistenceTypeString, String returnTypeString) throws NotAllowedException {
		boolean persistence = persistenceTypeString.equalsIgnoreCase("reboot");
		short returnType = ClientGetMessage.parseReturnType(returnTypeString);
		File returnFilename = null, returnTempFilename = null;
		if(returnType == ClientGetMessage.RETURN_TYPE_DISK) {
			returnFilename = makeReturnFilename(fetchURI, expectedMimeType);
			returnTempFilename = makeTempReturnFilename(returnFilename);
		}
//		public ClientGet(FCPClient globalClient, FreenetURI uri, boolean dsOnly, boolean ignoreDS, 
//				int maxSplitfileRetries, int maxNonSplitfileRetries, long maxOutputLength, 
//				short returnType, boolean persistRebootOnly, String identifier, int verbosity, short prioClass,
//				File returnFilename, File returnTempFilename) throws IdentifierCollisionException {
		
		try {
			innerMakePersistentGlobalRequest(fetchURI, persistence, returnType, "FProxy:"+fetchURI.getPreferredFilename(), returnFilename, returnTempFilename);
			return;
		} catch (IdentifierCollisionException ee) {
			try {
				innerMakePersistentGlobalRequest(fetchURI, persistence, returnType, "FProxy:"+fetchURI.getDocName(), returnFilename, returnTempFilename);
				return;
			} catch (IdentifierCollisionException e) {
				try {
					innerMakePersistentGlobalRequest(fetchURI, persistence, returnType, "FProxy:"+fetchURI.toString(false, false), returnFilename, returnTempFilename);
					return;
				} catch (IdentifierCollisionException e1) {
					// FIXME maybe use DateFormat
					try {
						innerMakePersistentGlobalRequest(fetchURI, persistence, returnType, "FProxy ("+System.currentTimeMillis()+ ')', returnFilename, returnTempFilename);
						return;
					} catch (IdentifierCollisionException e2) {
						while(true) {
							byte[] buf = new byte[8];
							try {
								core.random.nextBytes(buf);
								String id = "FProxy:"+Base64.encode(buf);
								innerMakePersistentGlobalRequest(fetchURI, persistence, returnType, id, returnFilename, returnTempFilename);
								return;
							} catch (IdentifierCollisionException e3) {};
						}
					}
				}
			}
			
		}
	}

	private File makeTempReturnFilename(File returnFilename) {
		return new File(returnFilename.toString() + ".freenet-tmp");
	}

	private File makeReturnFilename(FreenetURI uri, String expectedMimeType) {
		String ext;
		if((expectedMimeType != null) && (expectedMimeType.length() > 0) &&
				!expectedMimeType.equals(DefaultMIMETypes.DEFAULT_MIME_TYPE)) {
			ext = DefaultMIMETypes.getExtension(expectedMimeType);
		} else ext = null;
		String extAdd = (ext == null ? "" : '.' + ext);
		String preferred = uri.getPreferredFilename();
		String preferredWithExt = preferred;
		if(!(ext != null && preferredWithExt.endsWith(ext)))
			preferredWithExt += extAdd;
		File f = new File(core.getDownloadDir(), preferredWithExt);
		File f1 = new File(core.getDownloadDir(), preferredWithExt + ".freenet-tmp");
		int x = 0;
		StringBuffer sb = new StringBuffer();
		for(;f.exists() || f1.exists();sb.setLength(0)) {
			sb.append(preferred);
			sb.append('-');
			sb.append(x);
			sb.append(extAdd);
			f = new File(core.getDownloadDir(), sb.toString());
			f1 = new File(core.getDownloadDir(), sb.append(".freenet-tmp").toString());
			x++;
		}
		return f;
	}

	private void innerMakePersistentGlobalRequest(FreenetURI fetchURI, boolean persistRebootOnly, short returnType, String id, File returnFilename, 
			File returnTempFilename) throws IdentifierCollisionException, NotAllowedException {
		ClientGet cg = 
			new ClientGet(globalClient, fetchURI, defaultFetchContext.localRequestOnly, 
					defaultFetchContext.ignoreStore, QUEUE_MAX_RETRIES, QUEUE_MAX_RETRIES,
					QUEUE_MAX_DATA_SIZE, returnType, persistRebootOnly, id, Integer.MAX_VALUE,
					RequestStarter.BULK_SPLITFILE_PRIORITY_CLASS, returnFilename, returnTempFilename);
		// Register before starting, because it may complete immediately, and if it does,
		// we may end up with it not being removable because it wasn't registered!
		if(cg.isPersistentForever())
			forceStorePersistentRequests();
		cg.start();
	}

	/**
	 * Start requests which were not started immediately because it might have taken
	 * some time to start them.
	 */
	public void finishStart() {
		this.globalClient.finishStart();
		
		FCPClient[] clients;
		synchronized(this) {
			clients = (FCPClient[]) clientsByName.values().toArray(new FCPClient[clientsByName.size()]);
		}
		
		for(int i=0;i<clients.length;i++) {
			clients[i].finishStart();
		}
		
		if(enablePersistentDownloads)
			startPersister();
		canStartPersister = true;
	}
	
	
	/**
	 * Returns the global FCP client.
	 * 
	 * @return The global FCP client
	 */
	public FCPClient getGlobalClient() {
		return globalClient;
	}

	protected boolean isDownloadDDAAlwaysAllowed() {
		return assumeDownloadDDAIsAllowed;
	}

	protected boolean isUploadDDAAlwaysAllowed() {
		return assumeUploadDDAIsAllowed;
	}
	
}<|MERGE_RESOLUTION|>--- conflicted
+++ resolved
@@ -151,10 +151,7 @@
 	}
 	
 	public void run() {
-<<<<<<< HEAD
-=======
 	    freenet.support.Logger.OSThread.logPID(this);
->>>>>>> 983093da
 		while(true) {
 			try {
 				realRun();
@@ -529,10 +526,7 @@
 		}
 		
 		public void run() {
-<<<<<<< HEAD
-=======
 		    freenet.support.Logger.OSThread.logPID(this);
->>>>>>> 983093da
 			while(true) {
 				long startTime = System.currentTimeMillis();
 				try {
@@ -673,7 +667,7 @@
 				throw new IOException(e.toString());
 			}
 			for(int i=0;i<count;i++) {
-				WrapperManager.signalStarting(5*60*1000);  // 5 minutes per request
+				WrapperManager.signalStarting(20*60*1000);  // 20 minutes per request; must be >ds lock timeout (10 minutes)
 				System.out.println("Loading persistent request "+(i+1)+" of "+count+"..."); // humans count from 1..
 				ClientRequest.readAndRegister(br, this);
 			}
