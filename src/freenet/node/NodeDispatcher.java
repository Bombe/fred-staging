/* This code is part of Freenet. It is distributed under the GNU General
 * Public License, version 2 (or at your option any later version). See
 * http://www.gnu.org/ for further details of the GPL. */
package freenet.node;

import java.util.HashSet;
import java.util.Hashtable;
import java.util.Iterator;
import java.util.concurrent.ArrayBlockingQueue;

import freenet.crypt.HMAC;
import freenet.io.comm.ByteCounter;
import freenet.io.comm.DMT;
import freenet.io.comm.Dispatcher;
import freenet.io.comm.Message;
import freenet.io.comm.MessageType;
import freenet.io.comm.NotConnectedException;
import freenet.io.comm.Peer;
import freenet.keys.Key;
import freenet.keys.KeyBlock;
import freenet.keys.NodeSSK;
import freenet.node.NodeStats.PeerLoadStats;
import freenet.node.NodeStats.RejectReason;
import freenet.store.BlockMetadata;
import freenet.support.Fields;
import freenet.support.LogThresholdCallback;
import freenet.support.Logger;
import freenet.support.ShortBuffer;
import freenet.support.Logger.LogLevel;
import freenet.support.io.NativeThread;

/**
 * @author amphibian
 * 
 * Dispatcher for unmatched FNP messages.
 * 
 * What can we get?
 * 
 * SwapRequests
 * 
 * DataRequests
 * 
 * InsertRequests
 * 
 * Probably a few others; those are the important bits.
 */
public class NodeDispatcher implements Dispatcher, Runnable {

	private static volatile boolean logMINOR;
	private static volatile boolean logDEBUG;

	static {
		Logger.registerLogThresholdCallback(new LogThresholdCallback(){
			@Override
			public void shouldUpdate(){
				logMINOR = Logger.shouldLog(LogLevel.MINOR, this);
				logDEBUG = Logger.shouldLog(LogLevel.DEBUG, this);
			}
		});
	}

	final Node node;
	private NodeStats nodeStats;
	private NodeDispatcherCallback callback;
	
	private static final long STALE_CONTEXT=20000;
	private static final long STALE_CONTEXT_CHECK=20000;

	NodeDispatcher(Node node) {
		this.node = node;
		this.nodeStats = node.nodeStats;
		node.getTicker().queueTimedJob(this, STALE_CONTEXT_CHECK);
	}

	ByteCounter pingCounter = new ByteCounter() {

		public void receivedBytes(int x) {
			node.nodeStats.pingCounterReceived(x);
		}

		public void sentBytes(int x) {
			node.nodeStats.pingCounterSent(x);
		}

		public void sentPayload(int x) {
			// Ignore
		}
		
	};
	
	public interface NodeDispatcherCallback {
		public void snoop(Message m, Node n);
	}
	
	public boolean handleMessage(Message m) {
		PeerNode source = (PeerNode)m.getSource();
		if(source == null) {
			// Node has been disconnected and garbage collected already! Ouch.
			return true;
		}
		if(logMINOR) Logger.minor(this, "Dispatching "+m+" from "+source);
		if(callback != null) {
			try {
				callback.snoop(m, node);
			} catch (Throwable t) {
				Logger.error(this, "Callback threw "+t, t);
			}
		}
		MessageType spec = m.getSpec();
		if(spec == DMT.FNPPing) {
			// Send an FNPPong
			Message reply = DMT.createFNPPong(m.getInt(DMT.PING_SEQNO));
			try {
				source.sendAsync(reply, null, pingCounter); // nothing we can do if can't contact source
			} catch (NotConnectedException e) {
				if(logMINOR) Logger.minor(this, "Lost connection replying to "+m);
			}
			return true;
		} else if (spec == DMT.FNPStoreSecret) {
			return node.netid.handleStoreSecret(m);
		} else if(spec == DMT.FNPSecretPing) {
			return node.netid.handleSecretPing(m);
		} else if(spec == DMT.FNPDetectedIPAddress) {
			Peer p = (Peer) m.getObject(DMT.EXTERNAL_ADDRESS);
			source.setRemoteDetectedPeer(p);
			node.ipDetector.redetectAddress();
			return true;
		} else if(spec == DMT.FNPTime) {
			return handleTime(m, source);
		} else if(spec == DMT.FNPUptime) {
			return handleUptime(m, source);
		} else if(spec == DMT.FNPSentPackets) {
			source.handleSentPackets(m);
			return true;
		} else if(spec == DMT.FNPVisibility && source instanceof DarknetPeerNode) {
			((DarknetPeerNode)source).handleVisibility(m);
			return true;
		} else if(spec == DMT.FNPVoid) {
			return true;
		} else if(spec == DMT.FNPDisconnect) {
			handleDisconnect(m, source);
			return true;
		} else if(spec == DMT.nodeToNodeMessage) {
			node.receivedNodeToNodeMessage(m, source);
			return true;
		} else if(spec == DMT.UOMAnnounce && node.nodeUpdater.isEnabled() && source.isRealConnection()) {
			return node.nodeUpdater.uom.handleAnnounce(m, source);
		} else if(spec == DMT.UOMRequestRevocation && node.nodeUpdater.isEnabled() && source.isRealConnection()) {
			return node.nodeUpdater.uom.handleRequestRevocation(m, source);
		} else if(spec == DMT.UOMSendingRevocation && node.nodeUpdater.isEnabled() && source.isRealConnection()) {
			return node.nodeUpdater.uom.handleSendingRevocation(m, source);
		} else if(spec == DMT.UOMRequestMain && node.nodeUpdater.isEnabled() && source.isRealConnection()) {
			node.nodeUpdater.uom.handleRequestJar(m, source, false);
			return true;
		} else if(spec == DMT.UOMRequestExtra && node.nodeUpdater.isEnabled() && source.isRealConnection()) {
			node.nodeUpdater.uom.handleRequestJar(m, source, true);
			return true;
		} else if(spec == DMT.UOMSendingMain && node.nodeUpdater.isEnabled() && source.isRealConnection()) {
			return node.nodeUpdater.uom.handleSendingMain(m, source);
		} else if(spec == DMT.UOMSendingExtra && node.nodeUpdater.isEnabled() && source.isRealConnection()) {
			return node.nodeUpdater.uom.handleSendingExt(m, source);
		} else if(spec == DMT.FNPOpennetAnnounceRequest) {
			return handleAnnounceRequest(m, source);
		} else if(spec == DMT.FNPRoutingStatus) {
			if(source instanceof DarknetPeerNode) {
				boolean value = m.getBoolean(DMT.ROUTING_ENABLED);
				if(logMINOR)
					Logger.minor(this, "The peer ("+source+") asked us to set routing="+value);
				((DarknetPeerNode)source).setRoutingStatus(value, false);
			}
			// We claim it in any case
			return true;
		} else if(source.isRealConnection() && spec == DMT.FNPLocChangeNotificationNew) {
			double newLoc = m.getDouble(DMT.LOCATION);
			ShortBuffer buffer = ((ShortBuffer) m.getObject(DMT.PEER_LOCATIONS));
			double[] locs = Fields.bytesToDoubles(buffer.getData());
			
			/**
			 * Do *NOT* remove the sanity check below! 
			 * @see http://archives.freenetproject.org/message/20080718.144240.359e16d3.en.html
			 */
			if((OpennetManager.MAX_PEERS_FOR_SCALING < locs.length) && (source.isOpennet())) {
				if(locs.length > OpennetManager.PANIC_MAX_PEERS) {
					// This can't happen by accident
					Logger.error(this, "We received "+locs.length+ " locations from "+source.toString()+"! That should *NOT* happen! Possible attack!");
					source.forceDisconnect(true);
					return true;
				} else {
					// A few extra can happen by accident. Just use the first 20.
					Logger.normal(this, "Too many locations from "+source.toString()+" : "+locs.length+" could be an accident, using the first "+OpennetManager.MAX_PEERS_FOR_SCALING);
					double[] firstLocs = new double[OpennetManager.MAX_PEERS_FOR_SCALING];
					System.arraycopy(locs, 0, firstLocs, 0, OpennetManager.MAX_PEERS_FOR_SCALING);
					locs = firstLocs;
				}
			}
			// We are on darknet and we trust our peers OR we are on opennet
			// and the amount of locations sent to us seems reasonable
			source.updateLocation(newLoc, locs);
			
			return true;
		} else if(spec == DMT.FNPPeerLoadStatusByte || spec == DMT.FNPPeerLoadStatusShort || spec == DMT.FNPPeerLoadStatusInt) {
			// Must be handled before doing the routable check!
			// We may not have received the Location yet, etc.
			return handlePeerLoadStatus(m, source);
		}
		
		if(!source.isRoutable()) {
			if(logDEBUG) Logger.debug(this, "Not routable");

			if(spec == DMT.FNPCHKDataRequest) {
				rejectRequest(m, node.nodeStats.chkRequestCtr);
			} else if(spec == DMT.FNPSSKDataRequest) {
				rejectRequest(m, node.nodeStats.sskRequestCtr);
			} else if(spec == DMT.FNPInsertRequest) {
				rejectRequest(m, node.nodeStats.chkInsertCtr);
			} else if(spec == DMT.FNPSSKInsertRequest) {
				rejectRequest(m, node.nodeStats.sskInsertCtr);
			} else if(spec == DMT.FNPSSKInsertRequestNew) {
				rejectRequest(m, node.nodeStats.sskInsertCtr);
			} else if(spec == DMT.FNPGetOfferedKey) {
				rejectRequest(m, node.failureTable.senderCounter);
			}
			return false;
		}

		if(spec == DMT.FNPNetworkID) {
			source.handleFNPNetworkID(m);
			return true;
		} else if(spec == DMT.FNPSwapRequest) {
			return node.lm.handleSwapRequest(m, source);
		} else if(spec == DMT.FNPSwapReply) {
			return node.lm.handleSwapReply(m, source);
		} else if(spec == DMT.FNPSwapRejected) {
			return node.lm.handleSwapRejected(m, source);
		} else if(spec == DMT.FNPSwapCommit) {
			return node.lm.handleSwapCommit(m, source);
		} else if(spec == DMT.FNPSwapComplete) {
			return node.lm.handleSwapComplete(m, source);
		} else if(spec == DMT.FNPCHKDataRequest) {
			handleDataRequest(m, source, false);
			return true;
		} else if(spec == DMT.FNPSSKDataRequest) {
			handleDataRequest(m, source, true);
			return true;
		} else if(spec == DMT.FNPInsertRequest) {
			handleInsertRequest(m, source, false);
			return true;
		} else if(spec == DMT.FNPSSKInsertRequest) {
			handleInsertRequest(m, source, true);
			return true;
		} else if(spec == DMT.FNPSSKInsertRequestNew) {
			handleInsertRequest(m, source, true);
			return true;
		} else if(spec == DMT.FNPRHProbeRequest) {
			return handleProbeRequest(m, source);
		} else if(spec == DMT.FNPRoutedPing) {
			return handleRouted(m, source);
		} else if(spec == DMT.FNPRoutedPong) {
			return handleRoutedReply(m);
		} else if(spec == DMT.FNPRoutedRejected) {
			return handleRoutedRejected(m);
			// FIXME implement threaded probe requests of various kinds.
			// Old probe request code was a major pain, never really worked.
			// We should have threaded probe requests (for simple code),
			// and one for each routing strategy.
//		} else if(spec == DMT.FNPProbeRequest) {
//			return handleProbeRequest(m, source);
//		} else if(spec == DMT.FNPProbeReply) {
//			return handleProbeReply(m, source);
//		} else if(spec == DMT.FNPProbeRejected) {
//			return handleProbeRejected(m, source);
//		} else if(spec == DMT.FNPProbeTrace) {
//			return handleProbeTrace(m, source);
		} else if(spec == DMT.FNPOfferKey) {
			return handleOfferKey(m, source);
		} else if(spec == DMT.FNPGetOfferedKey) {
			return handleGetOfferedKey(m, source);
<<<<<<< HEAD
=======
		} else if(spec == DMT.FNPPeerLoadStatusByte || spec == DMT.FNPPeerLoadStatusShort || spec == DMT.FNPPeerLoadStatusInt) {
			return handlePeerLoadStatus(m, source);
		} else if(spec == DMT.FNPGetYourFullNoderef && source instanceof DarknetPeerNode) {
			((DarknetPeerNode)source).sendFullNoderef();
			return true;
		} else if(spec == DMT.FNPMyFullNoderef && source instanceof DarknetPeerNode) {
			((DarknetPeerNode)source).handleFullNoderef(m);
			return true;
>>>>>>> 6abebdd8
		}
		return false;
	}

	private void rejectRequest(Message m, ByteCounter ctr) {
		long uid = m.getLong(DMT.UID);
		Message msg = DMT.createFNPRejectedOverload(uid, true, false, false);
		// Send the load status anyway, hopefully this is a temporary problem.
		msg.setNeedsLoadBulk();
		msg.setNeedsLoadRT();
		try {
			m.getSource().sendAsync(msg, null, ctr);
		} catch (NotConnectedException e) {
			// Ignore
		}
	}

	private boolean handlePeerLoadStatus(Message m, PeerNode source) {
		PeerLoadStats stat = node.nodeStats.parseLoadStats(source, m);
		source.reportLoadStatus(stat);
		return true;
	}

	private boolean handleUptime(Message m, PeerNode source) {
		byte uptime = m.getByte(DMT.UPTIME_PERCENT_48H);
		source.setUptime(uptime);
		return true;
	}

	private boolean handleOfferKey(Message m, PeerNode source) {
		Key key = (Key) m.getObject(DMT.KEY);
		byte[] authenticator = ((ShortBuffer) m.getObject(DMT.OFFER_AUTHENTICATOR)).getData();
		node.failureTable.onOffer(key, source, authenticator);
		return true;
	}

	private boolean handleGetOfferedKey(Message m, PeerNode source) {
		Key key = (Key) m.getObject(DMT.KEY);
		byte[] authenticator = ((ShortBuffer) m.getObject(DMT.OFFER_AUTHENTICATOR)).getData();
		long uid = m.getLong(DMT.UID);
		if(!HMAC.verifyWithSHA256(node.failureTable.offerAuthenticatorKey, key.getFullKey(), authenticator)) {
			Logger.error(this, "Invalid offer request from "+source+" : authenticator did not verify");
			try {
				source.sendAsync(DMT.createFNPGetOfferedKeyInvalid(uid, DMT.GET_OFFERED_KEY_REJECTED_BAD_AUTHENTICATOR), null, node.failureTable.senderCounter);
			} catch (NotConnectedException e) {
				// Too bad.
			}
			return true;
		}
		if(logMINOR) Logger.minor(this, "Valid GetOfferedKey for "+key+" from "+source);
		
		// Do we want it? We can RejectOverload if we don't have the bandwidth...
		boolean isSSK = key instanceof NodeSSK;
        boolean realTimeFlag = DMT.getRealTimeFlag(m);
		OfferReplyTag tag = new OfferReplyTag(isSSK, source, realTimeFlag, uid, node);
		node.lockUID(uid, isSSK, false, true, false, realTimeFlag, tag);
		boolean needPubKey;
		try {
		needPubKey = m.getBoolean(DMT.NEED_PUB_KEY);
		RejectReason reject = 
			nodeStats.shouldRejectRequest(true, false, isSSK, false, true, source, false, false, realTimeFlag);
		if(reject != null) {
			Logger.normal(this, "Rejecting FNPGetOfferedKey from "+source+" for "+key+" : "+reject);
			Message rejected = DMT.createFNPRejectedOverload(uid, true, true, realTimeFlag);
			if(reject.soft)
				rejected.addSubMessage(DMT.createFNPRejectIsSoft());
			try {
				source.sendAsync(rejected, null, node.failureTable.senderCounter);
			} catch (NotConnectedException e) {
				Logger.normal(this, "Rejecting (overload) data request from "+source.getPeer()+": "+e);
			}
			tag.unlockHandler(reject.soft);
			return true;
		}
		
		} catch (Error e) {
			tag.unlockHandler();
			throw e;
		} catch (RuntimeException e) {
			tag.unlockHandler();
			throw e;
		} // Otherwise, sendOfferedKey is responsible for unlocking. 
		
		// Accept it.
		
		try {
			node.failureTable.sendOfferedKey(key, isSSK, needPubKey, uid, source, tag,realTimeFlag);
		} catch (NotConnectedException e) {
			// Too bad.
		}
		return true;
	}

	private void handleDisconnect(final Message m, final PeerNode source) {
		// Must run ON the packet sender thread as it sends a packet directly
		node.getTicker().queueTimedJob(new FastRunnable() {
			public void run() {
				// Send the ack
					source.sendAnyUrgentNotifications(true);
				finishDisconnect(m, source);
			}
		}, 0);
	}
	
	private void finishDisconnect(final Message m, final PeerNode source) {
		source.disconnected(true, true);
		// If true, remove from active routing table, likely to be down for a while.
		// Otherwise just dump all current connection state and keep trying to connect.
		boolean remove = m.getBoolean(DMT.REMOVE);
		if(remove)
			node.peers.disconnect(source, false, false, false);
		// If true, purge all references to this node. Otherwise, we can keep the node
		// around in secondary tables etc in order to more easily reconnect later. 
		// (Mostly used on opennet)
		boolean purge = m.getBoolean(DMT.PURGE);
		if(purge) {
			OpennetManager om = node.getOpennet();
			if(om != null)
				om.purgeOldOpennetPeer(source);
		}
		// Process parting message
		int type = m.getInt(DMT.NODE_TO_NODE_MESSAGE_TYPE);
		ShortBuffer messageData = (ShortBuffer) m.getObject(DMT.NODE_TO_NODE_MESSAGE_DATA);
		if(messageData.getLength() == 0) return;
		node.receivedNodeToNodeMessage(source, type, messageData, true);
	}

	private boolean handleTime(Message m, PeerNode source) {
		long delta = m.getLong(DMT.TIME) - System.currentTimeMillis();
		source.setTimeDelta(delta);
		return true;
	}

	// We need to check the datastore before deciding whether to accept a request.
	// This can block - in bad cases, for a long time.
	// So we need to run it on a separate thread.
	
	private final PrioRunnable queueRunner = new PrioRunnable() {

		public void run() {
			while(true) {
				try {
					Message msg = requestQueue.take();
					boolean isSSK = msg.getSpec() == DMT.FNPSSKDataRequest;
					innerHandleDataRequest(msg, (PeerNode)msg.getSource(), isSSK);
				} catch (InterruptedException e) {
					// Ignore
				}
			}
		}

		public int getPriority() {
			// Slightly less than the actual requests themselves because accepting requests increases load.
			return NativeThread.HIGH_PRIORITY-1;
		}
		
	};
	
	private final ArrayBlockingQueue<Message> requestQueue = new ArrayBlockingQueue<Message>(100);
	
	private void handleDataRequest(Message m, PeerNode source, boolean isSSK) {
		// FIXME check probablyInStore and if not, we can handle it inline.
		// This and DatastoreChecker require that method be implemented...
		// For now just handle everything on the thread...
		if(!requestQueue.offer(m)) {
			rejectRequest(m, isSSK ? node.nodeStats.sskRequestCtr : node.nodeStats.chkRequestCtr);
		}
	}
	
	/**
	 * Handle an incoming FNPDataRequest.
	 */
	private void innerHandleDataRequest(Message m, PeerNode source, boolean isSSK) {
		if(!source.isConnected()) {
			if(logMINOR) Logger.minor(this, "Handling request off thread, source disconnected: "+source+" for "+m);
			return;
		}
		if(!source.isRoutable()) {
			if(logMINOR) Logger.minor(this, "Handling request off thread, source no longer routable: "+source+" for "+m);
			rejectRequest(m, isSSK ? node.nodeStats.sskRequestCtr : node.nodeStats.chkRequestCtr);
			return;
		}
		long id = m.getLong(DMT.UID);
		ByteCounter ctr = isSSK ? node.nodeStats.sskRequestCtr : node.nodeStats.chkRequestCtr;
		if(node.recentlyCompleted(id)) {
			Message rejected = DMT.createFNPRejectedLoop(id);
			try {
				source.sendAsync(rejected, null, ctr);
			} catch (NotConnectedException e) {
				Logger.normal(this, "Rejecting data request (loop, finished): "+e);
			}
			return;
		}
        short htl = m.getShort(DMT.HTL);
        Key key = (Key) m.getObject(DMT.FREENET_ROUTING_KEY);
        boolean realTimeFlag = DMT.getRealTimeFlag(m);
        final RequestTag tag = new RequestTag(isSSK, RequestTag.START.REMOTE, source, realTimeFlag, id, node);
		if(!node.lockUID(id, isSSK, false, false, false, realTimeFlag, tag)) {
			if(logMINOR) Logger.minor(this, "Could not lock ID "+id+" -> rejecting (already running)");
			Message rejected = DMT.createFNPRejectedLoop(id);
			try {
				source.sendAsync(rejected, null, ctr);
			} catch (NotConnectedException e) {
				Logger.normal(this, "Rejecting request from "+source.getPeer()+": "+e);
			}
			node.failureTable.onFinalFailure(key, null, htl, htl, -1, -1, source);
			return;
		} else {
			if(logMINOR) Logger.minor(this, "Locked "+id);
		}
		
		// There are at least 2 threads that call this function.
		// DO NOT reuse the meta object, unless on a per-thread basis.
		// Object allocation is pretty cheap in modern Java anyway...
		// If we do reuse it, call reset().
		BlockMetadata meta = new BlockMetadata();
		KeyBlock block = node.fetch(key, false, false, false, false, meta);
		if(block != null)
			tag.setNotRoutedOnwards();
		
		RejectReason rejectReason = nodeStats.shouldRejectRequest(!isSSK, false, isSSK, false, false, source, block != null, false, realTimeFlag);
		if(rejectReason != null) {
			// can accept 1 CHK request every so often, but not with SSKs because they aren't throttled so won't sort out bwlimitDelayTime, which was the whole reason for accepting them when overloaded...
			Logger.normal(this, "Rejecting "+(isSSK ? "SSK" : "CHK")+" request from "+source.getPeer()+" preemptively because "+rejectReason);
			Message rejected = DMT.createFNPRejectedOverload(id, true, true, realTimeFlag);
			if(rejectReason.soft)
				rejected.addSubMessage(DMT.createFNPRejectIsSoft());
			try {
				source.sendAsync(rejected, null, ctr);
			} catch (NotConnectedException e) {
				Logger.normal(this, "Rejecting (overload) data request from "+source.getPeer()+": "+e);
			}
			tag.setRejected();
			tag.unlockHandler(rejectReason.soft);
			// Do not tell failure table.
			// Otherwise an attacker can flood us with requests very cheaply and purge our
			// failure table even though we didn't accept any of them.
			return;
		}
		nodeStats.reportIncomingRequestLocation(key.toNormalizedDouble());
		//if(!node.lockUID(id)) return false;
		RequestHandler rh = new RequestHandler(m, source, id, node, htl, key, tag, block, realTimeFlag);
		node.executor.execute(rh, "RequestHandler for UID "+id+" on "+node.getDarknetPortNumber());
	}

	private void handleInsertRequest(Message m, PeerNode source, boolean isSSK) {
		ByteCounter ctr = isSSK ? node.nodeStats.sskInsertCtr : node.nodeStats.chkInsertCtr;
		long id = m.getLong(DMT.UID);
		if(node.recentlyCompleted(id)) {
			Message rejected = DMT.createFNPRejectedLoop(id);
			try {
				source.sendAsync(rejected, null, ctr);
			} catch (NotConnectedException e) {
				Logger.normal(this, "Rejecting insert request from "+source.getPeer()+": "+e);
			}
			return;
		}
        boolean realTimeFlag = DMT.getRealTimeFlag(m);
		InsertTag tag = new InsertTag(isSSK, InsertTag.START.REMOTE, source, realTimeFlag, id, node);
		if(!node.lockUID(id, isSSK, true, false, false, realTimeFlag, tag)) {
			if(logMINOR) Logger.minor(this, "Could not lock ID "+id+" -> rejecting (already running)");
			Message rejected = DMT.createFNPRejectedLoop(id);
			try {
				source.sendAsync(rejected, null, ctr);
			} catch (NotConnectedException e) {
				Logger.normal(this, "Rejecting insert request from "+source.getPeer()+": "+e);
			}
			return;
		}
		boolean preferInsert = Node.PREFER_INSERT_DEFAULT;
		boolean ignoreLowBackoff = Node.IGNORE_LOW_BACKOFF_DEFAULT;
		boolean forkOnCacheable = Node.FORK_ON_CACHEABLE_DEFAULT;
		Message forkControl = m.getSubMessage(DMT.FNPSubInsertForkControl);
		if(forkControl != null)
			forkOnCacheable = forkControl.getBoolean(DMT.ENABLE_INSERT_FORK_WHEN_CACHEABLE);
		Message lowBackoff = m.getSubMessage(DMT.FNPSubInsertIgnoreLowBackoff);
		if(lowBackoff != null)
			ignoreLowBackoff = lowBackoff.getBoolean(DMT.IGNORE_LOW_BACKOFF);
		Message preference = m.getSubMessage(DMT.FNPSubInsertPreferInsert);
		if(preference != null)
			preferInsert = preference.getBoolean(DMT.PREFER_INSERT);
		// SSKs don't fix bwlimitDelayTime so shouldn't be accepted when overloaded.
		RejectReason rejectReason = nodeStats.shouldRejectRequest(!isSSK, true, isSSK, false, false, source, false, preferInsert, realTimeFlag);
		if(rejectReason != null) {
			Logger.normal(this, "Rejecting insert from "+source.getPeer()+" preemptively because "+rejectReason);
			Message rejected = DMT.createFNPRejectedOverload(id, true, true, realTimeFlag);
			if(rejectReason.soft)
				rejected.addSubMessage(DMT.createFNPRejectIsSoft());
			try {
				source.sendAsync(rejected, null, ctr);
			} catch (NotConnectedException e) {
				Logger.normal(this, "Rejecting (overload) insert request from "+source.getPeer()+": "+e);
			}
			tag.unlockHandler(rejectReason.soft);
			return;
		}
		long now = System.currentTimeMillis();
		if(m.getSpec().equals(DMT.FNPSSKInsertRequest)) {
			NodeSSK key = (NodeSSK) m.getObject(DMT.FREENET_ROUTING_KEY);
	        byte[] data = ((ShortBuffer) m.getObject(DMT.DATA)).getData();
	        byte[] headers = ((ShortBuffer) m.getObject(DMT.BLOCK_HEADERS)).getData();
	        short htl = m.getShort(DMT.HTL);
			SSKInsertHandler rh = new SSKInsertHandler(key, data, headers, htl, source, id, node, now, tag, node.canWriteDatastoreInsert(htl), forkOnCacheable, preferInsert, ignoreLowBackoff, realTimeFlag);
	        rh.receivedBytes(m.receivedByteCount());
			node.executor.execute(rh, "SSKInsertHandler for "+id+" on "+node.getDarknetPortNumber());
		} else if(m.getSpec().equals(DMT.FNPSSKInsertRequestNew)) {
			NodeSSK key = (NodeSSK) m.getObject(DMT.FREENET_ROUTING_KEY);
			short htl = m.getShort(DMT.HTL);
			SSKInsertHandler rh = new SSKInsertHandler(key, null, null, htl, source, id, node, now, tag, node.canWriteDatastoreInsert(htl), forkOnCacheable, preferInsert, ignoreLowBackoff, realTimeFlag);
	        rh.receivedBytes(m.receivedByteCount());
			node.executor.execute(rh, "SSKInsertHandler for "+id+" on "+node.getDarknetPortNumber());
		} else {
			CHKInsertHandler rh = new CHKInsertHandler(m, source, id, node, now, tag, forkOnCacheable, preferInsert, ignoreLowBackoff, realTimeFlag);
			node.executor.execute(rh, "CHKInsertHandler for "+id+" on "+node.getDarknetPortNumber());
		}
		if(logMINOR) Logger.minor(this, "Started InsertHandler for "+id);
	}
	
	private boolean handleProbeRequest(Message m, PeerNode source) {
		long id = m.getLong(DMT.UID);
		if(node.recentlyCompleted(id)) {
			Message rejected = DMT.createFNPRejectedLoop(id);
			try {
				source.sendAsync(rejected, null, node.nodeStats.probeRequestCtr);
			} catch (NotConnectedException e) {
				Logger.normal(this, "Rejecting probe request from "+source.getPeer()+": "+e);
			}
			return true;
		}
		// Lets not bother with full lockUID, just add it to the recently completed list.
		node.completed(id);
		// SSKs don't fix bwlimitDelayTime so shouldn't be accepted when overloaded.
		if(source.shouldRejectProbeRequest()) {
			Logger.normal(this, "Rejecting probe request from "+source.getPeer());
			Message rejected = DMT.createFNPRejectedOverload(id, true, false, false);
			try {
				source.sendAsync(rejected, null, node.nodeStats.probeRequestCtr);
			} catch (NotConnectedException e) {
				Logger.normal(this, "Rejecting (overload) insert request from "+source.getPeer()+": "+e);
			}
			return true;
		}
		double target = m.getDouble(DMT.TARGET_LOCATION);
		if(target > 1.0 || target < 0.0) {
			Logger.normal(this, "Rejecting invalid (target="+target+") probe request from "+source.getPeer());
			Message rejected = DMT.createFNPRejectedOverload(id, true, false, false);
			try {
				source.sendAsync(rejected, null, node.nodeStats.probeRequestCtr);
			} catch (NotConnectedException e) {
				Logger.normal(this, "Rejecting (invalid) insert request from "+source.getPeer()+": "+e);
			}
			return true;
		}
		ProbeRequestHandler.start(m, source, node, target);
		return true;
	}

	private boolean handleAnnounceRequest(Message m, PeerNode source) {
		long uid = m.getLong(DMT.UID);
		OpennetManager om = node.getOpennet();
		if(om == null || !source.canAcceptAnnouncements()) {
			if(om != null && source instanceof SeedClientPeerNode)
				om.seedTracker.rejectedAnnounce((SeedClientPeerNode)source);
			Message msg = DMT.createFNPOpennetDisabled(uid);
			try {
				source.sendAsync(msg, null, node.nodeStats.announceByteCounter);
			} catch (NotConnectedException e) {
				// Ok
			}
			return true;
		}
		if(node.recentlyCompleted(uid)) {
			if(om != null && source instanceof SeedClientPeerNode)
				om.seedTracker.rejectedAnnounce((SeedClientPeerNode)source);
			Message msg = DMT.createFNPRejectedLoop(uid);
			try {
				source.sendAsync(msg, null, node.nodeStats.announceByteCounter);
			} catch (NotConnectedException e) {
				// Ok
			}
			return true;
		}
		boolean success = false;
		// No way to check whether it's actually running atm, so lets report it to the completed list immediately.
		// FIXME we should probably keep a list!
		node.completed(uid);
		try {
			if(!node.nodeStats.shouldAcceptAnnouncement(uid)) {
				if(om != null && source instanceof SeedClientPeerNode)
					om.seedTracker.rejectedAnnounce((SeedClientPeerNode)source);
				Message msg = DMT.createFNPRejectedOverload(uid, true, false, false);
				try {
					source.sendAsync(msg, null, node.nodeStats.announceByteCounter);
				} catch (NotConnectedException e) {
					// Ok
				}
				return true;
			}
			if(!source.shouldAcceptAnnounce(uid)) {
				if(om != null && source instanceof SeedClientPeerNode)
					om.seedTracker.rejectedAnnounce((SeedClientPeerNode)source);
				node.nodeStats.endAnnouncement(uid);
				Message msg = DMT.createFNPRejectedOverload(uid, true, false, false);
				try {
					source.sendAsync(msg, null, node.nodeStats.announceByteCounter);
				} catch (NotConnectedException e) {
					// Ok
				}
				return true;
			}
			if(om != null && source instanceof SeedClientPeerNode) {
				if(!om.seedTracker.acceptAnnounce((SeedClientPeerNode)source, node.fastWeakRandom)) {
					node.nodeStats.endAnnouncement(uid);
					Message msg = DMT.createFNPRejectedOverload(uid, true, false, false);
					try {
						source.sendAsync(msg, null, node.nodeStats.announceByteCounter);
					} catch (NotConnectedException e) {
						// Ok
					}
					return true;
				}
			}
			AnnounceSender sender = new AnnounceSender(m, uid, source, om, node);
			node.executor.execute(sender, "Announcement sender for "+uid);
			success = true;
			return true;
		} finally {
			if(!success)
				source.completedAnnounce(uid);
		}
	}

	final Hashtable<Long, RoutedContext> routedContexts = new Hashtable<Long, RoutedContext>();

	static class RoutedContext {
		long createdTime;
		long accessTime;
		PeerNode source;
		final HashSet<PeerNode> routedTo;
		Message msg;
		short lastHtl;
		final byte[] identity;

		RoutedContext(Message msg, PeerNode source, byte[] identity) {
			createdTime = accessTime = System.currentTimeMillis();
			this.source = source;
			routedTo = new HashSet<PeerNode>();
			this.msg = msg;
			lastHtl = msg.getShort(DMT.HTL);
			this.identity = identity;
		}

		void addSent(PeerNode n) {
			routedTo.add(n);
		}
	}
	
	/**
	 * Cleanup any old/stale routing contexts and reschedule execution.
	 */
	public void run() {
		long now=System.currentTimeMillis();
		synchronized (routedContexts) {
			Iterator<RoutedContext> i = routedContexts.values().iterator();
			while (i.hasNext()) {
				RoutedContext rc = i.next();
				if (now-rc.createdTime > STALE_CONTEXT) {
					i.remove();
				}
			}
		}
		node.getTicker().queueTimedJob(this, STALE_CONTEXT_CHECK);
	}

	/**
	 * Handle an FNPRoutedRejected message.
	 */
	private boolean handleRoutedRejected(Message m) {
		long id = m.getLong(DMT.UID);
		Long lid = Long.valueOf(id);
		RoutedContext rc = routedContexts.get(lid);
		if(rc == null) {
			// Gah
			Logger.error(this, "Unrecognized FNPRoutedRejected");
			return false; // locally originated??
		}
		short htl = rc.lastHtl;
		if(rc.source != null)
			htl = rc.source.decrementHTL(htl);
		short ohtl = m.getShort(DMT.HTL);
		if(ohtl < htl) htl = ohtl;
		if(htl == 0) {
			// Equivalent to DNF.
			// Relay.
			if(rc.source != null) {
				try {
					rc.source.sendAsync(DMT.createFNPRoutedRejected(id, (short)0), null, nodeStats.routedMessageCtr);
				} catch (NotConnectedException e) {
					// Ouch.
					Logger.error(this, "Unable to relay probe DNF: peer disconnected: "+rc.source);
				}
			}
		} else {
			// Try routing to the next node
			forward(rc.msg, id, rc.source, htl, rc.msg.getDouble(DMT.TARGET_LOCATION), rc, rc.identity);
		}
		return true;
	}

	/**
	 * Handle a routed-to-a-specific-node message.
	 * @param m
	 * @return False if we want the message put back on the queue.
	 */
	boolean handleRouted(Message m, PeerNode source) {
		if(logMINOR) Logger.minor(this, "handleRouted("+m+ ')');

		long id = m.getLong(DMT.UID);
		Long lid = Long.valueOf(id);
		short htl = m.getShort(DMT.HTL);
		byte[] identity = ((ShortBuffer) m.getObject(DMT.NODE_IDENTITY)).getData();
		if(source != null) htl = source.decrementHTL(htl);
		RoutedContext ctx;
		ctx = routedContexts.get(lid);
		if(ctx != null) {
			try {
				source.sendAsync(DMT.createFNPRoutedRejected(id, htl), null, nodeStats.routedMessageCtr);
			} catch (NotConnectedException e) {
				if(logMINOR) Logger.minor(this, "Lost connection rejecting "+m);
			}
			return true;
		}
		ctx = new RoutedContext(m, source, identity);
		synchronized (routedContexts) {
			routedContexts.put(lid, ctx);
		}
		// source == null => originated locally, keep full htl
		double target = m.getDouble(DMT.TARGET_LOCATION);
		if(logMINOR) Logger.minor(this, "id "+id+" from "+source+" htl "+htl+" target "+target);
		if(Math.abs(node.lm.getLocation() - target) <= Double.MIN_VALUE) {
			if(logMINOR) Logger.minor(this, "Dispatching "+m.getSpec()+" on "+node.getDarknetPortNumber());
			// Handle locally
			// Message type specific processing
			dispatchRoutedMessage(m, source, id);
			return true;
		} else if(htl == 0) {
			Message reject = DMT.createFNPRoutedRejected(id, (short)0);
			if(source != null) try {
				source.sendAsync(reject, null, nodeStats.routedMessageCtr);
			} catch (NotConnectedException e) {
				if(logMINOR) Logger.minor(this, "Lost connection rejecting "+m);
			}
			return true;
		} else {
			return forward(m, id, source, htl, target, ctx, identity);
		}
	}

	boolean handleRoutedReply(Message m) {
		long id = m.getLong(DMT.UID);
		if(logMINOR) Logger.minor(this, "Got reply: "+m);
		Long lid = Long.valueOf(id);
		RoutedContext ctx = routedContexts.get(lid);
		if(ctx == null) {
			Logger.error(this, "Unrecognized routed reply: "+m);
			return false;
		}
		PeerNode pn = ctx.source;
		if(pn == null) return false;
		try {
			pn.sendAsync(m, null, nodeStats.routedMessageCtr);
		} catch (NotConnectedException e) {
			if(logMINOR) Logger.minor(this, "Lost connection forwarding "+m+" to "+pn);
		}
		return true;
	}

	private boolean forward(Message m, long id, PeerNode pn, short htl, double target, RoutedContext ctx, byte[] targetIdentity) {
		if(logMINOR) Logger.minor(this, "Should forward");
		// Forward
		m = preForward(m, htl);
		while(true) {
			PeerNode next = node.peers.getByIdentity(targetIdentity);
			if(next != null && !next.isConnected()) {
				Logger.error(this, "Found target but disconnected!: "+next);
				next = null;
			}
			if(next == null)
			next = node.peers.closerPeer(pn, ctx.routedTo, target, true, node.isAdvancedModeEnabled(), -1, null,
				        null, htl, 0, pn == null, false);
			if(logMINOR) Logger.minor(this, "Next: "+next+" message: "+m);
			if(next != null) {
				// next is connected, or at least has been => next.getPeer() CANNOT be null.
				if(logMINOR) Logger.minor(this, "Forwarding "+m.getSpec()+" to "+next.getPeer().getPort());
				ctx.addSent(next);
				try {
					next.sendAsync(m, null, nodeStats.routedMessageCtr);
				} catch (NotConnectedException e) {
					continue;
				}
			} else {
				if(logMINOR) Logger.minor(this, "Reached dead end for "+m.getSpec()+" on "+node.getDarknetPortNumber());
				// Reached a dead end...
				Message reject = DMT.createFNPRoutedRejected(id, htl);
				if(pn != null) try {
					pn.sendAsync(reject, null, nodeStats.routedMessageCtr);
				} catch (NotConnectedException e) {
					Logger.error(this, "Cannot send reject message back to source "+pn);
					return true;
				}
			}
			return true;
		}
	}

	/**
	 * Prepare a routed-to-node message for forwarding.
	 */
	private Message preForward(Message m, short newHTL) {
		m.set(DMT.HTL, newHTL); // update htl
		if(m.getSpec() == DMT.FNPRoutedPing) {
			int x = m.getInt(DMT.COUNTER);
			x++;
			m.set(DMT.COUNTER, x);
		}
		return m;
	}

	/**
	 * Deal with a routed-to-node message that landed on this node.
	 * This is where message-type-specific code executes. 
	 * @param m
	 * @return
	 */
	private boolean dispatchRoutedMessage(Message m, PeerNode src, long id) {
		if(m.getSpec() == DMT.FNPRoutedPing) {
			if(logMINOR) Logger.minor(this, "RoutedPing reached other side! ("+id+")");
			int x = m.getInt(DMT.COUNTER);
			Message reply = DMT.createFNPRoutedPong(id, x);
			if(logMINOR) Logger.minor(this, "Replying - counter = "+x+" for "+id);
			try {
				src.sendAsync(reply, null, nodeStats.routedMessageCtr);
			} catch (NotConnectedException e) {
				if(logMINOR) Logger.minor(this, "Lost connection replying to "+m+" in dispatchRoutedMessage");
			}
			return true;
		}
		return false;
	}

	void start(NodeStats stats) {
		this.nodeStats = stats;
		node.executor.execute(queueRunner);
	}

	public static String peersUIDsToString(long[] peerUIDs, double[] peerLocs) {
		StringBuilder sb = new StringBuilder(peerUIDs.length*23+peerLocs.length*26);
		int min=Math.min(peerUIDs.length, peerLocs.length);
		for(int i=0;i<min;i++) {
			double loc = peerLocs[i];
			long uid = peerUIDs[i];
			sb.append(loc);
			sb.append('=');
			sb.append(uid);
			if(i != min-1)
				sb.append('|');
		}
		if(peerUIDs.length > min) {
			for(int i=min;i<peerUIDs.length;i++) {
				sb.append("|U:");
				sb.append(peerUIDs[i]);
			}
		} else if(peerLocs.length > min) {
			for(int i=min;i<peerLocs.length;i++) {
				sb.append("|L:");
				sb.append(peerLocs[i]);
			}
		}
		return sb.toString();
	}
	
	// Probe requests

	// FIXME
	public static final int PROBE_TYPE_RESETTING_HTL = 0;
	
	public void startProbe(final double target, final ProbeCallback cb) {
		final long uid = node.random.nextLong();
		
			ProbeRequestSender rs = new ProbeRequestSender(target, node.maxHTL(), uid, node, node.getLocation(), null, 2.0);
			rs.addListener(new ProbeRequestSender.Listener() {

				public void onCompletion(double nearest, double best, short counter, short uniqueCounter, short linearCounter) throws NotConnectedException {
					cb.onCompleted("completed", target, best, nearest, uid, counter, uniqueCounter, linearCounter);
				}

				public void onRNF(short htl, double nearest, double best, short counter, short uniqueCounter, short linearCounter) throws NotConnectedException {
					cb.onCompleted("rnf", target, best, nearest, uid, counter, uniqueCounter, linearCounter);					
				}

				public void onReceivedRejectOverload(double nearest, double best, short counter, short uniqueCounter, short linearCounter, String reason) throws NotConnectedException {
					cb.onRejectOverload();
				}

				public void onTimeout(double nearest, double best, short counter, short uniqueCounter, short linearCounter, String reason) throws NotConnectedException {
					cb.onCompleted("timeout", target, best, nearest, uid, counter, uniqueCounter, linearCounter);					
				}

				public void onTrace(long uid, double nearest, double best, short htl, short counter, short uniqueCounter, double location, long myUID, ShortBuffer peerLocs, ShortBuffer peerUIDs, short forkCount, short linearCounter, String reason, long prevUID) throws NotConnectedException {
					cb.onTrace(uid, target, nearest, best, htl, counter, location, myUID, Fields.bytesToDoubles(peerLocs.getData()), Fields.bytesToLongs(peerUIDs.getData()), new double[0], forkCount, linearCounter, reason, prevUID);
				}
				
			});
			rs.start();
	}

	public void setHook(NodeDispatcherCallback cb) {
		this.callback = cb;
	}
}<|MERGE_RESOLUTION|>--- conflicted
+++ resolved
@@ -275,8 +275,6 @@
 			return handleOfferKey(m, source);
 		} else if(spec == DMT.FNPGetOfferedKey) {
 			return handleGetOfferedKey(m, source);
-<<<<<<< HEAD
-=======
 		} else if(spec == DMT.FNPPeerLoadStatusByte || spec == DMT.FNPPeerLoadStatusShort || spec == DMT.FNPPeerLoadStatusInt) {
 			return handlePeerLoadStatus(m, source);
 		} else if(spec == DMT.FNPGetYourFullNoderef && source instanceof DarknetPeerNode) {
@@ -285,7 +283,6 @@
 		} else if(spec == DMT.FNPMyFullNoderef && source instanceof DarknetPeerNode) {
 			((DarknetPeerNode)source).handleFullNoderef(m);
 			return true;
->>>>>>> 6abebdd8
 		}
 		return false;
 	}
