/* This code is part of Freenet. It is distributed under the GNU General
 * Public License, version 2 (or at your option any later version). See
 * http://www.gnu.org/ for further details of the GPL. */
package freenet.node.useralerts;

import java.text.Format;
import java.text.SimpleDateFormat;
import java.util.Arrays;
import java.util.Comparator;
import java.util.Date;
import java.util.HashMap;
import java.util.HashSet;
import java.util.Map;
import java.util.Set;
import java.util.TreeSet;
import java.util.concurrent.CopyOnWriteArraySet;

import freenet.l10n.NodeL10n;
import freenet.node.NodeClientCore;
import freenet.node.fcp.FCPConnectionHandler;
import freenet.support.Base64;
import freenet.support.HTMLNode;
import freenet.support.Logger;

/**
 * Collection of UserAlert's.
 */
public class UserAlertManager implements Comparator<UserAlert> {
	// No point keeping them sorted as some alerts can change priority.
	private final Set<UserAlert> alerts;
	private final NodeClientCore core;
	
	/** Listeners that will be notified when the alerts list is changed*/
	private final Set<UserEventListener> listeners;

	private final Set<FCPConnectionHandler> subscribers;
	private final Map<UserEvent.Type, UserEvent> events;
	private final Set<UserEvent.Type> unregisteredEventTypes;
	private long lastUpdated;

	public UserAlertManager(NodeClientCore core) {
		this.core = core;
<<<<<<< HEAD
		alerts = new TreeSet<UserAlert>(this);
		listeners = new CopyOnWriteArraySet<UserEventListener>();
=======
		alerts = new HashSet<UserAlert>();
>>>>>>> 6211e5a5
		subscribers = new CopyOnWriteArraySet<FCPConnectionHandler>();
		events = new HashMap<UserEvent.Type, UserEvent>();
		unregisteredEventTypes = new HashSet<UserEvent.Type>();
		lastUpdated = System.currentTimeMillis();
	}

	public void register(UserAlert alert) {
		if(alert instanceof UserEvent)
			register((UserEvent) alert);
		boolean needNotification=false;
		synchronized (alerts) {
			if (!alerts.contains(alert)) {
				alerts.add(alert);
				lastUpdated = System.currentTimeMillis();
				notifySubscribers(alert);
				needNotification=true;
			}
		}
		if(needNotification){
			notifyListeners();
		}
	}

	public void register(UserEvent event) {
		// The event is ignored if it has been indefinitely unregistered
		synchronized(unregisteredEventTypes) {
			if(unregisteredEventTypes.contains(event.getEventType()))
				return;
		}
		// Only the latest event is displayed as an alert
		synchronized (events) {
			UserEvent lastEvent = events.get(event.getEventType());
			synchronized (alerts) {
				if (lastEvent != null)
					alerts.remove(lastEvent);
				alerts.add(event);
			}
			events.put(event.getEventType(), event);
			lastUpdated = System.currentTimeMillis();
			notifySubscribers(event);
			notifyListeners();
		}
	}

	private void notifySubscribers(final UserAlert alert) {
		// Run off-thread, because of locking, and because client
		// callbacks may take some time
		core.clientContext.mainExecutor.execute(new Runnable() {
			public void run() {
				for (FCPConnectionHandler subscriber : subscribers)
					subscriber.outputHandler.queue(alert.getFCPMessage());
			}
		}, "UserAlertManager callback executor");
	}
	
	/** Notifies the listeners that alerts are changed*/
	private void notifyListeners(){
		for(UserEventListener l:listeners){
			l.alertsChanged();
		}
	}

	public void unregister(UserAlert alert) {
		if(alert == null) return;
		if(alert instanceof UserEvent)
			unregister(((UserEvent)alert).getEventType());
		synchronized (alerts) {
			alerts.remove(alert);
		}
		notifyListeners();
	}

	public void unregister(UserEvent.Type eventType) {
		if(eventType.unregisterIndefinitely())
			synchronized (unregisteredEventTypes) {
				unregisteredEventTypes.add(eventType);
			}
		synchronized (events) {
			UserEvent latestEvent;
			latestEvent = events.remove(eventType);
			if(latestEvent != null)
				synchronized(alerts) {
					alerts.remove(latestEvent);
				}
		}
		notifyListeners();
	}

	/**
	 * Tries to find the user alert with the given hash code and dismisses it,
	 * if found.
	 * 
	 * @see #unregister(UserAlert)
	 * @param alertHashCode
	 *            The hash code of the user alert to dismiss
	 */
	public void dismissAlert(int alertHashCode) {
		UserAlert[] userAlerts = getAlerts();
		for (int index = 0, count = userAlerts.length; index < count; index++) {
			UserAlert userAlert = userAlerts[index];
			if (userAlert.hashCode() == alertHashCode) {
				if (userAlert.userCanDismiss()) {
					if (userAlert.shouldUnregisterOnDismiss()) {
						userAlert.onDismiss();
						unregister(userAlert);
					} else {
						userAlert.isValid(false);
					}
					notifyListeners();
				}
			}
		}
	}
	
	/** Dismisses an alert identified by it's anchor
	 * @param anchor - The anchor that identifies the alert*/
	public boolean dismissByAnchor(String anchor){
		boolean success=false;
		UserAlert[] userAlerts = getAlerts();
		for (int index = 0, count = userAlerts.length; index < count; index++) {
			UserAlert userAlert = userAlerts[index];
			if (userAlert.anchor().compareTo( anchor)==0) {
				if (userAlert.userCanDismiss()) {
					if (userAlert.shouldUnregisterOnDismiss()) {
						userAlert.onDismiss();
						unregister(userAlert);
					} else {
						userAlert.isValid(false);
					}
					notifyListeners();
					success=true;
				}
			}
		}
		return success;
	}

	public UserAlert[] getAlerts() {
		UserAlert[] a;
		synchronized (alerts) {
			a = alerts.toArray(new UserAlert[alerts.size()]);
		}
		Arrays.sort(a, this);
		return a;
	}

	public int compare(UserAlert a0, UserAlert a1) {
		if(a0 == a1) return 0; // common case, also we should be consistent with == even with proxyuseralert's
		short prio0 = a0.getPriorityClass();
		short prio1 = a1.getPriorityClass();
		if(prio0 - prio1 == 0) {
			boolean isEvent0 = a0.isEventNotification();
			boolean isEvent1 = a1.isEventNotification();
			if(isEvent0 && !isEvent1) return 1;
			if((!isEvent0) && isEvent1) return -1;
			// First go by class
			int classHash0 = a0.getClass().hashCode();
			int classHash1 = a1.getClass().hashCode();
			if(classHash0 > classHash1) return 1;
			else if(classHash0 < classHash1) return -1;
			// Then by object hashCode
			int hash0 = a0.hashCode();
			int hash1 = a1.hashCode();
			if(hash0 > hash1) return 1;
			if(hash1 > hash0) return -1;
			return 0;
		} else {
			if(prio0 > prio1) return 1;
			else return -1;
		}
	}

	/**
	 * Renders the given alert and returns the rendered HTML node.
	 * 
	 * @param userAlert
	 *            The user alert to render
	 * @return The rendered HTML node
	 */
	public HTMLNode renderAlert(UserAlert userAlert) {
		HTMLNode userAlertNode = null;
		short level = userAlert.getPriorityClass();
		userAlertNode = new HTMLNode("div", "class", "infobox infobox-"+getAlertLevelName(level));

		userAlertNode.addChild("div", "class", "infobox-header", userAlert.getTitle());
		HTMLNode alertContentNode = userAlertNode.addChild("div", "class", "infobox-content");
		alertContentNode.addChild(userAlert.getHTMLText());
		if (userAlert.userCanDismiss()) {
			HTMLNode dismissFormNode = alertContentNode.addChild("form", new String[] { "action", "method" }, new String[] { "/alerts/", "post" }).addChild("div");
			dismissFormNode.addChild("input", new String[] { "type", "name", "value" }, new String[] { "hidden", "disable", String.valueOf(userAlert.hashCode()) });
			dismissFormNode.addChild("input", new String[] { "type", "name", "value" }, new String[] { "hidden", "formPassword", core.formPassword });
			dismissFormNode.addChild("input", new String[] { "type", "name", "value" }, new String[] { "submit", "dismiss-user-alert", userAlert.dismissButtonText() });
		}
		return userAlertNode;
	}

	public static String getAlertLevelName(short level) {
		if (level <= UserAlert.CRITICAL_ERROR)
			return "error";
		else if (level <= UserAlert.ERROR)
			return "alert";
		else if (level <= UserAlert.WARNING)
			return "warning";
		else if (level <= UserAlert.MINOR)
			return "minor";
		else {
			Logger.error(UserAlertManager.class, "Unknown alert level: "+level, new Exception("debug"));
			return "error";
		}
	}

	public static String l10n(String key) {
		return NodeL10n.getBase().getString("UserAlertManager."+key);
	}

	public void dumpEvents(HashSet<String> toDump) {
		// An iterator might be faster, but we don't want to call methods on the alert within the lock.
		UserAlert[] alerts = getAlerts();
		for(int i=0;i<alerts.length;i++) {
			if(!alerts[i].isEventNotification()) continue;
			if(!toDump.contains(alerts[i].anchor())) continue;
			unregister(alerts[i]);
			alerts[i].onDismiss();
		}
	}

	public void watch(final FCPConnectionHandler subscriber) {
                subscribers.add(subscriber);
		// Run off-thread, because of locking, and because client
		// callbacks may take some time
		core.clientContext.mainExecutor.execute(new Runnable() {
			public void run() {
				for (UserAlert alert : getAlerts())
                                        if(alert.isValid())
					    subscriber.outputHandler.queue(alert.getFCPMessage());
			}
		}, "UserAlertManager callback executor");
		subscribers.add(subscriber);
	}

	public void unwatch(FCPConnectionHandler subscriber) {
		subscribers.remove(subscriber);
	}
	
	/** Registers a listener that will be notified when alerts changed
	 * @param listener - The listener to be registered*/
	public void registerListener(UserEventListener listener){
		listeners.add(listener);
	}
	
	/** Removes a listener
	 * @param listener - The listener to be removed*/
	public void deregisterListener(UserEventListener listener){
		listeners.remove(listener);
	}

	//Formats a Unix timestamp according to RFC 3339
	private String formatTime(long time) {
		final Format format = new SimpleDateFormat("yyyy-MM-dd'T'HH:mm:ssZ");
		String date = format.format(new Date(time));
		//Z doesn't include a colon between the hour and the minutes
		return date.substring(0, 22) + ":" + date.substring(22);
	}

	public String getAtom(String startURI) {
		String messagesURI = startURI + "/alerts/";
		String feedURI = startURI + "/feed/";

		StringBuilder sb = new StringBuilder();
		sb.append("<?xml version=\"1.0\" encoding=\"utf-8\"?>\n");
		sb.append("<feed xmlns=\"http://www.w3.org/2005/Atom\">\n");
		sb.append("\n");
		sb.append("  <title>").append(l10n("feedTitle")).append("</title>\n");
		sb.append("  <link href=\"").append(feedURI).append("\" rel=\"self\"/>\n");
		sb.append("  <link href=\"").append(startURI).append("\"/>\n");
		sb.append("  <updated>").append(formatTime(lastUpdated)).append("</updated>\n");
		sb.append("  <id>urn:node:").append(Base64.encode(core.node.getDarknetIdentity())).append("</id>\n");
		sb.append("  <logo>").append("/favicon.ico").append("</logo>\n");
		UserAlert[] alerts = getAlerts();
		for(int i = alerts.length - 1; i >= 0; i--) {
			UserAlert alert = alerts[i];
			if (alert.isValid()) {
				sb.append("\n");
				sb.append("  <entry>\n");
				sb.append("    <title>").append(alert.getTitle()).append("</title>\n");
				sb.append("    <link href=\"").append(messagesURI).append("#").append(alert.anchor()).append("\"/>\n");
				sb.append("    <summary>").append(alert.getShortText()).append("</summary>\n");
				sb.append("    <content type=\"text\">").append(alert.getText()).append("</content>\n");
				sb.append("    <id>urn:feed:").append(alert.anchor()).append("</id>\n");
				sb.append("    <updated>").append(formatTime(alert.getUpdatedTime())).append("</updated>\n");
				sb.append("  </entry>\n");
			}
		}
		sb.append("\n</feed>\n");
		return sb.toString();
	}
}<|MERGE_RESOLUTION|>--- conflicted
+++ resolved
@@ -40,12 +40,8 @@
 
 	public UserAlertManager(NodeClientCore core) {
 		this.core = core;
-<<<<<<< HEAD
-		alerts = new TreeSet<UserAlert>(this);
 		listeners = new CopyOnWriteArraySet<UserEventListener>();
-=======
 		alerts = new HashSet<UserAlert>();
->>>>>>> 6211e5a5
 		subscribers = new CopyOnWriteArraySet<FCPConnectionHandler>();
 		events = new HashMap<UserEvent.Type, UserEvent>();
 		unregisteredEventTypes = new HashSet<UserEvent.Type>();
