package freenet.node;

import java.io.BufferedInputStream;
import java.io.BufferedReader;
import java.io.EOFException;
import java.io.File;
import java.io.FileNotFoundException;
import java.io.FileOutputStream;
import java.io.FileReader;
import java.io.IOException;
import java.io.InputStream;
import java.io.InputStreamReader;
import java.io.OutputStream;
import java.io.PrintWriter;
import java.io.StringWriter;
import java.net.MalformedURLException;
import java.net.SocketException;
import java.net.URI;
import java.net.URISyntaxException;
import java.net.URL;
import java.net.URLConnection;
import java.text.NumberFormat;
import java.util.Arrays;
import java.util.HashMap;

import freenet.client.ClientMetadata;
import freenet.client.DefaultMIMETypes;
import freenet.client.FetchContext;
import freenet.client.FetchException;
import freenet.client.FetchResult;
import freenet.client.FetchWaiter;
import freenet.client.HighLevelSimpleClient;
import freenet.client.InsertBlock;
import freenet.client.InsertException;
import freenet.client.async.ClientGetter;
import freenet.client.async.DumperSnoopMetadata;
import freenet.client.events.EventDumper;
import freenet.client.filter.ContentFilter;
<<<<<<< HEAD
import freenet.client.filter.ContentFilter.FilterOutput;
=======
>>>>>>> 2adb20a4
import freenet.crypt.RandomSource;
import freenet.io.comm.Peer;
import freenet.io.comm.PeerParseException;
import freenet.io.comm.ReferenceSignatureVerificationException;
import freenet.keys.FreenetURI;
import freenet.keys.InsertableClientSSK;
import freenet.support.Fields;
import freenet.support.HexUtil;
import freenet.support.Logger;
import freenet.support.OOMHandler;
import freenet.support.SimpleFieldSet;
import freenet.support.SizeUtil;
import freenet.support.api.Bucket;
import freenet.support.io.ArrayBucket;
import freenet.support.io.BucketTools;
import freenet.support.io.Closer;
import freenet.support.io.FileBucket;

/**
 * @author amphibian
 * 
 * Read commands to fetch or put from stdin.
 * 
 * Execute them.
 */
public class TextModeClientInterface implements Runnable {

    final RandomSource r;
    final Node n;
    final NodeClientCore core;
    final HighLevelSimpleClient client;
    final File downloadsDir;
    final InputStream in;
    final OutputStream out;
    private boolean doneSomething;
    
    public TextModeClientInterface(TextModeClientInterfaceServer server, InputStream in, OutputStream out) {
    	this.n = server.n;
    	this.core = server.n.clientCore;
    	this.r = server.r;
        client = core.makeClient(RequestStarter.INTERACTIVE_PRIORITY_CLASS, true);
    	this.downloadsDir = server.downloadsDir;
    	this.in = in;
    	this.out = out;
        client.addEventHook(new EventDumper(new PrintWriter(out, true), false));
	}

    public TextModeClientInterface(Node n, HighLevelSimpleClient c, File downloadDir, InputStream in, OutputStream out) {
    	this.n = n;
    	this.r = n.random;
    	this.core = n.clientCore;
    	this.client = c;
    	this.downloadsDir = downloadDir;
    	this.in = in;
    	this.out = out;
        client.addEventHook(new EventDumper(new PrintWriter(out, true), false));
    }
    
    public void run() {
	    freenet.support.Logger.OSThread.logPID(this);
    	try {
    		realRun();
    	} catch (IOException e) {
    		if(Logger.shouldLog(Logger.MINOR, this)) Logger.minor(this, "Caught "+e, e);
		} catch (OutOfMemoryError e) {
			OOMHandler.handleOOM(e);
    	} catch (Throwable t) {
    		Logger.error(this, "Caught "+t, t);
    	}
    }
	
	public void realRun() throws IOException {
		printHeader(out);

		BufferedReader reader = new BufferedReader(new InputStreamReader(in));
		while(true) {
			try {
				out.write("TMCI> ".getBytes());
				out.flush();
				if(processLine(reader,out)) {
					reader.close();
					return;
				}
			} catch (SocketException e) {
				Logger.error(this, "Socket error: "+e, e);
				return;
			} catch (Throwable t) {
				Logger.error(this, "Caught "+t, t);
				System.out.println("Caught: "+t);
				StringWriter sw = new StringWriter();
				t.printStackTrace(new PrintWriter(sw));
				try {
					out.write(sw.toString().getBytes());
				} catch (IOException e) {
					Logger.error(this, "Socket error: "+e, e);
					return;
				}
			}
		}
	}
    
	private void printHeader(OutputStream s) throws IOException {
    	StringBuilder sb = new StringBuilder();
    	
        sb.append("Trivial Text Mode Client Interface\r\n");
        sb.append("---------------------------------------\r\n");
        sb.append("Freenet 0.7.5 Build #").append(Version.buildNumber()).append(" r" + Version.cvsRevision() + "\r\n");
        sb.append("Enter one of the following commands:\r\n");
        sb.append("GET:<Freenet key> - Fetch a key\r\n");
        sb.append("DUMP:<Freenet key> - Dump metadata for a key\r\n");
        sb.append("PUT:\\r\\n<text, until a . on a line by itself> - Insert the document and return the key.\r\n");
        sb.append("PUT:<text> - Put a single line of text to a CHK and return the key.\r\n");
        sb.append("GETCHK:\\r\\n<text, until a . on a line by itself> - Get the key that would be returned if the document was inserted.\r\n");
        sb.append("GETCHK:<text> - Get the key that would be returned if the line was inserted.\r\n");
        sb.append("PUTFILE:<filename>[#<mimetype>] - Put a file from disk.\r\n");
        sb.append("GETFILE:<filename> - Fetch a key and put it in a file. If the key includes a filename we will use it but we will not overwrite local files.\r\n");
        sb.append("GETCHKFILE:<filename> - Get the key that would be returned if we inserted the file.\r\n");
        sb.append("PUTDIR:<path>[#<defaultfile>] - Put the entire directory from disk.\r\n");
        sb.append("GETCHKDIR:<path>[#<defaultfile>] - Get the key that would be returned if we'd put the entire directory from disk.\r\n");
        sb.append("MAKESSK - Create an SSK keypair.\r\n");
        sb.append("PUTSSK:<insert uri>;<url to redirect to> - Insert an SSK redirect to a file already inserted.\r\n");
        sb.append("PUTSSKDIR:<insert uri>#<path>[#<defaultfile>] - Insert an entire directory to an SSK.\r\n");
        sb.append("PLUGLOAD: - Load plugin. (use \"PLUGLOAD:?\" for more info)\r\n");
        //sb.append("PLUGLOAD: <pkg.classname>[(@<URI to jarfile.jar>|<<URI to file containing real URI>|* (will load from freenets pluginpool))] - Load plugin.\r\n");
        sb.append("PLUGLIST - List all loaded plugins.\r\n");
        sb.append("PLUGKILL:<pluginID> - Unload the plugin with the given ID (see PLUGLIST).\r\n");
//        sb.append("PUBLISH:<name> - create a publish/subscribe stream called <name>\r\n");
//        sb.append("PUSH:<name>:<text> - publish a single line of text to the stream named\r\n");
//        sb.append("SUBSCRIBE:<key> - subscribe to a publish/subscribe stream by key\r\n");
        sb.append("CONNECT:<filename|URL> - see ADDPEER:<filename|URL> below\r\n");
        sb.append("CONNECT:\\r\\n<noderef> - see ADDPEER:\\r\\n<noderef> below\r\n");
        sb.append("DISCONNECT:<ip:port|name> - see REMOVEPEER:<ip:port|name|identity> below\r\n");
        sb.append("ADDPEER:<filename|URL> - add a peer from its ref in a file/url.\r\n");
        sb.append("ADDPEER:\\r\\n<noderef including an End on a line by itself> - add a peer by entering a noderef directly.\r\n");
        sb.append("DISABLEPEER:<ip:port|name|identity> - disable a peer by providing its ip+port, name, or identity\r\n");
        sb.append("ENABLEPEER:<ip:port|name|identity> - enable a peer by providing its ip+port, name, or identity\r\n");
        sb.append("SETPEERLISTENONLY:<ip:port|name|identity> - set ListenOnly on a peer by providing its ip+port, name, or identity\r\n");
        sb.append("UNSETPEERLISTENONLY:<ip:port|name|identity> - unset ListenOnly on a peer by providing its ip+port, name, or identity\r\n");
        sb.append("HAVEPEER:<ip:port|name|identity> - report true/false on having a peer by providing its ip+port, name, or identity\r\n");
        sb.append("REMOVEPEER:<ip:port|name|identity> - remove a peer by providing its ip+port, name, or identity\r\n");
        sb.append("PEER:<ip:port|name|identity> - report the noderef of a peer (without metadata) by providing its ip+port, name, or identity\r\n");
        sb.append("PEERWMD:<ip:port|name|identity> - report the noderef of a peer (with metadata) by providing its ip+port, name, or identity\r\n");
        sb.append("PEERS - report tab delimited list of peers with name, ip+port, identity, location, status and idle time in seconds\r\n");
        sb.append("NAME:<new node name> - change the node's name.\r\n");
        sb.append("UPDATE ask the node to self-update if possible. \r\n");
        sb.append("FILTER: \\r\\n<text, until a . on a line by itself> - output the content as it returns from the content filter\r\n");
//        sb.append("SUBFILE:<filename> - append all data received from subscriptions to a file, rather than sending it to stdout.\r\n");
//        sb.append("SAY:<text> - send text to the last created/pushed stream\r\n");
        sb.append("STATUS - display some status information on the node including its reference and connections.\r\n");
        sb.append("MEMSTAT - display some memory usage related informations.\r\n");
        sb.append("SHUTDOWN - exit the program\r\n");
        sb.append("ANNOUNCE[:<location>] - announce to the specified location\r\n");
        if(n.isUsingWrapper())
        	sb.append("RESTART - restart the program\r\n");
        if(core != null && core.directTMCI != this) {
          sb.append("QUIT - close the socket\r\n");
        }
        if(n.testnetEnabled) {
        	sb.append("WARNING: TESTNET MODE ENABLED. YOU HAVE NO ANONYMITY.\r\n");
        }
        s.write(sb.toString().getBytes());
    }

	/**
     * Process a single command.
     * @throws IOException If we could not write the data to stdout.
     */
    private boolean processLine(BufferedReader reader, final OutputStream out) throws IOException {
        String line;
        StringBuilder outsb = new StringBuilder();
        try {
            line = reader.readLine();
        } catch (IOException e) {
            outsb.append("Bye... (").append(e).append(')');
            System.err.println("Bye... ("+e+ ')');
            return true;
        }
        boolean getCHKOnly = false;
        if(line == null) return true;
        String uline = line.toUpperCase();
        if(Logger.shouldLog(Logger.MINOR, this))
        	Logger.minor(this, "Command: "+line);
        if(uline.startsWith("GET:")) {
            // Should have a key next
            String key = line.substring("GET:".length()).trim();
            Logger.normal(this, "Key: "+key);
            FreenetURI uri;
            try {
                uri = new FreenetURI(key);
                Logger.normal(this, "Key: "+uri);
            } catch (MalformedURLException e2) {
                outsb.append("Malformed URI: ").append(key).append(" : ").append(e2);
		outsb.append("\r\n");
		out.write(outsb.toString().getBytes());
		out.flush();
                return false;
            }
            try {
				FetchResult result = client.fetch(uri);
				ClientMetadata cm = result.getMetadata();
                outsb.append("Content MIME type: ").append(cm.getMIMEType());
				Bucket data = result.asBucket();
				// FIXME limit it above
				if(data.size() > 32*1024) {
					System.err.println("Data is more than 32K: "+data.size());
					outsb.append("Data is more than 32K: ").append(data.size());
					outsb.append("\r\n");
					out.write(outsb.toString().getBytes());
					out.flush();
					return false;
				}
				byte[] dataBytes = BucketTools.toByteArray(data);
				boolean evil = false;
				for(int i=0;i<dataBytes.length;i++) {
					// Look for escape codes
					if(dataBytes[i] == '\n') continue;
					if(dataBytes[i] == '\r') continue;
					if(dataBytes[i] < 32) evil = true;
				}
				if(evil) {
					System.err.println("Data may contain escape codes which could cause the terminal to run arbitrary commands! Save it to a file if you must with GETFILE:");
					outsb.append("Data may contain escape codes which could cause the terminal to run arbitrary commands! Save it to a file if you must with GETFILE:");
					outsb.append("\r\n");
					out.write(outsb.toString().getBytes());
					out.flush();
					return false;
				}
				outsb.append("Data:\r\n");
				outsb.append(new String(dataBytes));
			} catch (FetchException e) {
                outsb.append("Error: ").append(e.getMessage()).append("\r\n");
            	if((e.getMode() == FetchException.SPLITFILE_ERROR) && (e.errorCodes != null)) {
            		outsb.append(e.errorCodes.toVerboseString());
            	}
            	if(e.newURI != null)
                    outsb.append("Permanent redirect: ").append(e.newURI).append("\r\n");
			}
        } else if(uline.startsWith("DUMP:")) {
	            // Should have a key next
	            String key = line.substring("DUMP:".length()).trim();
	            Logger.normal(this, "Key: "+key);
	            FreenetURI uri;
	            try {
	                uri = new FreenetURI(key);
	                Logger.normal(this, "Key: "+uri);
	            } catch (MalformedURLException e2) {
	                outsb.append("Malformed URI: ").append(key).append(" : ").append(e2);
			outsb.append("\r\n");
			out.write(outsb.toString().getBytes());
			out.flush();
	                return false;
	            }
	            try {
	            	FetchContext context = client.getFetchContext();
	        		FetchWaiter fw = new FetchWaiter();
	        		ClientGetter get = new ClientGetter(fw, uri, context, RequestStarter.INTERACTIVE_PRIORITY_CLASS, (RequestClient)client, null, null);
	        		get.setMetaSnoop(new DumperSnoopMetadata());
	            	get.start(null, n.clientCore.clientContext);
					FetchResult result = fw.waitForCompletion();
					ClientMetadata cm = result.getMetadata();
	                outsb.append("Content MIME type: ").append(cm.getMIMEType());
					Bucket data = result.asBucket();
					// FIXME limit it above
					if(data.size() > 32*1024) {
						System.err.println("Data is more than 32K: "+data.size());
						outsb.append("Data is more than 32K: ").append(data.size());
						outsb.append("\r\n");
						out.write(outsb.toString().getBytes());
						out.flush();
						return false;
					}
					byte[] dataBytes = BucketTools.toByteArray(data);
					boolean evil = false;
					for(int i=0;i<dataBytes.length;i++) {
						// Look for escape codes
						if(dataBytes[i] == '\n') continue;
						if(dataBytes[i] == '\r') continue;
						if(dataBytes[i] < 32) evil = true;
					}
					if(evil) {
						System.err.println("Data may contain escape codes which could cause the terminal to run arbitrary commands! Save it to a file if you must with GETFILE:");
						outsb.append("Data may contain escape codes which could cause the terminal to run arbitrary commands! Save it to a file if you must with GETFILE:");
						outsb.append("\r\n");
						out.write(outsb.toString().getBytes());
						out.flush();
						return false;
					}
					outsb.append("Data:\r\n");
					outsb.append(new String(dataBytes));
				} catch (FetchException e) {
	                outsb.append("Error: ").append(e.getMessage()).append("\r\n");
	            	if((e.getMode() == FetchException.SPLITFILE_ERROR) && (e.errorCodes != null)) {
	            		outsb.append(e.errorCodes.toVerboseString());
	            	}
	            	if(e.newURI != null)
	                    outsb.append("Permanent redirect: ").append(e.newURI).append("\r\n");
				}
        } else if(uline.startsWith("GETFILE:")) {
            // Should have a key next
            String key = line.substring("GETFILE:".length()).trim();
            Logger.normal(this, "Key: "+key);
            FreenetURI uri;
            try {
                uri = new FreenetURI(key);
            } catch (MalformedURLException e2) {
                outsb.append("Malformed URI: ").append(key).append(" : ").append(e2);
		outsb.append("\r\n");
		out.write(outsb.toString().getBytes());
		out.flush();
                return false;
            }
            try {
            	long startTime = System.currentTimeMillis();
				FetchResult result = client.fetch(uri);
				ClientMetadata cm = result.getMetadata();
                outsb.append("Content MIME type: ").append(cm.getMIMEType());
				Bucket data = result.asBucket();
                // Now calculate filename
                String fnam = uri.getDocName();
                fnam = sanitize(fnam);
                if(fnam.length() == 0) {
                    fnam = "freenet-download-"+HexUtil.bytesToHex(BucketTools.hash(data), 0, 10);
                    String ext = DefaultMIMETypes.getExtension(cm.getMIMEType());
                    if((ext != null) && !ext.equals(""))
                    	fnam += '.' + ext;
                }
                File f = new File(downloadsDir, fnam);
                if(f.exists()) {
                    outsb.append("File exists already: ").append(fnam);
                    fnam = "freenet-"+System.currentTimeMillis()+ '-' +fnam;
                }
                FileOutputStream fos = null;
                try {
                    fos = new FileOutputStream(f);
                    BucketTools.copyTo(data, fos, Long.MAX_VALUE);
                    fos.close();
                    outsb.append("Written to ").append(fnam);
                } catch (IOException e) {
                    outsb.append("Could not write file: caught ").append(e);
                    e.printStackTrace();
                } finally {
                    if(fos != null) try {
                        fos.close();
                    } catch (IOException e1) {
                        // Ignore
                    }
                }
                long endTime = System.currentTimeMillis();
                long sz = data.size();
                double rate = 1000.0 * sz / (endTime-startTime);
                outsb.append("Download rate: ").append(rate).append(" bytes / second");
			} catch (FetchException e) {
                outsb.append("Error: ").append(e.getMessage());
            	if((e.getMode() == FetchException.SPLITFILE_ERROR) && (e.errorCodes != null)) {
            		outsb.append(e.errorCodes.toVerboseString());
            	}
            	if(e.newURI != null)
                    outsb.append("Permanent redirect: ").append(e.newURI).append("\r\n");
			}
    } else if(uline.startsWith("UPDATE")) {
    	outsb.append("starting the update process");
    	// FIXME run on separate thread
    	n.ps.queueTimedJob(new Runnable() {
    		public void run() {
    		    freenet.support.Logger.OSThread.logPID(this);
    			n.getNodeUpdater().arm();
    		}
    	}, 0);
    	outsb.append("\r\n");
    	out.write(outsb.toString().getBytes());
    	out.flush();
    	return false;
    }else if(uline.startsWith("FILTER:")) {
    	line = line.substring("FILTER:".length()).trim();
    	outsb.append("Here is the result:\r\n");
    	
    	final String content = readLines(reader, false);
    	final Bucket input = new ArrayBucket(content.getBytes("UTF-8"));
    	final Bucket output = new ArrayBucket();
    	InputStream inputStream = null;
    	OutputStream outputStream = null;
    	BufferedInputStream bis = null;
    	try {
<<<<<<< HEAD
    		FilterOutput output = ContentFilter.filter(data, new ArrayBucket(), "text/html", new URI("http://127.0.0.1:8888/"), null, null, null);
    		
    		BufferedInputStream bis = new BufferedInputStream(output.data.getInputStream());
=======
    		inputStream = input.getInputStream();
    		outputStream = output.getOutputStream();
    		ContentFilter.filter(inputStream, outputStream, "text/html", new URI("http://127.0.0.1:8888/"), null, null, null);
    		inputStream.close();
    		outputStream.close();

    		bis = new BufferedInputStream(output.getInputStream());
>>>>>>> 2adb20a4
    		while(bis.available() > 0){
    			outsb.append((char)bis.read());
    		}
    		bis.close();
    	} catch (IOException e) {
    		outsb.append("Bucket error?: " + e.getMessage());
    		Logger.error(this, "Bucket error?: " + e, e);
    	} catch (URISyntaxException e) {
    		outsb.append("Internal error: " + e.getMessage());
    		Logger.error(this, "Internal error: " + e, e);
    	} finally {
    		input.free();
    		output.free();
    		Closer.close(inputStream);
    		Closer.close(outputStream);
    		Closer.close(bis);
    	}
    	outsb.append("\r\n");
    }else if(uline.startsWith("BLOW")) {
    	n.getNodeUpdater().blow("caught an  IOException : (Incompetent Operator) :p", true);
    	outsb.append("\r\n");
    	out.write(outsb.toString().getBytes());
    	out.flush();
    	return false;
	} else if(uline.startsWith("SHUTDOWN")) {
		StringBuilder sb = new StringBuilder();
		sb.append("Shutting node down.\r\n");
		out.write(sb.toString().getBytes());
		out.flush();
		n.exit("Shutdown from console");
	} else if(uline.startsWith("RESTART")) {
		StringBuilder sb = new StringBuilder();
		sb.append("Restarting the node.\r\n");
		out.write(sb.toString().getBytes());
		out.flush();
		n.getNodeStarter().restart();
	} else if(uline.startsWith("QUIT") && (core.directTMCI == this)) {
		StringBuilder sb = new StringBuilder();
		sb.append("QUIT command not available in console mode.\r\n");
		out.write(sb.toString().getBytes());
		out.flush();
		return false;
        } else if(uline.startsWith("QUIT")) {
		StringBuilder sb = new StringBuilder();
		sb.append("Closing connection.\r\n");
		out.write(sb.toString().getBytes());
		out.flush();
		return true;
        } else if(uline.startsWith("MEMSTAT")) {
		Runtime rt = Runtime.getRuntime();
		float freeMemory = rt.freeMemory();
		float totalMemory = rt.totalMemory();
		float maxMemory = rt.maxMemory();

		long usedJavaMem = (long)(totalMemory - freeMemory);
		long allocatedJavaMem = (long)totalMemory;
		long maxJavaMem = (long)maxMemory;
		int availableCpus = rt.availableProcessors();
		NumberFormat thousendPoint = NumberFormat.getInstance();

		ThreadGroup tg = Thread.currentThread().getThreadGroup();
		while(tg.getParent() != null) tg = tg.getParent();
		int threadCount = tg.activeCount();

		StringBuilder sb = new StringBuilder();
		sb.append("Used Java memory:\u00a0" + SizeUtil.formatSize(usedJavaMem, true)+"\r\n");
		sb.append("Allocated Java memory:\u00a0" + SizeUtil.formatSize(allocatedJavaMem, true)+"\r\n");
		sb.append("Maximum Java memory:\u00a0" + SizeUtil.formatSize(maxJavaMem, true)+"\r\n");
		sb.append("Running threads:\u00a0" + thousendPoint.format(threadCount)+"\r\n");
		sb.append("Available CPUs:\u00a0" + availableCpus+"\r\n");
		sb.append("Java Version:\u00a0" + System.getProperty("java.version")+"\r\n");
		sb.append("JVM Vendor:\u00a0" + System.getProperty("java.vendor")+"\r\n");
		sb.append("JVM Version:\u00a0" + System.getProperty("java.version")+"\r\n");
		sb.append("OS Name:\u00a0" + System.getProperty("os.name")+"\r\n");
		sb.append("OS Version:\u00a0" + System.getProperty("os.version")+"\r\n");
		sb.append("OS Architecture:\u00a0" + System.getProperty("os.arch")+"\r\n");
		out.write(sb.toString().getBytes());
		out.flush();
		return false;
	} else if(uline.startsWith("HELP")) {
		printHeader(out);
		outsb.append("\r\n");
		out.write(outsb.toString().getBytes());
		out.flush();
		return false;
        } else if(uline.startsWith("PUT:") || (getCHKOnly = uline.startsWith("GETCHK:"))) {
        	if(getCHKOnly)
        		line = line.substring(("GETCHK:").length()).trim();
        	else
        		line = line.substring("PUT:".length()).trim();
            String content;
            if(line.length() > 0) {
                // Single line insert
                content = line;
            } else {
                // Multiple line insert
                content = readLines(reader, false);
            }
            // Insert
            byte[] data = content.getBytes();
            
            InsertBlock block = new InsertBlock(new ArrayBucket(data), null, FreenetURI.EMPTY_CHK_URI);

            FreenetURI uri;
            try {
            	uri = client.insert(block, getCHKOnly, null);
            } catch (InsertException e) {
                outsb.append("Error: ").append(e.getMessage());
            	if(e.uri != null)
                    outsb.append("URI would have been: ").append(e.uri);
            	int mode = e.getMode();
            	if((mode == InsertException.FATAL_ERRORS_IN_BLOCKS) || (mode == InsertException.TOO_MANY_RETRIES_IN_BLOCKS)) {
                    outsb.append("Splitfile-specific error:\n").append(e.errorCodes.toVerboseString());
            	}
		outsb.append("\r\n");
		out.write(outsb.toString().getBytes());
		out.flush();
            	return false;
            }

            outsb.append("URI: ").append(uri);
            ////////////////////////////////////////////////////////////////////////////////
        } else if(uline.startsWith("PUTDIR:") || (uline.startsWith("PUTSSKDIR")) || (getCHKOnly = uline.startsWith("GETCHKDIR:"))) {
        	// TODO: Check for errors?
        	boolean ssk = false;
        	if(uline.startsWith("PUTDIR:"))
        		line = line.substring("PUTDIR:".length());
        	else if(uline.startsWith("PUTSSKDIR:")) {
        		line = line.substring("PUTSSKDIR:".length());
        		ssk = true;
        	} else if(uline.startsWith("GETCHKDIR:"))
        		line = line.substring(("GETCHKDIR:").length());
        	else {
        		System.err.println("Impossible");
        		outsb.append("Impossible");
        	}
        	
        	line = line.trim();
        	
        	if(line.length() < 1) {
        		printHeader(out);
			outsb.append("\r\n");
			out.write(outsb.toString().getBytes());
			out.flush();
        		return false;
        	}
        	
        	String defaultFile = null;
        	
        	FreenetURI insertURI = FreenetURI.EMPTY_CHK_URI;
        	
        	// set default file?
        	if (line.matches("^.*#.*$")) {
        		String[] split = line.split("#");
        		if(ssk) {
        			insertURI = new FreenetURI(split[0]);
        			line = split[1];
        			if(split.length > 2)
        				defaultFile = split[2];
        		} else {
        			defaultFile = split[1];
        			line = split[0];
        		}
        	}
        	
        	HashMap<String, Object> bucketsByName =
        		makeBucketsByName(line);
        	
        	if(defaultFile == null) {
        		String[] defaultFiles = 
        			new String[] { "index.html", "index.htm", "default.html", "default.htm" };
        		for(int i=0;i<defaultFiles.length;i++) {
        			if(bucketsByName.containsKey(defaultFiles[i])) {
        				defaultFile = defaultFiles[i];
        				break;
        			}        				
        		}
        	}
        	
        	FreenetURI uri;
			try {
				uri = client.insertManifest(insertURI, bucketsByName, defaultFile);
				uri = uri.addMetaStrings(new String[] { "" });
	        	outsb.append("=======================================================");
                outsb.append("URI: ").append(uri);
	        	outsb.append("=======================================================");
			} catch (InsertException e) {
                outsb.append("Finished insert but: ").append(e.getMessage());
            	if(e.uri != null) {
            		uri = e.uri;
    				uri = uri.addMetaStrings(new String[] { "" });
                    outsb.append("URI would have been: ").append(uri);
            	}
            	if(e.errorCodes != null) {
            		outsb.append("Splitfile errors breakdown:");
            		outsb.append(e.errorCodes.toVerboseString());
            	}
            	Logger.error(this, "Caught "+e, e);
			}
            
        } else if(uline.startsWith("PUTFILE:") || (getCHKOnly = uline.startsWith("GETCHKFILE:"))) {
            // Just insert to local store
        	if(getCHKOnly) {
        		line = line.substring(("GETCHKFILE:").length()).trim();
        	} else {
        		line = line.substring("PUTFILE:".length()).trim();
        	}
            String mimeType = DefaultMIMETypes.guessMIMEType(line, false);
            if (line.indexOf('#') > -1) {
            	String[] splittedLine = line.split("#");
            	line = splittedLine[0];
            	mimeType = splittedLine[1];
            }
            File f = new File(line);
            outsb.append("Attempting to read file ").append(line);
            long startTime = System.currentTimeMillis();
            try {
            	if(!(f.exists() && f.canRead())) {
            		throw new FileNotFoundException();
            	}
            	
            	// Guess MIME type
                outsb.append(" using MIME type: ").append(mimeType).append("\r\n");
            	if(mimeType.equals(DefaultMIMETypes.DEFAULT_MIME_TYPE))
            		mimeType = ""; // don't need to override it
            	
            	FileBucket fb = new FileBucket(f, true, false, false, false, false);
            	InsertBlock block = new InsertBlock(fb, new ClientMetadata(mimeType), FreenetURI.EMPTY_CHK_URI);

            	startTime = System.currentTimeMillis();
            	FreenetURI uri = client.insert(block, getCHKOnly, f.getName());
            	
            	// FIXME depends on CHK's still being renamable
                //uri = uri.setDocName(f.getName());

                outsb.append("URI: ").append(uri).append("\r\n");
            	long endTime = System.currentTimeMillis();
                long sz = f.length();
                double rate = 1000.0 * sz / (endTime-startTime);
                outsb.append("Upload rate: ").append(rate).append(" bytes / second\r\n");
            } catch (FileNotFoundException e1) {
                outsb.append("File not found");
            } catch (InsertException e) {
                outsb.append("Finished insert but: ").append(e.getMessage());
            	if(e.uri != null) {
                    outsb.append("URI would have been: ").append(e.uri);
                	long endTime = System.currentTimeMillis();
                    long sz = f.length();
                    double rate = 1000.0 * sz / (endTime-startTime);
                    outsb.append("Upload rate: ").append(rate).append(" bytes / second");
            	}
            	if(e.errorCodes != null) {
            		outsb.append("Splitfile errors breakdown:");
            		outsb.append(e.errorCodes.toVerboseString());
            	}
            } catch (Throwable t) {
                outsb.append("Insert threw: ").append(t);
                t.printStackTrace();
            }
        } else if(uline.startsWith("MAKESSK")) {
        	InsertableClientSSK key = InsertableClientSSK.createRandom(r, "");
            outsb.append("Insert URI: ").append(key.getInsertURI().toString(false, false)).append("\r\n");
            outsb.append("Request URI: ").append(key.getURI().toString(false, false)).append("\r\n");
        	FreenetURI insertURI = key.getInsertURI().setDocName("testsite");
        	String fixedInsertURI = insertURI.toString(false, false);
            outsb.append("Note that you MUST add a filename to the end of the above URLs e.g.:\r\n").append(fixedInsertURI).append("\r\n");
            outsb.append("Normally you will then do PUTSSKDIR:<insert URI>#<directory to upload>, for example:\r\nPUTSSKDIR:").append(fixedInsertURI).append("#directoryToUpload/\r\n");
            outsb.append("This will then produce a manifest site containing all the files, the default document can be accessed at\r\n").append(key.getURI().toString(false, false)).append("testsite/");
        } else if(uline.startsWith("PUTSSK:")) {
        	String cmd = line.substring("PUTSSK:".length());
        	cmd = cmd.trim();
        	if(cmd.indexOf(';') <= 0) {
        		outsb.append("No target URI provided.");
        		outsb.append("PUTSSK:<insert uri>;<url to redirect to>");
			outsb.append("\r\n");
			out.write(outsb.toString().getBytes());
			out.flush();
        		return false;
        	}
        	String[] split = cmd.split(";");
        	String insertURI = split[0];
        	String targetURI = split[1];
            outsb.append("Insert URI: ").append(insertURI);
            outsb.append("Target URI: ").append(targetURI);
        	FreenetURI insert = new FreenetURI(insertURI);
        	FreenetURI target = new FreenetURI(targetURI);
        	try {
				FreenetURI result = client.insertRedirect(insert, target);
                outsb.append("Successfully inserted to fetch URI: ").append(result);
			} catch (InsertException e) {
                outsb.append("Finished insert but: ").append(e.getMessage());
            	Logger.normal(this, "Error: "+e, e);
            	if(e.uri != null) {
                    outsb.append("URI would have been: ").append(e.uri);
            	}
			}
        	
        } else if(uline.startsWith("STATUS")) {
        	outsb.append("DARKNET:\n");
            SimpleFieldSet fs = n.exportDarknetPublicFieldSet();
            outsb.append(fs.toString());
            if(n.isOpennetEnabled()) {
            	outsb.append("OPENNET:\n");
            	fs = n.exportOpennetPublicFieldSet();
                outsb.append(fs.toString());
            }
            outsb.append(n.getStatus());
            if(Version.buildNumber()<Version.highestSeenBuild){
                outsb.append("The latest version is : ").append(Version.highestSeenBuild);
            }
        } else if(uline.startsWith("ADDPEER:") || uline.startsWith("CONNECT:")) {
            String key = null;
            if(uline.startsWith("CONNECT:")) {
                key = line.substring("CONNECT:".length()).trim();
            } else {
                key = line.substring("ADDPEER:".length()).trim();
            }
            
            String content = null;
            if(key.length() > 0) {
                // Filename
            	BufferedReader in;
                outsb.append("Trying to add peer to node by noderef in ").append(key).append("\r\n");
                File f = new File(key);
                if (f.isFile()) {
                	outsb.append("Given string seems to be a file, loading...\r\n");
                	in = new BufferedReader(new FileReader(f));
                } else {
                	outsb.append("Given string seems to be an URL, loading...\r\n");
                    URL url = new URL(key);
                    URLConnection uc = url.openConnection();
                	in = new BufferedReader(
                			// FIXME get charset from uc.getContentType()
                			new InputStreamReader(uc.getInputStream()));
                }
                content = readLines(in, true);
                in.close();
            } else {
                content = readLines(reader, true);
            }
            if(content == null) return false;
            if(content.equals("")) return false;
            addPeer(content);
        
        } else if(uline.startsWith("NAME:")) {
            outsb.append("Node name currently: ").append(n.getMyName());
            String key = line.substring("NAME:".length()).trim();
            outsb.append("New name: ").append(key);
            
            try{
            	n.setName(key);
                if(Logger.shouldLog(Logger.MINOR, this))
                	Logger.minor(this, "Setting node.name to "+key);
            }catch(Exception e){
            	Logger.error(this, "Error setting node's name", e);
    		}
            core.storeConfig();
        } else if(uline.startsWith("DISABLEPEER:")) {
        	String nodeIdentifier = (line.substring("DISABLEPEER:".length())).trim();
        	if(!havePeer(nodeIdentifier)) {
        		out.write(("no peer for "+nodeIdentifier+"\r\n").getBytes());
        		out.flush();
        		return false;
        	}
        	if(disablePeer(nodeIdentifier)) {
                outsb.append("disable succeeded for ").append(nodeIdentifier);
        	} else {
                outsb.append("disable failed for ").append(nodeIdentifier);
        	}
        	outsb.append("\r\n");
        } else if(uline.startsWith("ENABLEPEER:")) {
        	String nodeIdentifier = (line.substring("ENABLEPEER:".length())).trim();
        	if(!havePeer(nodeIdentifier)) {
        		out.write(("no peer for "+nodeIdentifier+"\r\n").getBytes());
        		out.flush();
        		return false;
        	}
        	if(enablePeer(nodeIdentifier)) {
                outsb.append("enable succeeded for ").append(nodeIdentifier);
        	} else {
                outsb.append("enable failed for ").append(nodeIdentifier);
        	}
        	outsb.append("\r\n");
		} else if(uline.startsWith("SETPEERLISTENONLY:")) {
			String nodeIdentifier = (line.substring("SETPEERLISTENONLY:".length())).trim();
        	if(!havePeer(nodeIdentifier)) {
        		out.write(("no peer for "+nodeIdentifier+"\r\n").getBytes());
        		out.flush();
        		return false;
        	}
			PeerNode pn = n.getPeerNode(nodeIdentifier);
        	if(pn == null) {
        		out.write(("n.getPeerNode() failed to get peer details for "+nodeIdentifier+"\r\n\r\n").getBytes());
        		out.flush();
        		return false;
        	}
			if(!(pn instanceof DarknetPeerNode)) {
				out.write(("Error: "+nodeIdentifier+" identifies a non-darknet peer and this command is only available for darknet peers\r\n\r\n").getBytes());
				out.flush();
				return false;
			}
			DarknetPeerNode dpn = (DarknetPeerNode) pn;
			dpn.setListenOnly(true);
            outsb.append("set ListenOnly suceeded for ").append(nodeIdentifier).append("\r\n");
		} else if(uline.startsWith("UNSETPEERLISTENONLY:")) {
			String nodeIdentifier = (line.substring("UNSETPEERLISTENONLY:".length())).trim();
        	if(!havePeer(nodeIdentifier)) {
        		out.write(("no peer for "+nodeIdentifier+"\r\n").getBytes());
        		out.flush();
        		return false;
        	}
			PeerNode pn = n.getPeerNode(nodeIdentifier);
        	if(pn == null) {
        		out.write(("n.getPeerNode() failed to get peer details for "+nodeIdentifier+"\r\n\r\n").getBytes());
        		out.flush();
        		return false;
        	}
			if(!(pn instanceof DarknetPeerNode)) {
				out.write(("Error: "+nodeIdentifier+" identifies a non-darknet peer and this command is only available for darknet peers\r\n\r\n").getBytes());
				out.flush();
				return false;
			}
			DarknetPeerNode dpn = (DarknetPeerNode) pn;
			dpn.setListenOnly(false);
            outsb.append("unset ListenOnly suceeded for ").append(nodeIdentifier).append("\r\n");
        } else if(uline.startsWith("HAVEPEER:")) {
        	String nodeIdentifier = (line.substring("HAVEPEER:".length())).trim();
        	if(havePeer(nodeIdentifier)) {
                outsb.append("true for ").append(nodeIdentifier);
        	} else {
                outsb.append("false for ").append(nodeIdentifier);
        	}
        	outsb.append("\r\n");
        } else if(uline.startsWith("REMOVEPEER:") || uline.startsWith("DISCONNECT:")) {
        	String nodeIdentifier = null;
        	if(uline.startsWith("DISCONNECT:")) {
        		nodeIdentifier = line.substring("DISCONNECT:".length());
        	} else {
        		nodeIdentifier = line.substring("REMOVEPEER:".length());
        	}
        	if(removePeer(nodeIdentifier)) {
                outsb.append("peer removed for ").append(nodeIdentifier);
        	} else {
                outsb.append("peer removal failed for ").append(nodeIdentifier);
        	}
        	outsb.append("\r\n");
        } else if(uline.startsWith("PEER:")) {
        	String nodeIdentifier = (line.substring("PEER:".length())).trim();
        	if(!havePeer(nodeIdentifier)) {
        		out.write(("no peer for "+nodeIdentifier+"\r\n").getBytes());
        		out.flush();
        		return false;
        	}
        	PeerNode pn = n.getPeerNode(nodeIdentifier);
        	if(pn == null) {
        		out.write(("n.getPeerNode() failed to get peer details for "+nodeIdentifier+"\r\n\r\n").getBytes());
        		out.flush();
        		return false;
        	}
        	SimpleFieldSet fs = pn.exportFieldSet();
        	outsb.append(fs.toString());
        } else if(uline.startsWith("PEERWMD:")) {
        	String nodeIdentifier = (line.substring("PEERWMD:".length())).trim();
        	if(!havePeer(nodeIdentifier)) {
        		out.write(("no peer for "+nodeIdentifier+"\r\n").getBytes());
        		out.flush();
        		return false;
        	}
        	PeerNode pn = n.getPeerNode(nodeIdentifier);
        	if(pn == null) {
        		out.write(("n.getPeerNode() failed to get peer details for "+nodeIdentifier+"\r\n\r\n").getBytes());
        		out.flush();
        		return false;
        	}
        	SimpleFieldSet fs = pn.exportFieldSet();
        	SimpleFieldSet meta = pn.exportMetadataFieldSet();
        	if(!meta.isEmpty())
        	 	fs.put("metadata", meta);
        	outsb.append(fs.toString());
        } else if(uline.startsWith("PEERS")) {
        	outsb.append(n.getTMCIPeerList());
        	outsb.append("PEERS done.\r\n");
        } else if(uline.startsWith("PROBE:")) {
        	String s = uline.substring("PROBE:".length()).trim();
        	double d = Double.parseDouble(s);
        	if(d > 1.0 || d < 0.0) {
        		System.err.println("Unacceptable target location: "+d);
        		return false;
        	}
        	ProbeCallback cb = new ProbeCallback() {
				public void onCompleted(String reason, double target, double best, double nearest, long id, short counter, short uniqueCounter, short linearCounter) {
					String msg = "Completed probe request: "+target+" -> "+best+"\r\nNearest actually hit "+nearest+", "+counter+" nodes ("+uniqueCounter+" unique, "+linearCounter+" hops), id "+id+"\r\n";
					try {
						out.write(msg.getBytes());
						out.flush();
					} catch (IOException e) {
						// Already closed. :(
					}
					synchronized(TextModeClientInterface.this) {
						doneSomething = true;
						TextModeClientInterface.this.notifyAll();
					}
				}

				public void onTrace(long uid, double target, double nearest, double best, short htl, short counter, double location, long nodeUID, double[] peerLocs, long[] peerUIDs, double[] locsNotVisited, short forkCount, short linearCounter, String reason, long prevUID) {
					String msg = "Probe trace: UID="+uid+" target="+target+" nearest="+nearest+" best="+best+" htl="+htl+" counter="+counter+" linear="+linearCounter+" location="+location+"node UID="+nodeUID+" prev UID="+prevUID+" peer locs="+Arrays.toString(peerLocs)+" peer UIDs="+Arrays.toString(peerUIDs)+" locs not visited = "+Arrays.toString(locsNotVisited)+" forks: "+forkCount+" reason="+reason+'\n';
					try {
						out.write(msg.getBytes());
						out.flush();
					} catch (IOException e) {
						// Ignore
					}
				}

				public void onRejectOverload() {
					String msg = "Probe trace received RejectOverload\n";
					try {
						out.write(msg.getBytes());
						out.flush();
					} catch (IOException e) {
						// Ignore
					}
				}
        	};
        	outsb.append("Probing keyspace around "+d+" ...");
        	n.dispatcher.startProbe(d, cb);
        	synchronized(this) {
        		while(!doneSomething) {
        			try {
        				wait(5000);
        			} catch (InterruptedException e) {
        				// Ignore
        			}
        		}
        		doneSomething = false;
        	}
        } else if(uline.startsWith("PROBEALL")) {
        	probeAll();
        } else if(uline.startsWith("PLUGLOAD")) {
        	if(uline.startsWith("PLUGLOAD:O:")) {
        		String name = line.substring("PLUGLOAD:O:".length()).trim();
        		n.pluginManager.startPluginOfficial(name, true, false, false);
        	} else if(uline.startsWith("PLUGLOAD:F:")) {
        		String name = line.substring("PLUGLOAD:F:".length()).trim();
        		n.pluginManager.startPluginFile(name, true);
        	} else if(uline.startsWith("PLUGLOAD:U:")) {
        		String name = line.substring("PLUGLOAD:U:".length()).trim();
        		n.pluginManager.startPluginURL(name, true);
        	} else if(uline.startsWith("PLUGLOAD:K:")) {
        		String name = line.substring("PLUGLOAD:K:".length()).trim();
        		n.pluginManager.startPluginFreenet(name, true);
        	} else {
        		outsb.append("  PLUGLOAD:O: pluginName         - Load official plugin from freenetproject.org\r\n");
        		outsb.append("  PLUGLOAD:F: file://<filename>  - Load plugin from file\r\n");
        		outsb.append("  PLUGLOAD:U: http://...         - Load plugin from online file\r\n");
        		outsb.append("  PLUGLOAD:K: freenet key        - Load plugin from freenet uri\r\n");
        	}
        } else if(uline.startsWith("PLUGLIST")) {
        	outsb.append(n.pluginManager.dumpPlugins());
        } else if(uline.startsWith("PLUGKILL:")) {
        	n.pluginManager.killPlugin(line.substring("PLUGKILL:".length()).trim(), 60*1000, false);
        } else if(uline.startsWith("ANNOUNCE")) {
        	OpennetManager om = n.getOpennet();
        	if(om == null) {
        		outsb.append("OPENNET DISABLED, cannot announce.");
        		return false;
        	}
        	uline = uline.substring("ANNOUNCE".length());
        	final double target;
        	if(uline.charAt(0) == ':') {
        		target = Double.parseDouble(uline.substring(1));
        	} else {
        		target = n.random.nextDouble();
        	}
        	om.announce(target, new AnnouncementCallback() {
        		private void write(String msg) {
        			try {
        				out.write(("ANNOUNCE:"+target+":"+msg+"\r\n").getBytes());
        				out.flush();
        			} catch (IOException e) {
        				// Ignore
        			}
        		}
				public void addedNode(PeerNode pn) {
					write("Added node "+pn.shortToString());
				}

				public void bogusNoderef(String reason) {
					write("Bogus noderef: "+reason);
				}

				public void completed() {
					write("Completed announcement.");
				}

				public void nodeFailed(PeerNode pn, String reason) {
					write("Node failed: "+pn+" "+reason);
				}

				public void noMoreNodes() {
					write("Route Not Found");
				}
				
				public void nodeNotWanted() {
					write("Hop doesn't want me.");
				}
				public void nodeNotAdded() {
					write("Node not added as we don't want it for some reason.");
				}
        		
        	});
        } else {
        	if(uline.length() > 0)
        		printHeader(out);
        }
        outsb.append("\r\n");
        out.write(outsb.toString().getBytes());
        out.flush();
        return false;
    }

    private void probeAll() {
    	GlobalProbe p = new GlobalProbe(n);
    	n.executor.execute(p, "GlobalProbe");
	}

	/**
     * Create a map of String -> Bucket for every file in a directory
     * and its subdirs.
     */
    private HashMap<String, Object> makeBucketsByName(String directory) {
    	
    	if (!directory.endsWith("/"))
    		directory = directory + '/';
    	File thisdir = new File(directory);
    	
    	System.out.println("Listing dir: "+thisdir);
    	
    	HashMap<String, Object> ret = new HashMap<String, Object>();
    	
    	File filelist[] = thisdir.listFiles();
    	if(filelist == null)
    		throw new IllegalArgumentException("No such directory");
    	for(int i = 0 ; i < filelist.length ; i++) {
                //   Skip unreadable files and dirs
		//   Skip files nonexistant (dangling symlinks) - check last 
	        if (filelist[i].canRead() && filelist[i].exists()) {   	 
    		if (filelist[i].isFile()) {
    			File f = filelist[i];
    			
    			FileBucket bucket = new FileBucket(f, true, false, false, false, false);
    			
    			ret.put(f.getName(), bucket);
    		} else if(filelist[i].isDirectory()) {
    			HashMap<String, Object> subdir = makeBucketsByName(directory + filelist[i].getName());
    			ret.put(filelist[i].getName(), subdir);
    		}
		}
    	}
    	return ret;
	}

    /**
     * @return A block of text, input from stdin, ending with a
     * . on a line by itself. Does some mangling for a fieldset if 
     * isFieldSet. 
     */
    private String readLines(BufferedReader reader, boolean isFieldSet) {
        StringBuilder sb = new StringBuilder(1000);
        boolean breakflag = false;
        while(true) {
            String line;
            try {
                line = reader.readLine();
                if(line == null) throw new EOFException();
            } catch (IOException e1) {
                System.err.println("Bye... ("+e1+ ')');
                return null;
            }
            if((!isFieldSet) && line.equals(".")) break;
            if(isFieldSet) {
                // Mangling
                // First trim
                line = line.trim();
                if(line.equals("End")) {
                    breakflag = true;
                } else {
                    if(line.endsWith("End") && 
                            Character.isWhitespace(line.charAt(line.length()-("End".length()+1)))) {
                        line = "End";
                        breakflag = true;
                    } else {
                        int idx = line.indexOf('=');
                        if(idx < 0) {
                            System.err.println("No = and no End in line: "+line);
                            return "";
                        } else {
                            if(idx > 0) {
                                String after;
                                if(idx == line.length()-1)
                                    after = "";
                                else
                                    after = line.substring(idx+1);
                                String before = line.substring(0, idx);
                                before = before.trim();
                                int x = 0;
                                for(int j=before.length()-1;j>=0;j--) {
                                    char c = before.charAt(j);
                                    if((c == '.') || Character.isLetterOrDigit(c)) {
                                        // Valid character for field
                                    } else {
                                        x=j+1;
                                        break;
                                    }
                                }
                                before = before.substring(x);
                                line = before + '=' + after;
                                //System.out.println(line);
                            } else {
                                System.err.println("Invalid empty field name");
                                breakflag = true;
                            }
                        }
                    }
                }
            }
            sb.append(line).append("\r\n");
            if(breakflag) break;
        }
        return sb.toString();
    }

    /**
     * Add a peer to the node, given its reference.
     */
    private void addPeer(String content) {
        SimpleFieldSet fs;
        System.out.println("Connecting to:\r\n"+content);
        try {
            fs = new SimpleFieldSet(content, false, true);
        } catch (IOException e) {
            System.err.println("Did not parse: "+e);
            e.printStackTrace();
            return;
        }
        PeerNode pn;
        try {
            pn = n.createNewDarknetNode(fs);
        } catch (FSParseException e1) {
            System.err.println("Did not parse: "+e1);
            Logger.error(this, "Did not parse: "+e1, e1);
            return;
        } catch (PeerParseException e1) {
            System.err.println("Did not parse: "+e1);
            Logger.error(this, "Did not parse: "+e1, e1);
            return;
        } catch (ReferenceSignatureVerificationException e1) {
        	System.err.println("Did not parse: "+e1);
            Logger.error(this, "Did not parse: "+e1, e1);
            return;
		}
        if(n.peers.addPeer(pn))
            System.out.println("Added peer: "+pn);
        n.peers.writePeers();
    }

	/**
	 * Disable connecting to a peer given its ip and port, name or identity, as a String
	 * Report peer success as boolean
	 */
	private boolean disablePeer(String nodeIdentifier) {
		DarknetPeerNode[] pn = n.peers.getDarknetPeers();
		for(int i=0;i<pn.length;i++)
		{
			Peer peer = pn[i].getPeer();
			String nodeIpAndPort = "";
			if(peer != null) {
				nodeIpAndPort = peer.toString();
			}
			String name = pn[i].myName;
			String identity = pn[i].getIdentityString();
			if(identity.equals(nodeIdentifier) || nodeIpAndPort.equals(nodeIdentifier) || name.equals(nodeIdentifier)) {
				pn[i].disablePeer();
				return true;
			}
		}
		return false;
	}

	/**
	 * Enable connecting to a peer given its ip and port, name or identity, as a String
	 * Report peer success as boolean
	 */
	private boolean enablePeer(String nodeIdentifier) {
		DarknetPeerNode[] pn = n.peers.getDarknetPeers();
		for(int i=0;i<pn.length;i++)
		{
			Peer peer = pn[i].getPeer();
			String nodeIpAndPort = "";
			if(peer != null) {
				nodeIpAndPort = peer.toString();
			}
			String name = pn[i].myName;
			String identity = pn[i].getIdentityString();
			if(identity.equals(nodeIdentifier) || nodeIpAndPort.equals(nodeIdentifier) || name.equals(nodeIdentifier)) {
				pn[i].enablePeer();
				return true;
			}
		}
		return false;
	}
    
    /**
     * Check for a peer of the node given its ip and port, name or identity, as a String
     * Report peer existence as boolean
     */
    private boolean havePeer(String nodeIdentifier) {
    	DarknetPeerNode[] pn = n.peers.getDarknetPeers();
    	for(int i=0;i<pn.length;i++)
    	{
    		Peer peer = pn[i].getPeer();
    		String nodeIpAndPort = "";
    		if(peer != null) {
    			nodeIpAndPort = peer.toString();
    		}
    		String name = pn[i].myName;
    		String identity = pn[i].getIdentityString();
    		if(identity.equals(nodeIdentifier) || nodeIpAndPort.equals(nodeIdentifier) || name.equals(nodeIdentifier))
    		{
    			return true;
    		}
    	}
    	return false;
    }
    
    /**
     * Remove a peer from the node given its ip and port, name or identity, as a String
     * Report peer removal successfulness as boolean
     */
    private boolean removePeer(String nodeIdentifier) {
    	System.out.println("Removing peer from node for: "+nodeIdentifier);
    	DarknetPeerNode[] pn = n.peers.getDarknetPeers();
    	for(int i=0;i<pn.length;i++)
    	{
    		Peer peer = pn[i].getPeer();
    		String nodeIpAndPort = "";
    		if(peer != null) {
        		nodeIpAndPort = peer.toString();
    		}
    		String name = pn[i].myName;
    		String identity = pn[i].getIdentityString();
    		if(identity.equals(nodeIdentifier) || nodeIpAndPort.equals(nodeIdentifier) || name.equals(nodeIdentifier))
    		{
    			n.removePeerConnection(pn[i]);
    			return true;
    		}
    	}
    	System.out.println("No node in peers list for: "+nodeIdentifier);
    	return false;
    }

    private String sanitize(String fnam) {
    	if(fnam == null) return "";
        StringBuilder sb = new StringBuilder(fnam.length());
        for(int i=0;i<fnam.length();i++) {
            char c = fnam.charAt(i);
            if(Character.isLetterOrDigit(c) || (c == '-') || (c == '.'))
                sb.append(c);
        }
        return sb.toString();
    }

}<|MERGE_RESOLUTION|>--- conflicted
+++ resolved
@@ -36,10 +36,6 @@
 import freenet.client.async.DumperSnoopMetadata;
 import freenet.client.events.EventDumper;
 import freenet.client.filter.ContentFilter;
-<<<<<<< HEAD
-import freenet.client.filter.ContentFilter.FilterOutput;
-=======
->>>>>>> 2adb20a4
 import freenet.crypt.RandomSource;
 import freenet.io.comm.Peer;
 import freenet.io.comm.PeerParseException;
@@ -423,11 +419,6 @@
     	OutputStream outputStream = null;
     	BufferedInputStream bis = null;
     	try {
-<<<<<<< HEAD
-    		FilterOutput output = ContentFilter.filter(data, new ArrayBucket(), "text/html", new URI("http://127.0.0.1:8888/"), null, null, null);
-    		
-    		BufferedInputStream bis = new BufferedInputStream(output.data.getInputStream());
-=======
     		inputStream = input.getInputStream();
     		outputStream = output.getOutputStream();
     		ContentFilter.filter(inputStream, outputStream, "text/html", new URI("http://127.0.0.1:8888/"), null, null, null);
@@ -435,7 +426,6 @@
     		outputStream.close();
 
     		bis = new BufferedInputStream(output.getInputStream());
->>>>>>> 2adb20a4
     		while(bis.available() > 0){
     			outsb.append((char)bis.read());
     		}
