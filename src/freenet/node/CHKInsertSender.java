--- conflicted
+++ resolved
@@ -466,80 +466,17 @@
             Message msg = null;
             
             if(!waitAccepted(next, thisTag)) {
-            	
-<<<<<<< HEAD
-				synchronized(backgroundTransfers) {
-					if (receiveFailed)
-						return; // don't need to set status as killed by CHKInsertHandler
-				}
-				
+				thisTag.removeRoutingTo(next);
+				boolean failed;
+    			synchronized(backgroundTransfers) {
+    				failed = receiveFailed;
+    			}
+    			if(failed) {
+    				return; // don't need to set status as killed by CHKInsertHandler
+    			}
 				continue; // Try another node
             }
-=======
-				try {
-					msg = node.usm.waitFor(mf, this);
-				} catch (DisconnectedException e) {
-					Logger.normal(this, "Disconnected from " + next
-							+ " while waiting for Accepted");
-					thisTag.removeRoutingTo(next);
-					break;
-				}
-				
-				boolean failed;
-				synchronized(backgroundTransfers) {
-					failed = receiveFailed;
-				}
-				if(failed) {
-					thisTag.removeRoutingTo(next);
-					return; // don't need to set status as killed by CHKInsertHandler
-				}
-				
-				if (msg == null) {
-					// Terminal overload
-					// Try to propagate back to source
-					if(logMINOR) Logger.minor(this, "Timeout");
-					next.localRejectedOverload("Timeout3");
-					// Try another node.
-					forwardRejectedOverload();
-					thisTag.removeRoutingTo(next);
-					break;
-				}
-				
-				if (msg.getSpec() == DMT.FNPRejectedOverload) {
-					// Non-fatal - probably still have time left
-					if (msg.getBoolean(DMT.IS_LOCAL)) {
-						next.localRejectedOverload("ForwardRejectedOverload5");
-						if(logMINOR) Logger.minor(this,
-										"Local RejectedOverload, moving on to next peer");
-						// Give up on this one, try another
-						thisTag.removeRoutingTo(next);
-						break;
-					} else {
-						forwardRejectedOverload();
-					}
-					continue;
-				}
-				
-				if (msg.getSpec() == DMT.FNPRejectedLoop) {
-					next.successNotOverload();
-					// Loop - we don't want to send the data to this one
-					thisTag.removeRoutingTo(next);
-					break;
-				}
-				
-				if (msg.getSpec() != DMT.FNPAccepted) {
-					Logger.error(this,
-							"Unexpected message waiting for Accepted: "
-									+ msg);
-					thisTag.removeRoutingTo(next);
-					break;
-				}
-				// Otherwise is an FNPAccepted
-			}
-            
-            if((msg == null) || (msg.getSpec() != DMT.FNPAccepted)) continue;
->>>>>>> dee08eee
-            
+            	
             if(logMINOR) Logger.minor(this, "Got Accepted on "+this);
             
             // Send them the data.
@@ -565,11 +502,6 @@
             MessageFilter mf = mfInsertReply.or(mfRouteNotFound.or(mfDataInsertRejected.or(mfTimeout.or(mfRejectedOverload))));
 
             if(logMINOR) Logger.minor(this, "Sending DataInsert");
-<<<<<<< HEAD
-            synchronized(backgroundTransfers) {
-            	if(receiveFailed) return;
-            }
-=======
             boolean failed;
 			synchronized(backgroundTransfers) {
 				failed = receiveFailed;
@@ -578,7 +510,6 @@
 				thisTag.removeRoutingTo(next);
 				return; // don't need to set status as killed by CHKInsertHandler
 			}
->>>>>>> dee08eee
             try {
 				next.sendSync(dataInsert, this);
 			} catch (NotConnectedException e1) {
@@ -592,12 +523,6 @@
 			
             while (true) {
 
-<<<<<<< HEAD
-            	synchronized(backgroundTransfers) {
-            		if (receiveFailed)
-            			return;
-            	}
-=======
     			synchronized(backgroundTransfers) {
     				failed = receiveFailed;
     			}
@@ -605,7 +530,6 @@
     				thisTag.removeRoutingTo(next);
     				return; // don't need to set status as killed by CHKInsertHandler
     			}
->>>>>>> dee08eee
 				
 				try {
 					msg = node.usm.waitFor(mf, this);
@@ -615,12 +539,6 @@
     				thisTag.removeRoutingTo(next);
 					break;
 				}
-<<<<<<< HEAD
-				synchronized(backgroundTransfers) {
-					if (receiveFailed)
-						return;
-				}
-=======
     			synchronized(backgroundTransfers) {
     				failed = receiveFailed;
     			}
@@ -628,7 +546,6 @@
     				thisTag.removeRoutingTo(next);
     				return; // don't need to set status as killed by CHKInsertHandler
     			}
->>>>>>> dee08eee
 				
 				if (msg == null) {
 					
@@ -681,7 +598,7 @@
 						}
 
 						if (msg.getSpec() == DMT.FNPRejectedOverload) {
-							if(handleRejectedOverload(msg, next)) return; // Don't try another node.
+							if(handleRejectedOverload(msg, next, thisTag)) return; // Don't try another node.
 							else continue;
 						}
 
@@ -690,7 +607,7 @@
 						}
 						
 						if (msg.getSpec() == DMT.FNPDataInsertRejected) {
-							handleDataInsertRejected(msg, next);
+							handleDataInsertRejected(msg, next, thisTag);
 							return; // Don't try another node.
 						}
 						
@@ -715,105 +632,19 @@
 				}
 
 				if (msg.getSpec() == DMT.FNPRejectedOverload) {
-<<<<<<< HEAD
-					if(handleRejectedOverload(msg, next)) break;
+					if(handleRejectedOverload(msg, next, thisTag)) break;
 					else continue;
 				}
 
 				if (msg.getSpec() == DMT.FNPRouteNotFound) {
-=======
-					// Probably non-fatal, if so, we have time left, can try next one
-					if (msg.getBoolean(DMT.IS_LOCAL)) {
-						next.localRejectedOverload("ForwardRejectedOverload6");
-						if(logMINOR) Logger.minor(this,
-								"Local RejectedOverload, moving on to next peer");
-						// Give up on this one, try another
-	    				thisTag.removeRoutingTo(next);
-						break;
-					} else {
-						forwardRejectedOverload();
-					}
-					continue; // Wait for any further response
-				}
-
-				if (msg.getSpec() == DMT.FNPRouteNotFound) {
-					if(logMINOR) Logger.minor(this, "Rejected: RNF");
-					short newHtl = msg.getShort(DMT.HTL);
-					synchronized (this) {
-						if (htl > newHtl)
-							htl = newHtl;						
-					}
-					// Finished as far as this node is concerned
-					next.successNotOverload();
-    				thisTag.removeRoutingTo(next);
->>>>>>> dee08eee
 					//RNF means that the HTL was not exhausted, but that the data will still be stored.
-					handleRNF(msg, next);
+					handleRNF(msg, next, thisTag);
 					break;
 				}
 
 				//Can occur after reception of the entire chk block
 				if (msg.getSpec() == DMT.FNPDataInsertRejected) {
-<<<<<<< HEAD
-					handleDataInsertRejected(msg, next);
-=======
-					next.successNotOverload();
-					short reason = msg
-							.getShort(DMT.DATA_INSERT_REJECTED_REASON);
-					if(logMINOR) Logger.minor(this, "DataInsertRejected: " + reason);
-						if (reason == DMT.DATA_INSERT_REJECTED_VERIFY_FAILED) {
-						if (fromStore) {
-							// That's odd...
-							Logger.error(this,"Verify failed on next node "
-									+ next + " for DataInsert but we were sending from the store!");
-						} else {
-							try {
-								if (!prb.allReceived())
-									Logger.error(this,
-											"Did not receive all packets but next node says invalid anyway!");
-								else {
-									// Check the data
-									new CHKBlock(prb.getBlock(), headers,
-											myKey);
-									Logger.error(this,
-											"Verify failed on " + next
-											+ " but data was valid!");
-								}
-							} catch (CHKVerifyException e) {
-								Logger.normal(this,
-												"Verify failed because data was invalid");
-							} catch (AbortedException e) {
-								receiveFailed();
-							}
-						}
-	    				thisTag.removeRoutingTo(next);
-						break; // What else can we do?
-					} else if (reason == DMT.DATA_INSERT_REJECTED_RECEIVE_FAILED) {
-						boolean recvFailed;
-						synchronized(backgroundTransfers) {
-							recvFailed = receiveFailed;
-						}
-						if (recvFailed) {
-							if(logMINOR) Logger.minor(this, "Failed to receive data, so failed to send data");
-						} else {
-							try {
-								if (prb.allReceived()) {
-									Logger.error(this, "Received all data but send failed to " + next);
-								} else {
-									if (prb.isAborted()) {
-										Logger.normal(this, "Send failed: aborted: " + prb.getAbortReason() + ": " + prb.getAbortDescription());
-									} else
-										Logger.normal(this, "Send failed; have not yet received all data but not aborted: " + next);
-								}
-							} catch (AbortedException e) {
-								receiveFailed();
-							}
-						}
-					}
-					Logger.error(this, "DataInsert rejected! Reason="
-							+ DMT.getDataInsertRejectedReason(reason));
-    				thisTag.removeRoutingTo(next);
->>>>>>> dee08eee
+					handleDataInsertRejected(msg, next, thisTag);
 					break;
 				}
 				
@@ -848,13 +679,14 @@
 	}
 
 	/** @return True if fatal i.e. we should try another node. */
-	private boolean handleRejectedOverload(Message msg, PeerNode next) {
+	private boolean handleRejectedOverload(Message msg, PeerNode next, InsertTag thisTag) {
 		// Probably non-fatal, if so, we have time left, can try next one
 		if (msg.getBoolean(DMT.IS_LOCAL)) {
 			next.localRejectedOverload("ForwardRejectedOverload6");
 			if(logMINOR) Logger.minor(this,
 					"Local RejectedOverload, moving on to next peer");
 			// Give up on this one, try another
+			thisTag.removeRoutingTo(next);
 			return true;
 		} else {
 			forwardRejectedOverload();
@@ -862,7 +694,7 @@
 		return false; // Wait for any further response
 	}
 
-	private void handleRNF(Message msg, PeerNode next) {
+	private void handleRNF(Message msg, PeerNode next, InsertTag thisTag) {
 		if(logMINOR) Logger.minor(this, "Rejected: RNF");
 		short newHtl = msg.getShort(DMT.HTL);
 		synchronized (this) {
@@ -871,9 +703,10 @@
 		}
 		// Finished as far as this node is concerned
 		next.successNotOverload();
-	}
-
-	private void handleDataInsertRejected(Message msg, PeerNode next) {
+		thisTag.removeRoutingTo(next);
+	}
+
+	private void handleDataInsertRejected(Message msg, PeerNode next, InsertTag thisTag) {
 		next.successNotOverload();
 		short reason = msg
 				.getShort(DMT.DATA_INSERT_REJECTED_REASON);
@@ -927,6 +760,7 @@
 		}
 		Logger.error(this, "DataInsert rejected! Reason="
 				+ DMT.getDataInsertRejectedReason(reason));
+		thisTag.removeRoutingTo(next);
 	}
 
 	/** @return True if accepted, false if we should try another node. */
@@ -996,6 +830,7 @@
 				Logger.error(this,
 						"Unexpected message waiting for Accepted: "
 								+ msg);
+				next.noLongerRoutingTo(thisTag, false);
 				break;
 			}
 			// Otherwise is an FNPAccepted
