--- conflicted
+++ resolved
@@ -75,10 +75,7 @@
     }
     
     public void run() {
-<<<<<<< HEAD
-=======
 	    freenet.support.Logger.OSThread.logPID(this);
->>>>>>> 983093da
         try {
         	realRun();
 		} catch (OutOfMemoryError e) {
