--- conflicted
+++ resolved
@@ -5161,7 +5161,6 @@
 						tag.removeRoutingTo(peer);
 				}
 				return null;
-<<<<<<< HEAD
 			}
 			if(!waitingFor.contains(peer)) {
 				if(logMINOR) Logger.minor(this, "Not waiting for peer "+peer+" on "+this);
@@ -5173,19 +5172,6 @@
 				}
 				return null;
 			}
-=======
-			}
-			if(!waitingFor.contains(peer)) {
-				if(logMINOR) Logger.minor(this, "Not waiting for peer "+peer+" on "+this);
-				if(acceptedBy != peer) {
-					if(offeredKey)
-						tag.removeFetchingOfferedKeyFrom(peer);
-					else
-						tag.removeRoutingTo(peer);
-				}
-				return null;
-			}
->>>>>>> 632563b9
 			acceptedBy = peer;
 			acceptedState = state;
 			if(!tag.addRoutedTo(peer, offeredKey)) {
@@ -5229,8 +5215,6 @@
 				}
 				failed = true;
 				notifyAll();
-<<<<<<< HEAD
-=======
 			}
 		}
 		
@@ -5281,7 +5265,6 @@
 					}
 					return p;
 				}
->>>>>>> 632563b9
 			}
 			if(maxWait == 0) return null;
 			synchronized(this) {
@@ -5338,113 +5321,6 @@
 		private boolean shouldGrab() {
 			return acceptedBy != null || waitingFor.isEmpty() || failed;
 		}
-<<<<<<< HEAD
-		
-		public HashSet<PeerNode> waitingForList() {
-			synchronized(this) {
-				return new HashSet<PeerNode>(waitingFor);
-			}
-		}
-		
-		public PeerNode waitForAny(long maxWait) {
-			PeerNode[] all;
-			synchronized(this) {
-				if(shouldGrab()) {
-					if(logMINOR) Logger.minor(this, "Already matched on "+this);
-					return grab();
-				}
-				all = waitingFor.toArray(new PeerNode[waitingFor.size()]);
-				if(all.length == 0) {
-					if(logMINOR) Logger.minor(this, "None to wait for on "+this);
-					return null;
-				}
-			}
-			// Double-check before blocking, prevent race condition.
-			for(PeerNode p : all) {
-				RequestLikelyAcceptedState accept = p.outputLoadTracker(realTime).tryRouteTo(tag, RequestLikelyAcceptedState.LIKELY, offeredKey);
-				if(accept != null) {
-					if(logMINOR) Logger.minor(this, "tryRouteTo() pre-wait check returned "+accept);
-					PeerNode[] unreg;
-					PeerNode other = null;
-					synchronized(this) {
-						if(logMINOR) Logger.minor(this, "tryRouteTo() succeeded to "+p+" on "+this+" with "+accept+" - checking whether we have already accepted.");
-						unreg = innerOnWaited(p, accept);
-						if(unreg == null) {
-							// Recover from race condition.
-							if(shouldGrab()) other = grab();
-						}
-						if(other == null) {
-							if(logMINOR) Logger.minor(this, "Trying the original tryRouteTo() on "+this);
-							// Having set the acceptedBy etc, clear it now.
-							grab();
-						}						
-					}
-					unregister(null, unreg);
-					if(other != null) {
-						Logger.normal(this, "Race condition: tryRouteTo() succeeded on "+p.shortToString()+" but already matched on "+other.shortToString()+" on "+this);
-						tag.removeRoutingTo(p);
-						return other;
-					}
-					return p;
-				}
-			}
-			if(maxWait == 0) return null;
-			synchronized(this) {
-				if(logMINOR) Logger.minor(this, "Waiting for any node to wake up "+this+" : "+Arrays.toString(waitingFor.toArray())+" (for up to "+maxWait+"ms)");
-				long waitStart = System.currentTimeMillis();
-				long deadline = waitStart + maxWait;
-				boolean failed = false;
-				while(acceptedBy == null && (!waitingFor.isEmpty()) && !failed) {
-					try {
-						if(maxWait == Long.MAX_VALUE)
-							wait();
-						else {
-							int wait = (int)Math.min(Integer.MAX_VALUE, deadline - System.currentTimeMillis());
-							if(wait > 0) wait(wait);
-							if(logMINOR) Logger.minor(this, "Maximum wait time exceeded on "+this);
-							if(shouldGrab()) {
-								// Race condition resulting in stalling
-								// All we have to do is break.
-								break;
-							} else {
-								// Bigger problem.
-								// No external entity called us, so waitingFor have not been unregistered.
-								failed = true;
-								all = waitingFor.toArray(new PeerNode[waitingFor.size()]);
-								waitingFor.clear();
-								// Now no callers will succeed.
-								// But we still need to unregister the waitingFor's or they will stick around until they are matched, and then, if we are unlucky, will lock a slot on the RequestTag forever and thus cause a catastrophic stall of the whole peer.
-							}
-						}
-					} catch (InterruptedException e) {
-						// Ignore
-					}
-				}
-				if(!failed) {
-					long waitEnd = System.currentTimeMillis();
-					if(waitEnd - waitStart > 10000) {
-						Logger.error(this, "Waited "+(waitEnd - waitStart)+"ms for "+this);
-					} else if(waitEnd - waitStart > 1000) {
-						Logger.warning(this, "Waited "+(waitEnd - waitStart)+"ms for "+this);
-					} else {
-						if(logMINOR) Logger.minor(this, "Waited "+(waitEnd - waitStart)+"ms for "+this);
-					}
-					if(logMINOR) Logger.minor(this, "Returning after waiting: accepted by "+acceptedBy+" waiting for "+waitingFor.size()+" failed "+failed+" on "+this);
-					failed = false;
-					PeerNode got = acceptedBy;
-					acceptedBy = null; // Allow for it to wait again if necessary
-					return got;
-				}
-			}
-			unregister(null, all);
-			return null;
-		}
-		
-		private boolean shouldGrab() {
-			return acceptedBy != null || waitingFor.isEmpty() || failed;
-		}
-=======
->>>>>>> 632563b9
 
 		private synchronized PeerNode grab() {
 			if(logMINOR) Logger.minor(this, "Returning in first check: accepted by "+acceptedBy+" waiting for "+waitingFor.size()+" failed "+failed+" accepted state "+acceptedState);
