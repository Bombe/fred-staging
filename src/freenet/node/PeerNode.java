package freenet.node;

import java.io.BufferedReader;
import java.io.ByteArrayInputStream;
import java.io.IOException;
import java.io.InputStreamReader;
import java.io.UnsupportedEncodingException;
import java.io.Writer;
import java.lang.ref.WeakReference;
import java.math.BigInteger;
import java.net.InetAddress;
import java.net.MalformedURLException;
import java.net.UnknownHostException;
import java.security.MessageDigest;
import java.util.ArrayList;
import java.util.Arrays;
import java.util.Collections;
import java.util.EnumMap;
import java.util.HashSet;
import java.util.Hashtable;
import java.util.LinkedHashSet;
import java.util.LinkedList;
import java.util.List;
import java.util.Random;
import java.util.Set;
import java.util.TreeMap;
import java.util.Vector;
import java.util.zip.DataFormatException;
import java.util.zip.Inflater;

import net.i2p.util.NativeBigInteger;
import freenet.client.FetchResult;
import freenet.client.async.USKRetriever;
import freenet.client.async.USKRetrieverCallback;
import freenet.crypt.BlockCipher;
import freenet.crypt.DSA;
import freenet.crypt.DSAGroup;
import freenet.crypt.DSAPublicKey;
import freenet.crypt.DSASignature;
import freenet.crypt.Global;
import freenet.crypt.HMAC;
import freenet.crypt.KeyAgreementSchemeContext;
import freenet.crypt.SHA256;
import freenet.crypt.UnsupportedCipherException;
import freenet.crypt.ciphers.Rijndael;
import freenet.io.AddressTracker;
import freenet.io.comm.AsyncMessageCallback;
import freenet.io.comm.ByteCounter;
import freenet.io.comm.DMT;
import freenet.io.comm.DisconnectedException;
import freenet.io.comm.FreenetInetAddress;
import freenet.io.comm.Message;
import freenet.io.comm.MessageFilter;
import freenet.io.comm.NotConnectedException;
import freenet.io.comm.Peer;
import freenet.io.comm.Peer.LocalAddressException;
import freenet.io.comm.PeerParseException;
import freenet.io.comm.PeerRestartedException;
import freenet.io.comm.ReferenceSignatureVerificationException;
import freenet.io.comm.SocketHandler;
import freenet.io.xfer.PacketThrottle;
import freenet.io.xfer.WaitedTooLongException;
import freenet.keys.ClientSSK;
import freenet.keys.FreenetURI;
import freenet.keys.Key;
import freenet.keys.USK;
import freenet.node.NodeStats.PeerLoadStats;
import freenet.node.NodeStats.RequestType;
import freenet.node.NodeStats.RunningRequestsSnapshot;
import freenet.node.OpennetManager.ConnectionType;
import freenet.node.PeerManager.PeerStatusChangeListener;
import freenet.support.Base64;
import freenet.support.Fields;
import freenet.support.HexUtil;
import freenet.support.IllegalBase64Exception;
import freenet.support.LogThresholdCallback;
import freenet.support.Logger;
import freenet.support.Logger.LogLevel;
import freenet.support.SimpleFieldSet;
import freenet.support.TimeUtil;
import freenet.support.WeakHashSet;
import freenet.support.WouldBlockException;
import freenet.support.math.MersenneTwister;
import freenet.support.math.RunningAverage;
import freenet.support.math.SimpleRunningAverage;
import freenet.support.math.TimeDecayingRunningAverage;
import freenet.support.transport.ip.HostnameSyntaxException;
import freenet.support.transport.ip.IPUtil;

/**
 * @author amphibian
 *
 * Represents a peer we are connected to. One of the major issues
 * is that we can rekey, or a node can go down and come back up
 * while we are connected to it, and we want to reinitialize the
 * packet numbers when this happens. Hence we separate a lot of
 * code into SessionKey, which handles all communications to and
 * from this peer over the duration of a single key.
 */
public abstract class PeerNode implements USKRetrieverCallback, BasePeerNode {

	private String lastGoodVersion;
	/**
	 * True if this peer has a build number older than our last-known-good build number.
	 * Note that even if this is true, the node can still be 'connected'.
	 */
	protected boolean unroutableOlderVersion;
	/**
	 * True if this peer reports that our build number is before their last-known-good build number.
	 * Note that even if this is true, the node can still be 'connected'.
	 */
	protected boolean unroutableNewerVersion;
	protected boolean disableRouting;
	protected boolean disableRoutingHasBeenSetLocally;
	protected boolean disableRoutingHasBeenSetRemotely;
	/*
	* Buffer of Ni,Nr,g^i,g^r,ID
	*/
	private byte[] jfkBuffer;
	//TODO: sync ?

	protected byte[] jfkKa;
	protected byte[] incommingKey;
	protected byte[] jfkKe;
	protected byte[] outgoingKey;
	protected byte[] jfkMyRef;
	protected byte[] hmacKey;
	protected byte[] ivKey;
	protected byte[] ivNonce;
	protected int ourInitialSeqNum;
	protected int theirInitialSeqNum;
	protected int ourInitialMsgID;
	protected int theirInitialMsgID;
	// The following is used only if we are the initiator

	protected long jfkContextLifetime = 0;
	/** My low-level address for SocketManager purposes */
	private Peer detectedPeer;
	/** My OutgoingPacketMangler i.e. the object which encrypts packets sent to this node */
	private final OutgoingPacketMangler outgoingMangler;
	/** Advertised addresses */
	protected Vector<Peer> nominalPeer;
	/** The PeerNode's report of our IP address */
	private Peer remoteDetectedPeer;
	/** Is this a testnet node? */
	public final boolean testnetEnabled;
	/** Packets sent/received on the current preferred key */
	private SessionKey currentTracker;
	/** Previous key - has a separate packet number space */
	private SessionKey previousTracker;
	/** When did we last rekey (promote the unverified tracker to new) ? */
	private long timeLastRekeyed;
	/** How much data did we send with the current tracker ? */
	private long totalBytesExchangedWithCurrentTracker = 0;
	/** Are we rekeying ? */
	private boolean isRekeying = false;
	/** Unverified tracker - will be promoted to currentTracker if
	* we receive packets on it
	*/
	private SessionKey unverifiedTracker;
	/** When did we last send a packet? */
	private long timeLastSentPacket;
	/** When did we last receive a packet? */
	private long timeLastReceivedPacket;
	/** When did we last receive a non-auth packet? */
	private long timeLastReceivedDataPacket;
	/** When did we last receive an ack? */
	private long timeLastReceivedAck;
	/** When was isConnected() last true? */
	private long timeLastConnected;
	/** When was isRoutingCompatible() last true? */
	private long timeLastRoutable;
	/** Time added or restarted (reset on startup unlike peerAddedTime) */
	private long timeAddedOrRestarted;
	
	private long countSelectionsSinceConnected = 0;
	// 5mins; yes it's alchemy!
	public static final int SELECTION_SAMPLING_PERIOD = 5 * 60 * 1000;
	// 30%; yes it's alchemy too! and probably *way* too high to serve any purpose
	public static final int SELECTION_PERCENTAGE_WARNING = 30;
	// Minimum number of routable peers to have for the selection code to have any effect
	public static final int SELECTION_MIN_PEERS = 5;
	// Should be good enough provided we don't get selected more than 10 times per/sec
	// Lower the following value if you want to spare memory... or better switch from a TreeSet to a bit field.
	public static final int SELECTION_MAX_SAMPLES = 10 * SELECTION_SAMPLING_PERIOD / 1000;

	/** Are we connected? If not, we need to start trying to
	* handshake.
	*/
	private boolean isConnected;
	private boolean isRoutable;

	/** Used by maybeOnConnect */
	private boolean wasDisconnected = true;
	
	/** Were we removed from the routing table? 
	 * Used as a cache to avoid accessing PeerManager if not needed. */
	private boolean removed;
	
	/**
	* ARK fetcher.
	*/
	private USKRetriever arkFetcher;
	/** My ARK SSK public key; edition is the next one, not the current one,
	* so this is what we want to fetch. */
	private USK myARK;
	/** Number of handshake attempts since last successful connection or ARK fetch */
	private int handshakeCount;
	/** After this many failed handshakes, we start the ARK fetcher. */
	private static final int MAX_HANDSHAKE_COUNT = 2;
	/** Current location in the keyspace, or -1 if it is unknown */
	private double currentLocation;
	/** Current locations of our peer's peers */
	private double[] currentPeersLocation;
	/** Time the location was set */
	private long locSetTime;
	/** Node identity; for now a block of data, in future a
	* public key (FIXME). Cannot be changed.
	*/
	final byte[] identity;
	final String identityAsBase64String;
	/** Hash of node identity. Used in setup key. */
	final byte[] identityHash;
	/** Hash of hash of node identity. Used in setup key. */
	final byte[] identityHashHash;
	/** Semi-unique ID used to help in mapping the network (see the code that uses it). Note this is for diagnostic
	* purposes only and should be removed along with the code that uses it eventually - FIXME */
	final long swapIdentifier;
	/** Negotiation types supported */
	int[] negTypes;
	/** Integer hash of node identity. Used as hashCode(). */
	final int hashCode;
	/** The Node we serve */
	final Node node;
	/** The PeerManager we serve */
	final PeerManager peers;
	/** MessageItem's to send ASAP.
	 * LOCKING: Lock on self, always take that lock last. Sometimes used inside PeerNode.this lock. */
	private final PeerMessageQueue messageQueue;
	/** When did we last receive a SwapRequest? */
	private long timeLastReceivedSwapRequest;
	/** Average interval between SwapRequest's */
	private final RunningAverage swapRequestsInterval;
	/** When did we last receive a probe request? */
	private long timeLastReceivedProbeRequest;
	/** Average interval between probe requests */
	private final RunningAverage probeRequestsInterval;
	/** Should we decrement HTL when it is at the maximum?
	* This decision is made once per node to prevent giving
	* away information that can make correlation attacks much
	* easier.
	*/
	final boolean decrementHTLAtMaximum;
	/** Should we decrement HTL when it is at the minimum (1)? */
	final boolean decrementHTLAtMinimum;

	/** Time at which we should send the next handshake request */
	protected long sendHandshakeTime;
	/** Time after which we log message requeues while rate limiting */
	private long nextMessageRequeueLogTime;
	/** Interval between rate limited message requeue logs (in milliseconds) */
	private long messageRequeueLogRateLimitInterval = 1000;
	/** Number of messages to be requeued after which we rate limit logging of such */
	private int messageRequeueLogRateLimitThreshold = 15;
	/** Version of the node */
	private String version;
	/** Total input */
	private long totalInputSinceStartup;
	/** Total output */
	private long totalOutputSinceStartup;
	/** Peer node crypto group; changing this means new noderef */
	final DSAGroup peerCryptoGroup;

	/** Peer node public key; changing this means new noderef */
	final DSAPublicKey peerPubKey;
	private boolean isSignatureVerificationSuccessfull;
	/** Incoming setup key. Used to decrypt incoming auth packets.
	* Specifically: K_node XOR H(setupKey).
	*/
	final byte[] incomingSetupKey;
	/** Outgoing setup key. Used to encrypt outgoing auth packets.
	* Specifically: setupKey XOR H(K_node).
	*/
	final byte[] outgoingSetupKey;
	/** Incoming setup cipher (see above) */
	final BlockCipher incomingSetupCipher;
	/** Outgoing setup cipher (see above) */
	final BlockCipher outgoingSetupCipher;
	/** Anonymous-connect cipher. This is used in link setup if
	 * we are trying to get a connection to this node even though
	 * it doesn't know us, e.g. as a seednode. */
	final BlockCipher anonymousInitiatorSetupCipher;
	/** The context object for the currently running negotiation. */
	private KeyAgreementSchemeContext ctx;
	/** The other side's boot ID. This is a random number generated
	* at startup.
	*/
	private long bootID;
	/** Our boot ID. This is set to a random number on startup, and then reset whenever
	 * we dump the in-flight messages and call disconnected() on their clients, i.e.
	 * whenever we call disconnected(true, ...) */
	private long myBootID;
	/** myBootID at the time of the last successful completed handshake. */
	private long myLastSuccessfulBootID;

	/** If true, this means last time we tried, we got a bogus noderef */
	private boolean bogusNoderef;
	/** The time at which we last completed a connection setup. */
	private long connectedTime;
	/** The status of this peer node in terms of Node.PEER_NODE_STATUS_* */
	public int peerNodeStatus = PeerManager.PEER_NODE_STATUS_DISCONNECTED;

	static final int CHECK_FOR_SWAPPED_TRACKERS_INTERVAL = FNPPacketMangler.SESSION_KEY_REKEYING_INTERVAL / 30;

	static final byte[] TEST_AS_BYTES;
	static {
		try {
			TEST_AS_BYTES = "test".getBytes("UTF-8");
		} catch (UnsupportedEncodingException e) {
			throw new Error("Impossible: JVM doesn't support UTF-8: " + e, e);
		}
	}

	/** Holds a String-Long pair that shows which message types (as name) have been send to this peer. */
	private final Hashtable<String, Long> localNodeSentMessageTypes = new Hashtable<String, Long>();
	/** Holds a String-Long pair that shows which message types (as name) have been received by this peer. */
	private final Hashtable<String, Long> localNodeReceivedMessageTypes = new Hashtable<String, Long>();

	/** Hold collected IP addresses for handshake attempts, populated by DNSRequestor */
	private Peer[] handshakeIPs;
	/** The last time we attempted to update handshakeIPs */
	private long lastAttemptedHandshakeIPUpdateTime;
	/** True if we have never connected to this peer since it was added to this node */
	protected boolean neverConnected;
	/** When this peer was added to this node.
	 * This is used differently by opennet and darknet nodes.
	 * Darknet nodes clear it after connecting but persist it across restarts, and clear it on restart unless the peer has never connected, or if it is more than 30 days ago.
	 * Opennet nodes clear it after the post-connect grace period elapses, and don't persist it across restarts.
	 */
	protected long peerAddedTime = 1;
	/** Average proportion of requests which are rejected or timed out */
	private TimeDecayingRunningAverage pRejected;
	/** Total low-level input bytes */
	private long totalBytesIn;
	/** Total low-level output bytes */
	private long totalBytesOut;
	/** Times had routable connection when checked */
	private long hadRoutableConnectionCount;
	/** Times checked for routable connection */
	private long routableConnectionCheckCount;
	/** Delta between our clock and his clock (positive = his clock is fast, negative = our clock is fast) */
	private long clockDelta;
	/** Percentage uptime of this node, 0 if they haven't said */
	private byte uptime;

	/** If the clock delta is more than this constant, we don't talk to the node. Reason: It may not be up to date,
	* it will have difficulty resolving date-based content etc. */
	private static final long MAX_CLOCK_DELTA = 24L * 60L * 60L * 1000L;
	/** 1 hour after the node is disconnected, if it is still disconnected and hasn't connected in that time,
	 * clear the message queue */
	private static final long CLEAR_MESSAGE_QUEUE_AFTER = 60 * 60 * 1000L;
	/** A WeakReference to this object. Can be taken whenever a node object needs to refer to this object for a
	 * long time, but without preventing it from being GC'ed. */
	final WeakReference<PeerNode> myRef;
	/** The node is being disconnected, but it may take a while. */
	private boolean disconnecting;
	/** When did we last disconnect? Not Disconnected because a discrete event */
	long timeLastDisconnect;
	/** Previous time of disconnection */
	long timePrevDisconnect;

	// Burst-only mode
	/** True if we are currently sending this peer a burst of handshake requests */
	private boolean isBursting;
	/** Number of handshake attempts (while in ListenOnly mode) since the beginning of this burst */
	private int listeningHandshakeBurstCount;
	/** Total number of handshake attempts (while in ListenOnly mode) to be in this burst */
	private int listeningHandshakeBurstSize;

	/** The set of the listeners that needs to be notified when status changes. It uses WeakReference, so there is no need to deregister*/
	private Set<PeerManager.PeerStatusChangeListener> listeners=Collections.synchronizedSet(new WeakHashSet<PeerStatusChangeListener>());

	// NodeCrypto for the relevant node reference for this peer's type (Darknet or Opennet at this time))
	protected NodeCrypto crypto;

	/**
	 * Some alchemy we use in PeerNode.shouldBeExcludedFromPeerList()
	 */
	public static final int BLACK_MAGIC_BACKOFF_PRUNING_TIME = 5 * 60 * 1000;
	public static final double BLACK_MAGIC_BACKOFF_PRUNING_PERCENTAGE = 0.9;

	/**
	 * For FNP link setup:
	 *  The initiator has to ensure that nonces send back by the
	 *  responder in message2 match what was chosen in message 1
	 */
	protected final LinkedList<byte[]> jfkNoncesSent = new LinkedList<byte[]>();
	private static volatile boolean logMINOR;
	private static volatile boolean logDEBUG;

	static {
		Logger.registerLogThresholdCallback(new LogThresholdCallback(){
			@Override
			public void shouldUpdate(){
				logMINOR = Logger.shouldLog(LogLevel.MINOR, this);
				logDEBUG = Logger.shouldLog(LogLevel.DEBUG, this);
			}
		});
	}

	private PacketFormat packetFormat;
	MersenneTwister paddingGen;
	
	protected SimpleFieldSet fullFieldSet;

	/**
	 * If this returns true, we will generate the identity from the pubkey.
	 * Only set this if you don't want to send an identity, e.g. for anonymous
	 * initiator crypto where we need a small noderef and we don't use the
	 * identity anyway because we don't auto-reconnect.
	 */
	protected abstract boolean generateIdentityFromPubkey();

	protected boolean ignoreLastGoodVersion() {
		return false;
	}

	/**
	* Create a PeerNode from a SimpleFieldSet containing a
	* node reference for one. This must contain the following
	* fields:
	* - identity
	* - version
	* - location
	* - physical.udp
	* - setupKey
	* Do not add self to PeerManager.
	* @param fs The SimpleFieldSet to parse
	* @param node2 The running Node we are part of.
	*/
	public PeerNode(SimpleFieldSet fs, Node node2, NodeCrypto crypto, PeerManager peers, boolean fromLocal, boolean fromAnonymousInitiator, OutgoingPacketMangler mangler, boolean isOpennet) throws FSParseException, PeerParseException, ReferenceSignatureVerificationException {
		boolean noSig = false;
		if(fromLocal || fromAnonymousInitiator) noSig = true;
		myRef = new WeakReference<PeerNode>(this);
		this.checkStatusAfterBackoff = new PeerNodeBackoffStatusChecker(myRef);
		this.outgoingMangler = mangler;
		this.node = node2;
		this.crypto = crypto;
		this.peers = peers;
		this.backedOffPercent = new TimeDecayingRunningAverage(0.0, 180000, 0.0, 1.0, node);
		this.backedOffPercentRT = new TimeDecayingRunningAverage(0.0, 180000, 0.0, 1.0, node);
		this.backedOffPercentBulk = new TimeDecayingRunningAverage(0.0, 180000, 0.0, 1.0, node);
		this.myBootID = node2.bootID;
		version = fs.get("version");
		Version.seenVersion(version);
		try {
			simpleVersion = Version.getArbitraryBuildNumber(version);
		} catch (VersionParseException e2) {
			throw new FSParseException("Invalid version "+version+" : "+e2);
		}
		String locationString = fs.get("location");
		String[] peerLocationsString = fs.getAll("peersLocation");

		currentLocation = Location.getLocation(locationString);
		if(peerLocationsString != null) {
			double[] peerLocations = new double[peerLocationsString.length];
			for(int i = 0; i < peerLocationsString.length; i++)
				peerLocations[i] = Location.getLocation(peerLocationsString[i]);
			currentPeersLocation = peerLocations;
		}
		locSetTime = System.currentTimeMillis();

		disableRouting = disableRoutingHasBeenSetLocally = false;
		disableRoutingHasBeenSetRemotely = false; // Assume so

		lastGoodVersion = fs.get("lastGoodVersion");
		updateVersionRoutablity();

		testnetEnabled = fs.getBoolean("testnet", false);
		if(testnetEnabled) {
			String err = "Ignoring incompatible testnet node " + detectedPeer;
			Logger.error(this, err);
			throw new PeerParseException(err);
		}

		negTypes = fs.getIntArray("auth.negTypes");
		if(negTypes == null || negTypes.length == 0) {
			if(fromAnonymousInitiator)
				negTypes = mangler.supportedNegTypes(false); // Assume compatible. Anonymous initiator = short-lived, and we already connected so we know we are.
			else
				throw new FSParseException("No negTypes!");
		}

		if(fs.getBoolean("opennet", false) != isOpennet)
			throw new FSParseException("Trying to parse a darknet peer as opennet or an opennet peer as darknet isOpennet="+isOpennet+" boolean = "+fs.getBoolean("opennet", false)+" string = \""+fs.get("opennet")+"\"");

		/* Read the DSA key material for the peer */
		try {
			SimpleFieldSet sfs = fs.subset("dsaGroup");
			if(sfs == null)
				throw new FSParseException("No dsaGroup - very old reference?");
			else
				this.peerCryptoGroup = DSAGroup.create(sfs);

			sfs = fs.subset("dsaPubKey");
			if(sfs == null || peerCryptoGroup == null)
				throw new FSParseException("No dsaPubKey - very old reference?");
			else
				this.peerPubKey = DSAPublicKey.create(sfs, peerCryptoGroup);

			String signature = fs.get("sig");
			if(!noSig) {
				try {
					boolean failed = false;
					if(signature == null || peerCryptoGroup == null || peerPubKey == null)
						failed = false;
					else {
						fs.removeValue("sig");
						String toVerify = fs.toOrderedString();
						fs.putSingle("sig", signature);
						failed = !(DSA.verify(peerPubKey, new DSASignature(signature), new BigInteger(1, SHA256.digest(toVerify.getBytes("UTF-8"))), false));
					}
					if(failed) {
						String errCause = "";
						if(signature == null)
							errCause += " (No signature)";
						if(peerCryptoGroup == null)
							errCause += " (No peer crypto group)";
						if(peerPubKey == null)
							errCause += " (No peer public key)";
						if(failed)
							errCause += " (VERIFICATION FAILED)";
						Logger.error(this, "The integrity of the reference has been compromised!" + errCause + " fs was\n" + fs.toOrderedString());
						this.isSignatureVerificationSuccessfull = false;
						throw new ReferenceSignatureVerificationException("The integrity of the reference has been compromised!" + errCause);
					} else {
						this.isSignatureVerificationSuccessfull = true;
						if(!dontKeepFullFieldSet())
							this.fullFieldSet = fs;
					}
				} catch(NumberFormatException e) {
					Logger.error(this, "Invalid reference: " + e, e);
					throw new ReferenceSignatureVerificationException("The node reference you added is invalid: It does not have a valid signature.");
				} catch(UnsupportedEncodingException e) {
					throw new Error("Impossible: JVM doesn't support UTF-8: " + e, e);
				}
			} else {
				// Local is always good (assumed)
				this.isSignatureVerificationSuccessfull = true;
			}
		} catch(IllegalBase64Exception e) {
			Logger.error(this, "Caught " + e, e);
			throw new FSParseException(e);
		}

		// Identifier

		if(!generateIdentityFromPubkey()) {
			String identityString = fs.get("identity");
			if(identityString == null)
				throw new PeerParseException("No identity!");
			try {
				identity = Base64.decode(identityString);
			} catch(NumberFormatException e) {
				throw new FSParseException(e);
			} catch(IllegalBase64Exception e) {
				throw new FSParseException(e);
			}
		} else {
			identity = peerPubKey.asBytesHash();
		}

		if(identity == null)
			throw new FSParseException("No identity");
		identityAsBase64String = Base64.encode(identity);
		identityHash = SHA256.digest(identity);
		identityHashHash = SHA256.digest(identityHash);
		swapIdentifier = Fields.bytesToLong(identityHashHash);
		hashCode = Fields.hashCode(identityHash);

		// Setup incoming and outgoing setup ciphers
		byte[] nodeKey = crypto.identityHash;
		byte[] nodeKeyHash = crypto.identityHashHash;

		int digestLength = SHA256.getDigestLength();
		incomingSetupKey = new byte[digestLength];
		for(int i = 0; i < incomingSetupKey.length; i++)
			incomingSetupKey[i] = (byte) (nodeKey[i] ^ identityHashHash[i]);
		outgoingSetupKey = new byte[digestLength];
		for(int i = 0; i < outgoingSetupKey.length; i++)
			outgoingSetupKey[i] = (byte) (nodeKeyHash[i] ^ identityHash[i]);
		if(logMINOR)
			Logger.minor(this, "Keys:\nIdentity:  " + HexUtil.bytesToHex(crypto.myIdentity) +
				"\nThisIdent: " + HexUtil.bytesToHex(identity) +
				"\nNode:      " + HexUtil.bytesToHex(nodeKey) +
				"\nNode hash: " + HexUtil.bytesToHex(nodeKeyHash) +
				"\nThis:      " + HexUtil.bytesToHex(identityHash) +
				"\nThis hash: " + HexUtil.bytesToHex(identityHashHash) +
				"\nFor:       " + getPeer());

		try {
			incomingSetupCipher = new Rijndael(256, 256);
			incomingSetupCipher.initialize(incomingSetupKey);
			outgoingSetupCipher = new Rijndael(256, 256);
			outgoingSetupCipher.initialize(outgoingSetupKey);
			anonymousInitiatorSetupCipher = new Rijndael(256, 256);
			anonymousInitiatorSetupCipher.initialize(identityHash);
		} catch(UnsupportedCipherException e1) {
			Logger.error(this, "Caught: " + e1);
			throw new Error(e1);
		}

		nominalPeer = new Vector<Peer>();
		try {
			String physical[] = fs.getAll("physical.udp");
			if(physical == null) {
				// Leave it empty
			} else {
				for(int i = 0; i < physical.length; i++) {
					Peer p;
					try {
						p = new Peer(physical[i], true, true);
					} catch(HostnameSyntaxException e) {
						if(fromLocal)
							Logger.error(this, "Invalid hostname or IP Address syntax error while parsing peer reference in local peers list: " + physical[i]);
						System.err.println("Invalid hostname or IP Address syntax error while parsing peer reference: " + physical[i]);
						continue;
					} catch (PeerParseException e) {
						if(fromLocal)
							Logger.error(this, "Invalid hostname or IP Address syntax error while parsing peer reference in local peers list: " + physical[i]);
						System.err.println("Invalid hostname or IP Address syntax error while parsing peer reference: " + physical[i]);
						continue;
					} catch (UnknownHostException e) {
						if(fromLocal)
							Logger.error(this, "Invalid hostname or IP Address syntax error while parsing peer reference in local peers list: " + physical[i]);
						System.err.println("Invalid hostname or IP Address syntax error while parsing peer reference: " + physical[i]);
						continue;
					}
					if(!nominalPeer.contains(p))
						nominalPeer.addElement(p);
				}
			}
		} catch(Exception e1) {
			throw new FSParseException(e1);
		}
		if(nominalPeer.isEmpty()) {
			Logger.normal(this, "No IP addresses found for identity '" + identityAsBase64String + "', possibly at location '" + Double.toString(currentLocation) + ": " + userToString());
			detectedPeer = null;
		} else {
			detectedPeer = nominalPeer.firstElement();
		}
		updateShortToString();

		// Don't create trackers until we have a key
		currentTracker = null;
		previousTracker = null;

		timeLastSentPacket = -1;
		timeLastReceivedPacket = -1;
		timeLastReceivedSwapRequest = -1;
		timeLastConnected = -1;
		timeLastRoutable = -1;
		timeAddedOrRestarted = System.currentTimeMillis();

		swapRequestsInterval = new SimpleRunningAverage(50, Node.MIN_INTERVAL_BETWEEN_INCOMING_SWAP_REQUESTS);
		probeRequestsInterval = new SimpleRunningAverage(50, Node.MIN_INTERVAL_BETWEEN_INCOMING_PROBE_REQUESTS);

		// Not connected yet; need to handshake
		isConnected = false;

		messageQueue = new PeerMessageQueue(this);

		decrementHTLAtMaximum = node.random.nextFloat() < Node.DECREMENT_AT_MAX_PROB;
		decrementHTLAtMinimum = node.random.nextFloat() < Node.DECREMENT_AT_MIN_PROB;

		pingNumber = node.random.nextLong();

		// A SimpleRunningAverage would be a bad choice because it would cause oscillations.
		// So go for a filter.
		pingAverage =
			// Short average otherwise we will reject for a *REALLY* long time after any spike.
			new TimeDecayingRunningAverage(1, 30 * 1000, 0, NodePinger.CRAZY_MAX_PING_TIME, node);

		// TDRA for probability of rejection
		pRejected =
			new TimeDecayingRunningAverage(0, 240 * 1000, 0.0, 1.0, node);

		// ARK stuff.

		parseARK(fs, true, false);

		// Now for the metadata.
		// The metadata sub-fieldset contains data about the node which is not part of the node reference.
		// It belongs to this node, not to the node being described.
		// Therefore, if we are parsing a remotely supplied ref, ignore it.

		long now = System.currentTimeMillis();
		if(fromLocal) {

			SimpleFieldSet metadata = fs.subset("metadata");

			if(metadata != null) {

				// Don't be tolerant of nonexistant domains; this should be an IP address.
				Peer p;
				try {
					String detectedUDPString = metadata.get("detected.udp");
					p = null;
					if(detectedUDPString != null)
						p = new Peer(detectedUDPString, false);
				} catch(UnknownHostException e) {
					p = null;
					Logger.error(this, "detected.udp = " + metadata.get("detected.udp") + " - " + e, e);
				} catch(PeerParseException e) {
					p = null;
					Logger.error(this, "detected.udp = " + metadata.get("detected.udp") + " - " + e, e);
				}
				if(p != null)
					detectedPeer = p;
				updateShortToString();
				String tempTimeLastReceivedPacketString = metadata.get("timeLastReceivedPacket");
				if(tempTimeLastReceivedPacketString != null) {
					long tempTimeLastReceivedPacket = Fields.parseLong(tempTimeLastReceivedPacketString, -1);
					timeLastReceivedPacket = tempTimeLastReceivedPacket;
				}
				String tempTimeLastConnectedString = metadata.get("timeLastConnected");
				if(tempTimeLastConnectedString != null) {
					long tempTimeLastConnected = Fields.parseLong(tempTimeLastConnectedString, -1);
					timeLastConnected = tempTimeLastConnected;
				}
				String tempTimeLastRoutableString = metadata.get("timeLastRoutable");
				if(tempTimeLastRoutableString != null) {
					long tempTimeLastRoutable = Fields.parseLong(tempTimeLastRoutableString, -1);
					timeLastRoutable = tempTimeLastRoutable;
				}
				if(timeLastConnected < 1 && timeLastReceivedPacket > 1)
					timeLastConnected = timeLastReceivedPacket;
				if(timeLastRoutable < 1 && timeLastReceivedPacket > 1)
					timeLastRoutable = timeLastReceivedPacket;
				String tempPeerAddedTimeString = metadata.get("peerAddedTime");
				if(tempPeerAddedTimeString != null) {
					long tempPeerAddedTime = Fields.parseLong(tempPeerAddedTimeString, 0);
					peerAddedTime = tempPeerAddedTime;
				} else
					peerAddedTime = 0; // This is normal: Not only do exported refs not include it, opennet peers don't either.
				neverConnected = Fields.stringToBool(metadata.get("neverConnected"), false);
				maybeClearPeerAddedTimeOnRestart(now);
				String tempHadRoutableConnectionCountString = metadata.get("hadRoutableConnectionCount");
				if(tempHadRoutableConnectionCountString != null) {
					long tempHadRoutableConnectionCount = Fields.parseLong(tempHadRoutableConnectionCountString, 0);
					hadRoutableConnectionCount = tempHadRoutableConnectionCount;
				} else
					hadRoutableConnectionCount = 0;
				String tempRoutableConnectionCheckCountString = metadata.get("routableConnectionCheckCount");
				if(tempRoutableConnectionCheckCountString != null) {
					long tempRoutableConnectionCheckCount = Fields.parseLong(tempRoutableConnectionCheckCountString, 0);
					routableConnectionCheckCount = tempRoutableConnectionCheckCount;
				} else
					routableConnectionCheckCount = 0;
			}
		} else {
			neverConnected = true;
			peerAddedTime = now;
		}
		// populate handshakeIPs so handshakes can start ASAP
		lastAttemptedHandshakeIPUpdateTime = 0;
		maybeUpdateHandshakeIPs(true);

		listeningHandshakeBurstCount = 0;
		listeningHandshakeBurstSize = Node.MIN_BURSTING_HANDSHAKE_BURST_SIZE
			+ node.random.nextInt(Node.RANDOMIZED_BURSTING_HANDSHAKE_BURST_SIZE);

		if(isBurstOnly()) {
			Logger.minor(this, "First BurstOnly mode handshake in "+(sendHandshakeTime - now)+"ms for "+shortToString()+" (count: "+listeningHandshakeBurstCount+", size: "+listeningHandshakeBurstSize+ ')');
		}

		if(fromLocal)
			innerCalcNextHandshake(false, false, now); // Let them connect so we can recognise we are NATed

		else
			sendHandshakeTime = now;  // Be sure we're ready to handshake right away

		totalInputSinceStartup = fs.getLong("totalInput", 0);
		totalOutputSinceStartup = fs.getLong("totalOutput", 0);

		int lastNegType = negTypes[negTypes.length - 1];
		
		byte buffer[] = new byte[16];
		node.random.nextBytes(buffer);
		paddingGen = new MersenneTwister(buffer);
		
		if(fromLocal) {
			SimpleFieldSet f = fs.subset("full");
			if(fullFieldSet == null && f != null)
				fullFieldSet = f;
		}
		
	// status may have changed from PEER_NODE_STATUS_DISCONNECTED to PEER_NODE_STATUS_NEVER_CONNECTED
	}

	abstract boolean dontKeepFullFieldSet();

	protected abstract void maybeClearPeerAddedTimeOnRestart(long now);

	private boolean parseARK(SimpleFieldSet fs, boolean onStartup, boolean forDiffNodeRef) {
		USK ark = null;
		long arkNo = 0;
		try {
			String arkPubKey = fs.get("ark.pubURI");
			arkNo = fs.getLong("ark.number", -1);
			if(arkPubKey == null && arkNo <= -1) {
				// ark.pubURI and ark.number are always optional as a pair
				return false;
			} else if(arkPubKey != null && arkNo > -1) {
				if(onStartup) arkNo++;
				// this is the number of the ref we are parsing.
				// we want the number of the next edition.
				// on startup we want to fetch the old edition in case there's been a corruption.
				FreenetURI uri = new FreenetURI(arkPubKey);
				ClientSSK ssk = new ClientSSK(uri);
				ark = new USK(ssk, arkNo);
			} else if(forDiffNodeRef && arkPubKey == null && myARK != null && arkNo > -1) {
				// get the ARK URI from the previous ARK and the edition from the SFS
				ark = myARK.copy(arkNo);
			} else if(forDiffNodeRef && arkPubKey != null && myARK != null && arkNo <= -1) {
				// the SFS must contain an edition if it contains a arkPubKey
				Logger.error(this, "Got a differential node reference from " + this + " with an arkPubKey but no ARK edition");
				return false;
			} else return false;
		} catch(MalformedURLException e) {
			Logger.error(this, "Couldn't parse ARK info for " + this + ": " + e, e);
		} catch(NumberFormatException e) {
			Logger.error(this, "Couldn't parse ARK info for " + this + ": " + e, e);
		}

		synchronized(this) {
			if(ark != null) {
				if((myARK == null) || ((myARK != ark) && !myARK.equals(ark))) {
					myARK = ark;
					return true;
				}
			}
		}
		return false;
	}

	/**
	* Get my low-level address. This is the address that packets have been received from from this node.
	*
	* Normally this is the address that packets have been received from from this node.
	* However, if ignoreSourcePort is set, we will search for a similar address with a different port
	* number in the node reference.
	*/
	public synchronized Peer getPeer() {
		return detectedPeer;
	}

	/**
	* Returns an array with the advertised addresses and the detected one
	*/
	protected synchronized Peer[] getHandshakeIPs() {
		return handshakeIPs;
	}

	private String handshakeIPsToString() {
		Peer[] localHandshakeIPs;
		synchronized(this) {
			localHandshakeIPs = handshakeIPs;
		}
		if(localHandshakeIPs == null)
			return "null";
		StringBuilder toOutputString = new StringBuilder(1024);
		boolean needSep = false;
		toOutputString.append("[ ");
		for(int i = 0; i < localHandshakeIPs.length; i++) {
			if(needSep)
				toOutputString.append(", ");
			if(localHandshakeIPs[i] == null) {
				toOutputString.append("null");
				needSep = true;
				continue;
			}
			toOutputString.append('\'');
			// Actually do the DNS request for the member Peer of localHandshakeIPs
			toOutputString.append(localHandshakeIPs[i].getAddress(false));
			toOutputString.append('\'');
			needSep = true;
		}
		toOutputString.append(" ]");
		return toOutputString.toString();
	}

	/**
	* Do the maybeUpdateHandshakeIPs DNS requests, but only if ignoreHostnames is false
	* This method should only be called by maybeUpdateHandshakeIPs.
	* Also removes dupes post-lookup.
	*/
	private Peer[] updateHandshakeIPs(Peer[] localHandshakeIPs, boolean ignoreHostnames) {
		for(int i = 0; i < localHandshakeIPs.length; i++) {
			if(ignoreHostnames) {
				// Don't do a DNS request on the first cycle through PeerNodes by DNSRequest
				// upon startup (I suspect the following won't do anything, but just in case)
				if(logMINOR)
					Logger.debug(this, "updateHandshakeIPs: calling getAddress(false) on Peer '" + localHandshakeIPs[i] + "' for " + shortToString() + " (" + ignoreHostnames + ')');
				localHandshakeIPs[i].getAddress(false);
			} else {
				// Actually do the DNS request for the member Peer of localHandshakeIPs
				if(logMINOR)
					Logger.debug(this, "updateHandshakeIPs: calling getHandshakeAddress() on Peer '" + localHandshakeIPs[i] + "' for " + shortToString() + " (" + ignoreHostnames + ')');
				localHandshakeIPs[i].getHandshakeAddress();
			}
		}
		// De-dupe
		HashSet<Peer> ret = new HashSet<Peer>();
		for(int i = 0; i < localHandshakeIPs.length; i++)
			ret.add(localHandshakeIPs[i]);
		return ret.toArray(new Peer[ret.size()]);
	}

	/**
	* Do occasional DNS requests, but ignoreHostnames should be true
	* on PeerNode construction
	*/
	public void maybeUpdateHandshakeIPs(boolean ignoreHostnames) {
		long now = System.currentTimeMillis();
		Peer localDetectedPeer = null;
		synchronized(this) {
			localDetectedPeer = detectedPeer;
			if((now - lastAttemptedHandshakeIPUpdateTime) < (5 * 60 * 1000)) {  // 5 minutes
				//Logger.minor(this, "Looked up recently (localDetectedPeer = "+localDetectedPeer + " : "+((localDetectedPeer == null) ? "" : localDetectedPeer.getAddress(false).toString()));
				return;
			}
			// We want to come back right away for DNS requesting if this is our first time through
			if(!ignoreHostnames)
				lastAttemptedHandshakeIPUpdateTime = now;
		}
		if(logMINOR)
			Logger.minor(this, "Updating handshake IPs for peer '" + shortToString() + "' (" + ignoreHostnames + ')');
		Peer[] myNominalPeer;

		// Don't synchronize while doing lookups which may take a long time!
		synchronized(this) {
			myNominalPeer = nominalPeer.toArray(new Peer[nominalPeer.size()]);
		}

		Peer[] localHandshakeIPs;
		if(myNominalPeer.length == 0) {
			if(localDetectedPeer == null) {
				synchronized(this) {
					handshakeIPs = null;
				}
				if(logMINOR)
					Logger.minor(this, "1: maybeUpdateHandshakeIPs got a result of: " + handshakeIPsToString());
				return;
			}
			localHandshakeIPs = new Peer[]{localDetectedPeer};
			localHandshakeIPs = updateHandshakeIPs(localHandshakeIPs, ignoreHostnames);
			synchronized(this) {
				handshakeIPs = localHandshakeIPs;
			}
			if(logMINOR)
				Logger.minor(this, "2: maybeUpdateHandshakeIPs got a result of: " + handshakeIPsToString());
			return;
		}

		// Hack for two nodes on the same IP that can't talk over inet for routing reasons
		FreenetInetAddress localhost = node.fLocalhostAddress;
		Peer[] nodePeers = outgoingMangler.getPrimaryIPAddress();

		Vector<Peer> localPeers = null;
		synchronized(this) {
			localPeers = new Vector<Peer>(nominalPeer);
		}

		boolean addedLocalhost = false;
		Peer detectedDuplicate = null;
		for(int i = 0; i < myNominalPeer.length; i++) {
			Peer p = myNominalPeer[i];
			if(p == null)
				continue;
			if(localDetectedPeer != null) {
				if((p != localDetectedPeer) && p.equals(localDetectedPeer)) {
					// Equal but not the same object; need to update the copy.
					detectedDuplicate = p;
				}
			}
			FreenetInetAddress addr = p.getFreenetAddress();
			if(addr.equals(localhost)) {
				if(addedLocalhost)
					continue;
				addedLocalhost = true;
			}
			for(int j = 0; j < nodePeers.length; j++) {
				// REDFLAG - Two lines so we can see which variable is null when it NPEs
				FreenetInetAddress myAddr = nodePeers[j].getFreenetAddress();
				if(myAddr.equals(addr)) {
					if(!addedLocalhost)
						localPeers.add(new Peer(localhost, p.getPort()));
					addedLocalhost = true;
				}
			}
			if(localPeers.contains(p))
				continue;
			localPeers.add(p);
		}

		localHandshakeIPs = localPeers.toArray(new Peer[localPeers.size()]);
		localHandshakeIPs = updateHandshakeIPs(localHandshakeIPs, ignoreHostnames);
		synchronized(this) {
			handshakeIPs = localHandshakeIPs;
			if((detectedDuplicate != null) && detectedDuplicate.equals(localDetectedPeer))
				localDetectedPeer = detectedPeer = detectedDuplicate;
			updateShortToString();
		}
		if(logMINOR) {
			if(localDetectedPeer != null)
				Logger.minor(this, "3: detectedPeer = " + localDetectedPeer + " (" + localDetectedPeer.getAddress(false) + ')');
			Logger.minor(this, "3: maybeUpdateHandshakeIPs got a result of: " + handshakeIPsToString());
		}
	}

	/**
	* Returns this peer's current keyspace location, or -1 if it is unknown.
	*/
	public synchronized double getLocation() {
		return currentLocation;
	}

	public boolean shouldBeExcludedFromPeerList() {
		long now = System.currentTimeMillis();
		synchronized(this) {
			if(BLACK_MAGIC_BACKOFF_PRUNING_PERCENTAGE < backedOffPercent.currentValue())
				return true;
			else if(BLACK_MAGIC_BACKOFF_PRUNING_TIME + now < getRoutingBackedOffUntilMax())
				return true;
			else
				return false;
		}
	}

	public synchronized  double[] getPeersLocation() {
		return currentPeersLocation;
	}

	public synchronized long getLocSetTime() {
		return locSetTime;
	}

	/**
	* Returns a unique node identifier (usefull to compare two peernodes).
	*/
	public int getIdentityHash() {
		return hashCode;
	}

	/**
	 * Returns true if the last-known build number for this peer is to old to allow traffic to be routed to it.
	 * This does not give any indication as to the connection status of the peer.
	 */
	public synchronized boolean isUnroutableOlderVersion() {
		return unroutableOlderVersion;
	}

	/**
	 * Returns true if this (or another) peer has reported to us that our build number is too old for data to be routed
	 * to us. In turn, we will not route data to them either. Does not strictly indicate that the peer is connected.
	 */
	public synchronized boolean isUnroutableNewerVersion() {
		return unroutableNewerVersion;
	}

	/**
	* Returns true if requests can be routed through this peer. True if the peer's location is known, presently
	* connected, and routing-compatible. That is, ignoring backoff, the peer's location is known, build number
	* is compatible, and routing has not been explicitly disabled.
	*
	* Note possible deadlocks! PeerManager calls this, we call
	* PeerManager in e.g. verified.
	*/
	public boolean isRoutable() {
		return isConnected() && isRoutingCompatible() &&
			!(currentLocation < 0.0 || currentLocation > 1.0);
	}

	synchronized boolean isInMandatoryBackoff(long now, boolean realTime) {
		long mandatoryBackoffUntil = realTime ? mandatoryBackoffUntilRT : mandatoryBackoffUntilBulk;
		if((mandatoryBackoffUntil > -1 && now < mandatoryBackoffUntil)) {
			if(logMINOR) Logger.minor(this, "In mandatory backoff");
			return true;
		}
		return false;
	}
	
	/**
	 * Returns true if (apart from actually knowing the peer's location), it is presumed that this peer could route requests.
	 * True if this peer's build number is not 'too-old' or 'too-new', actively connected, and not marked as explicity disabled.
	 * Does not reflect any 'backoff' logic, except the mandatory backoff logic.
	 */
	public boolean isRoutingCompatible() {
		long now = System.currentTimeMillis(); // no System.currentTimeMillis in synchronized
		synchronized(this) {
			if(isRoutable && !disableRouting) {
				timeLastRoutable = now;
				return true;
			}
			if(logMINOR) Logger.minor(this, "Not routing compatible");
			return false;
		}
	}

	public boolean isConnected() {
		long now = System.currentTimeMillis(); // no System.currentTimeMillis in synchronized
		synchronized(this) {
			if(isConnected && currentTracker != null && !currentTracker.packets.isDeprecated()) {
				timeLastConnected = now;
				return true;
			}
			return false;
		}
	}

	/**
	* Send a message, off-thread, to this node.
	* @param msg The message to be sent.
	* @param cb The callback to be called when the packet has been sent, or null.
	* @param ctr A callback to tell how many bytes were used to send this message.
	*/
	public MessageItem sendAsync(Message msg, AsyncMessageCallback cb, ByteCounter ctr) throws NotConnectedException {
		if(ctr == null)
			Logger.error(this, "Bytes not logged", new Exception("debug"));
		if(logMINOR)
			Logger.minor(this, "Sending async: " + msg + " : " + cb + " on " + this+" for "+node.getDarknetPortNumber()+" priority "+msg.getPriority());
		if(!isConnected()) {
			if(cb != null)
				cb.disconnected();
			throw new NotConnectedException();
		}
		addToLocalNodeSentMessagesToStatistic(msg);
		MessageItem item = new MessageItem(msg, cb == null ? null : new AsyncMessageCallback[]{cb}, ctr);
		long now = System.currentTimeMillis();
		reportBackoffStatus(now);
		int maxSize = getMaxPacketSize();
		int x = messageQueue.queueAndEstimateSize(item, maxSize);
		if(x > maxSize || !node.enablePacketCoalescing) {
			// If there is a packet's worth to send, wake up the packetsender.
			wakeUpSender();
		}
		// Otherwise we do not need to wake up the PacketSender
		// It will wake up before the maximum coalescing delay (100ms) because
		// it wakes up every 100ms *anyway*.
		return item;
	}
	
	public void wakeUpSender() {
		if(logMINOR) Logger.minor(this, "Waking up PacketSender");
		node.ps.wakeUp();
	}

	public boolean unqueueMessage(MessageItem message) {
		if(logMINOR) Logger.minor(this, "Unqueueing message on "+this+" : "+message);
		return messageQueue.removeMessage(message);
	}

	public long getMessageQueueLengthBytes() {
		return messageQueue.getMessageQueueLengthBytes();
	}

	/**
	 * Returns the number of milliseconds that it is estimated to take to transmit the currently queued packets.
	 */
	public long getProbableSendQueueTime() {
		double bandwidth = (getThrottle().getBandwidth()+1.0);
		if(shouldThrottle())
			bandwidth = Math.min(bandwidth, node.getOutputBandwidthLimit() / 2);
		long length = getMessageQueueLengthBytes();
		return (long)(1000.0*length/bandwidth);
	}

	/**
	* @return The last time we received a packet.
	*/
	public synchronized long lastReceivedPacketTime() {
		return timeLastReceivedPacket;
	}

	public synchronized long lastReceivedDataPacketTime() {
		return timeLastReceivedDataPacket;
	}
	
	public synchronized long lastReceivedAckTime() {
		return timeLastReceivedAck;
	}

	public synchronized long timeLastConnected() {
		return timeLastConnected;
	}

	public synchronized long timeLastRoutable() {
		return timeLastRoutable;
	}

	public void maybeRekey() {
		long now = System.currentTimeMillis();
		boolean shouldDisconnect = false;
		boolean shouldReturn = false;
		boolean shouldRekey = false;
		long timeWhenRekeyingShouldOccur = 0;

		synchronized (this) {
			timeWhenRekeyingShouldOccur = timeLastRekeyed + FNPPacketMangler.SESSION_KEY_REKEYING_INTERVAL;
			shouldDisconnect = (timeWhenRekeyingShouldOccur + FNPPacketMangler.MAX_SESSION_KEY_REKEYING_DELAY < now) && isRekeying;
			shouldReturn = isRekeying || !isConnected;
			shouldRekey = (timeWhenRekeyingShouldOccur < now);
			if((!shouldRekey) && totalBytesExchangedWithCurrentTracker > FNPPacketMangler.AMOUNT_OF_BYTES_ALLOWED_BEFORE_WE_REKEY) {
				shouldRekey = true;
				timeWhenRekeyingShouldOccur = now;
			}
		}

		if(shouldDisconnect) {
			String time = TimeUtil.formatTime(FNPPacketMangler.MAX_SESSION_KEY_REKEYING_DELAY);
			System.err.println("The peer (" + this + ") has been asked to rekey " + time + " ago... force disconnect.");
			Logger.error(this, "The peer (" + this + ") has been asked to rekey " + time + " ago... force disconnect.");
			forceDisconnect(false);
		} else if (shouldReturn || hasLiveHandshake(now)) {
			return;
		} else if(shouldRekey) {
			startRekeying();
		}
	}

	public void startRekeying() {
		long now = System.currentTimeMillis();
		synchronized(this) {
			if(isRekeying) return;
			isRekeying = true;
			sendHandshakeTime = now; // Immediately
			ctx = null;
		}
		Logger.normal(this, "We are asking for the key to be renewed (" + this.detectedPeer + ')');
	}

	/**
	* @return The time this PeerNode was added to the node (persistent across restarts).
	*/
	public synchronized long getPeerAddedTime() {
		return peerAddedTime;
	}

	/**
	* @return The time elapsed since this PeerNode was added to the node, or the node started up.
	*/
	public synchronized long timeSinceAddedOrRestarted() {
		return System.currentTimeMillis() - timeAddedOrRestarted;
	}
	
	/**
	* Disconnected e.g. due to not receiving a packet for ages.
	* @param dumpMessageQueue If true, clear the messages-to-send queue.
	* @param dumpTrackers If true, dump the SessionKey's.
	* @return True if the node was connected, false if it was not.
	*/
	public boolean disconnected(boolean dumpMessageQueue, boolean dumpTrackers) {
		final long now = System.currentTimeMillis();
		if(isRealConnection())
			Logger.normal(this, "Disconnected " + this, new Exception("debug"));
		else if(logMINOR)
			Logger.minor(this, "Disconnected "+this, new Exception("debug"));
		node.usm.onDisconnect(this);
		node.failureTable.onDisconnect(this);
		node.peers.disconnected(this);
		node.nodeUpdater.disconnected(this);
		boolean ret;
		SessionKey cur, prev, unv;
		MessageItem[] messagesTellDisconnected = null;
		List<MessageItem> moreMessagesTellDisconnected = null;
		PacketFormat oldPacketFormat = null;
		synchronized(this) {
			disconnecting = false;
			ret = isConnected;
			// Force renegotiation.
			isConnected = false;
			isRoutable = false;
			isRekeying = false;
			// Prevent sending packets to the node until that happens.
			cur = currentTracker;
			prev = previousTracker;
			unv = unverifiedTracker;
			if(dumpTrackers) {
				currentTracker = null;
				previousTracker = null;
				unverifiedTracker = null;
			}
			// Else DO NOT clear trackers, because hopefully it's a temporary connectivity glitch.
			sendHandshakeTime = now;
			countFailedRevocationTransfers = 0;
			timePrevDisconnect = timeLastDisconnect;
			timeLastDisconnect = now;
			if(dumpMessageQueue) {
				// Reset the boot ID so that we get different trackers next time.
				myBootID = node.fastWeakRandom.nextLong();
				messagesTellDisconnected = grabQueuedMessageItems();
				oldPacketFormat = packetFormat;
				packetFormat = null;
			}
		}
		if(oldPacketFormat != null) {
			moreMessagesTellDisconnected = oldPacketFormat.onDisconnect();
		}
		if(messagesTellDisconnected != null) {
			if(logMINOR)
				Logger.minor(this, "Messages to dump: "+messagesTellDisconnected.length);
			for(MessageItem mi : messagesTellDisconnected) {
				mi.onDisconnect();
			}
		}
		if(moreMessagesTellDisconnected != null) {
			if(logMINOR)
				Logger.minor(this, "Messages to dump: "+moreMessagesTellDisconnected.size());
			for(MessageItem mi : moreMessagesTellDisconnected) {
				mi.onDisconnect();
			}
		}
		if(cur != null) cur.disconnected(false);
		if(prev != null) prev.disconnected(false);
		if(unv != null) unv.disconnected(false);
		if(_lastThrottle != null)
			_lastThrottle.maybeDisconnected();
		node.lm.lostOrRestartedNode(this);
		if(peers.havePeer(this))
			setPeerNodeStatus(now);
		if(!dumpMessageQueue) {
			node.getTicker().queueTimedJob(new Runnable() {
				public void run() {
					if((!PeerNode.this.isConnected()) &&
							timeLastDisconnect == now) {
						PacketFormat oldPacketFormat = null;
						synchronized(this) {
							if(!isConnected) return;
							// Reset the boot ID so that we get different trackers next time.
							myBootID = node.fastWeakRandom.nextLong();
							oldPacketFormat = packetFormat;
							packetFormat = null;
						}
						MessageItem[] messagesTellDisconnected = grabQueuedMessageItems();
						if(messagesTellDisconnected != null) {
							for(MessageItem mi : messagesTellDisconnected) {
								mi.onDisconnect();
							}
						}
						if(oldPacketFormat != null) {
							List<MessageItem> moreMessagesTellDisconnected = 
								oldPacketFormat.onDisconnect();
							if(moreMessagesTellDisconnected != null) {
								if(logMINOR)
									Logger.minor(this, "Messages to dump: "+moreMessagesTellDisconnected.size());
								for(MessageItem mi : moreMessagesTellDisconnected) {
									mi.onDisconnect();
								}
							}
						}
					}

				}
			}, CLEAR_MESSAGE_QUEUE_AFTER);
		}
		// Tell opennet manager even if this is darknet, because we may need more opennet peers now.
		OpennetManager om = node.getOpennet();
		if(om != null)
			om.onDisconnect(this);
		outputLoadTrackerRealTime.failSlotWaiters(true);
		outputLoadTrackerBulk.failSlotWaiters(true);
		loadSenderRealTime.onDisconnect();
		loadSenderBulk.onDisconnect();
		return ret;
	}

	public void forceDisconnect(boolean purge) {
		Logger.error(this, "Forcing disconnect on " + this, new Exception("debug"));
		disconnected(purge, true); // always dump trackers, maybe dump messages
	}

	/**
	* Grab all queued Message's.
	* @return Null if no messages are queued, or an array of
	* Message's.
	*/
	public MessageItem[] grabQueuedMessageItems() {
		return messageQueue.grabQueuedMessageItems();
	}

	public void requeueMessageItems(MessageItem[] messages, int offset, int length, boolean dontLog) {
		requeueMessageItems(messages, offset, length, dontLog, "");
	}

	public void requeueMessageItems(MessageItem[] messages, int offset, int length, boolean dontLog, String reason) {
		// Will usually indicate serious problems
		if(!dontLog) {
			long now = System.currentTimeMillis();
			String rateLimitWrapper = "";
			boolean rateLimitLogging = false;
			if(messages.length > messageRequeueLogRateLimitThreshold) {
				rateLimitWrapper = " (log message rate limited)";
				if(nextMessageRequeueLogTime <= now) {
					nextMessageRequeueLogTime = now + messageRequeueLogRateLimitInterval;
				} else {
					rateLimitLogging = true;
				}
			}
			if(!rateLimitLogging) {
				String reasonWrapper = "";
				if(0 <= reason.length()) {
					reasonWrapper = " because of '" + reason + '\'';
				}
				Logger.normal(this, "Requeueing " + messages.length + " messages" + reasonWrapper + " on " + this + rateLimitWrapper);
			}
		}
		synchronized(messageQueue) {
			for(int i = offset+length-1; i >= offset; i--)
				if(messages[i] != null)
					messageQueue.pushfrontPrioritizedMessageItem(messages[i]);
		}
	}

	/**
	* @return The time at which we must send a packet, even if
	* it means it will only contains ack requests etc., or
	* Long.MAX_VALUE if we have no pending ack request/acks/etc.
	* Note that if this is less than now, it may not be entirely
	* accurate i.e. we definitely must send a packet, but don't
	* rely on it to tell you exactly how overdue we are.
	*/
	public long getNextUrgentTime(long now) {
		long t = Long.MAX_VALUE;
		SessionKey cur;
		SessionKey prev;
		PacketFormat pf;
		synchronized(this) {
			if(!isConnected) return Long.MAX_VALUE;
			cur = currentTracker;
			prev = previousTracker;
			pf = packetFormat;
			if(cur == null && prev == null) return Long.MAX_VALUE;
		}
		SessionKey kt = cur;
		if(kt != null) {
			long next = kt.packets.getNextUrgentTime();
			t = Math.min(t, next);
			if(next < now && logMINOR)
				Logger.minor(this, "Next urgent time from curTracker less than now");
			if(kt.packets.hasPacketsToResend()) {
				// We could use the original packet send time, but I don't think it matters that much: Old peers with heavy packet loss are probably going to have problems anyway...
				return now;
			}
		}
		kt = prev;
		if(kt != null) {
			long next = kt.packets.getNextUrgentTime();
			t = Math.min(t, next);
			if(next < now && logMINOR)
				Logger.minor(this, "Next urgent time from prevTracker less than now");
			if(kt.packets.hasPacketsToResend()) {
				// We could use the original packet send time, but I don't think it matters that much: Old peers with heavy packet loss are probably going to have problems anyway...
				return now;
			}
		}
		if(pf != null) {
			boolean canSend = cur != null && pf.canSend(cur);
			if(canSend) { // New messages are only sent on cur.
				long l = messageQueue.getNextUrgentTime(t, 0); // Need an accurate value even if in the past.
				if(t >= now && l < now && logMINOR)
					Logger.minor(this, "Next urgent time from message queue less than now");
				else if(logDEBUG)
					Logger.debug(this, "Next urgent time is "+(l-now)+"ms on "+this);
				t = l;
			}
			long l = pf.timeNextUrgent(canSend);
			if(l < now && logMINOR)
				Logger.minor(this, "Next urgent time from packet format less than now on "+this);
			t = Math.min(t, l);
		}
		return t;
	}

	/**
	* @return The time at which we last sent a packet.
	*/
	public long lastSentPacketTime() {
		return timeLastSentPacket;
	}

	/**
	* @return True, if we are disconnected and it has been a
	* sufficient time period since we last sent a handshake
	* attempt.
	*/
	public boolean shouldSendHandshake() {
		long now = System.currentTimeMillis();
		boolean tempShouldSendHandshake = false;
		synchronized(this) {
			if(disconnecting) return false;
			tempShouldSendHandshake = ((now > sendHandshakeTime) && (handshakeIPs != null) && (isRekeying || !isConnected()));
		}
		if(logMINOR) Logger.minor(this, "shouldSendHandshake(): initial = "+tempShouldSendHandshake);
		if(tempShouldSendHandshake && (hasLiveHandshake(now)))
			tempShouldSendHandshake = false;
		if(tempShouldSendHandshake) {
			if(isBurstOnly()) {
				synchronized(this) {
					isBursting = true;
				}
				setPeerNodeStatus(System.currentTimeMillis());
			} else
				return true;
		}
		if(logMINOR) Logger.minor(this, "shouldSendHandshake(): final = "+tempShouldSendHandshake);
		return tempShouldSendHandshake;
	}
	
	public long timeSendHandshake(long now) {
		if(hasLiveHandshake(now)) return Long.MAX_VALUE;
		synchronized(this) {
			if(disconnecting) return Long.MAX_VALUE;
			if(handshakeIPs == null) return Long.MAX_VALUE;
			if(!(isRekeying || !isConnected())) return Long.MAX_VALUE;
			return sendHandshakeTime;
		}
	}

	/**
	* Does the node have a live handshake in progress?
	* @param now The current time.
	*/
	public boolean hasLiveHandshake(long now) {
		KeyAgreementSchemeContext c = null;
		synchronized(this) {
			c = ctx;
		}
		if(c != null && logDEBUG)
			Logger.minor(this, "Last used (handshake): " + (now - c.lastUsedTime()));
		return !((c == null) || (now - c.lastUsedTime() > Node.HANDSHAKE_TIMEOUT));
	}
	boolean firstHandshake = true;

	/**
	 * Set sendHandshakeTime, and return whether to fetch the ARK.
	 */
	protected boolean innerCalcNextHandshake(boolean successfulHandshakeSend, boolean dontFetchARK, long now) {
		if(isBurstOnly())
			return calcNextHandshakeBurstOnly(now);
		synchronized(this) {
			long delay;
			if(unroutableOlderVersion || unroutableNewerVersion || disableRouting) {
				// Let them know we're here, but have no hope of routing general data to them.
				delay = Node.MIN_TIME_BETWEEN_VERSION_SENDS + node.random.nextInt(Node.RANDOMIZED_TIME_BETWEEN_VERSION_SENDS);
			} else if(invalidVersion() && !firstHandshake) {
				delay = Node.MIN_TIME_BETWEEN_VERSION_PROBES + node.random.nextInt(Node.RANDOMIZED_TIME_BETWEEN_VERSION_PROBES);
			} else {
				delay = Node.MIN_TIME_BETWEEN_HANDSHAKE_SENDS + node.random.nextInt(Node.RANDOMIZED_TIME_BETWEEN_HANDSHAKE_SENDS);
			}
			// FIXME proper multi-homing support!
			delay /= (handshakeIPs == null ? 1 : handshakeIPs.length);
			if(delay < 3000) delay = 3000;
			sendHandshakeTime = now + delay;
			if(logMINOR) Logger.minor(this, "Next handshake in "+delay+" on "+this);

			if(successfulHandshakeSend)
				firstHandshake = false;
			handshakeCount++;
			return handshakeCount == MAX_HANDSHAKE_COUNT;
		}
	}

	private synchronized boolean calcNextHandshakeBurstOnly(long now) {
		boolean fetchARKFlag = false;
		listeningHandshakeBurstCount++;
		if(isBurstOnly()) {
			if(listeningHandshakeBurstCount >= listeningHandshakeBurstSize) {
				listeningHandshakeBurstCount = 0;
				fetchARKFlag = true;
			}
		}
		long delay;
		if(listeningHandshakeBurstCount == 0) {  // 0 only if we just reset it above
			delay = Node.MIN_TIME_BETWEEN_BURSTING_HANDSHAKE_BURSTS
				+ node.random.nextInt(Node.RANDOMIZED_TIME_BETWEEN_BURSTING_HANDSHAKE_BURSTS);
			listeningHandshakeBurstSize = Node.MIN_BURSTING_HANDSHAKE_BURST_SIZE
					+ node.random.nextInt(Node.RANDOMIZED_BURSTING_HANDSHAKE_BURST_SIZE);
			isBursting = false;
		} else {
			delay = Node.MIN_TIME_BETWEEN_HANDSHAKE_SENDS
				+ node.random.nextInt(Node.RANDOMIZED_TIME_BETWEEN_HANDSHAKE_SENDS);
		}
		// FIXME proper multi-homing support!
		delay /= (handshakeIPs == null ? 1 : handshakeIPs.length);
		if(delay < 3000) delay = 3000;

		sendHandshakeTime = now + delay;
		if(logMINOR) Logger.minor(this, "Next BurstOnly mode handshake in "+(sendHandshakeTime - now)+"ms for "+shortToString()+" (count: "+listeningHandshakeBurstCount+", size: "+listeningHandshakeBurstSize+ ") on "+this, new Exception("double-called debug"));
		return fetchARKFlag;
	}

	protected void calcNextHandshake(boolean successfulHandshakeSend, boolean dontFetchARK, boolean notRegistered) {
		long now = System.currentTimeMillis();
		boolean fetchARKFlag = false;
		fetchARKFlag = innerCalcNextHandshake(successfulHandshakeSend, dontFetchARK, now);
		if(!notRegistered)
			setPeerNodeStatus(now);  // Because of isBursting being set above and it can't hurt others
		// Don't fetch ARKs for peers we have verified (through handshake) to be incompatible with us
		if(fetchARKFlag && !dontFetchARK) {
			long arkFetcherStartTime1 = System.currentTimeMillis();
			startARKFetcher();
			long arkFetcherStartTime2 = System.currentTimeMillis();
			if((arkFetcherStartTime2 - arkFetcherStartTime1) > 500)
				Logger.normal(this, "arkFetcherStartTime2 is more than half a second after arkFetcherStartTime1 (" + (arkFetcherStartTime2 - arkFetcherStartTime1) + ") working on " + shortToString());
		}
	}

	/** If the outgoingMangler allows bursting, we still don't want to burst *all the time*, because it may be mistaken
	 * in its detection of a port forward. So from time to time we will aggressively handshake anyway. This flag is set
	 * once every UPDATE_BURST_NOW_PERIOD. */
	private boolean burstNow;
	private long timeSetBurstNow;
	static final int UPDATE_BURST_NOW_PERIOD = 5*60*1000;
	/** Burst only 19 in 20 times if definitely port forwarded. Save entropy by writing this as 20 not 0.95. */
	static final int P_BURST_IF_DEFINITELY_FORWARDED = 20;

	public boolean isBurstOnly() {
		AddressTracker.Status status = outgoingMangler.getConnectivityStatus();
		if(status == AddressTracker.Status.DONT_KNOW) return false;
		if(status == AddressTracker.Status.DEFINITELY_NATED || status == AddressTracker.Status.MAYBE_NATED) return false;

		// For now. FIXME try it with a lower probability when we're sure that the packet-deltas mechanisms works.
		if(status == AddressTracker.Status.MAYBE_PORT_FORWARDED) return false;
		long now = System.currentTimeMillis();
		if(now - timeSetBurstNow > UPDATE_BURST_NOW_PERIOD) {
			burstNow = (node.random.nextInt(P_BURST_IF_DEFINITELY_FORWARDED) == 0);
			timeSetBurstNow = now;
		}
		return burstNow;
	}

	/**
	* Call this method when a handshake request has been
	* sent.
	*/
	public void sentHandshake(boolean notRegistered) {
		if(logMINOR)
			Logger.minor(this, "sentHandshake(): " + this);
		calcNextHandshake(true, false, notRegistered);
	}

	/**
	* Call this method when a handshake request could not be sent (i.e. no IP address available)
	* sent.
	*/
	public void couldNotSendHandshake(boolean notRegistered) {
		if(logMINOR)
			Logger.minor(this, "couldNotSendHandshake(): " + this);
		calcNextHandshake(false, false, notRegistered);
	}

	/**
	* @return The maximum time between received packets.
	*/
	public int maxTimeBetweenReceivedPackets() {
		return Node.MAX_PEER_INACTIVITY;
	}

	/**
	* @return The maximum time between received packets.
	*/
	public int maxTimeBetweenReceivedAcks() {
		return Node.MAX_PEER_INACTIVITY;
	}

	/**
	* Low-level ping this node.
	* @return True if we received a reply inside 2000ms.
	* (If we have heavy packet loss, it can take that long to resend).
	*/
	public boolean ping(int pingID) throws NotConnectedException {
		Message ping = DMT.createFNPPing(pingID);
		node.usm.send(this, ping, node.dispatcher.pingCounter);
		Message msg;
		try {
			msg = node.usm.waitFor(MessageFilter.create().setTimeout(2000).setType(DMT.FNPPong).setField(DMT.PING_SEQNO, pingID), null);
		} catch(DisconnectedException e) {
			throw new NotConnectedException("Disconnected while waiting for pong");
		}
		return msg != null;
	}

	/**
	* Decrement the HTL (or not), in accordance with our
	* probabilistic HTL rules.
	* @param htl The old HTL.
	* @return The new HTL.
	*/
	public short decrementHTL(short htl) {
		short max = node.maxHTL();
		if(htl > max)
			htl = max;
		if(htl <= 0)
			return 0;
		if(htl == max) {
			if(decrementHTLAtMaximum || node.disableProbabilisticHTLs)
				htl--;
			return htl;
		}
		if(htl == 1) {
			if(decrementHTLAtMinimum || node.disableProbabilisticHTLs)
				htl--;
			return htl;
		}
		htl--;
		return htl;
	}

	/**
	* Enqueue a message to be sent to this node and wait up to a minute for it to be transmitted
	* and acknowledged.
	*/
	public void sendSync(Message req, ByteCounter ctr, boolean realTime) throws NotConnectedException, SyncSendWaitedTooLongException {
		SyncMessageCallback cb = new SyncMessageCallback();
		MessageItem item = sendAsync(req, cb, ctr);
		cb.waitForSend(60 * 1000);
		if (!cb.done) {
			Logger.warning(this, "Waited too long for a blocking send for " + req + " to " + PeerNode.this, new Exception("error"));
			this.localRejectedOverload("SendSyncTimeout", realTime);
			// Try to unqueue it, since it presumably won't be of any use now.
			if(!messageQueue.removeMessage(item)) {
				cb.waitForSend(10 * 1000);
				if(!cb.done) {
					Logger.error(this, "Waited too long for blocking send and then could not unqueue for "+req+" to "+PeerNode.this, new Exception("error"));
					// Can't cancel yet can't send, something seriously wrong.
					// Treat as fatal timeout as probably their fault.
					// FIXME: We have already waited more than the no-messages timeout, but should we wait that period again???
					fatalTimeout();
					// Then throw the error.
				} else {
					return;
				}
			}
			throw new SyncSendWaitedTooLongException();
		}
	}

	private class SyncMessageCallback implements AsyncMessageCallback {

		private boolean done = false;
		private boolean disconnected = false;

		public synchronized void waitForSend(long maxWaitInterval) throws NotConnectedException {
			long now = System.currentTimeMillis();
			long end = now + maxWaitInterval;
			while((now = System.currentTimeMillis()) < end) {
				if(done) {
					if(disconnected)
						throw new NotConnectedException();
					return;
				}
				int waitTime = (int) (Math.min(end - now, Integer.MAX_VALUE));
				try {
					wait(waitTime);
				} catch(InterruptedException e) {
				// Ignore
				}
			}
		}

		public void acknowledged() {
			synchronized(this) {
				if(!done)
					// Can happen due to lag.
					Logger.normal(this, "Acknowledged but not sent?! on " + this + " for " + PeerNode.this+" - lag ???");
				else
					return;
				done = true;
				notifyAll();
			}
		}

		public void disconnected() {
			synchronized(this) {
				done = true;
				disconnected = true;
				notifyAll();
			}
		}

		public void fatalError() {
			synchronized(this) {
				done = true;
				notifyAll();
			}
		}

		public void sent() {
			// Ignore.
			// It might have been lost, we wait until it is acked.
		}
	}

	public void updateLocation(double newLoc, double[] newLocs) {
		if(newLoc < 0.0 || newLoc > 1.0) {
			Logger.error(this, "Invalid location update for " + this+ " ("+newLoc+')', new Exception("error"));
			// Ignore it
			return;
		}

		for(double currentLoc : newLocs) {
			if(currentLoc < 0.0 || currentLoc > 1.0) {
				Logger.error(this, "Invalid location update for " + this + " ("+currentLoc+')', new Exception("error"));
				// Ignore it
				return;
			}
		}

		Arrays.sort(newLocs);

		synchronized(this) {
			currentLocation = newLoc;
			currentPeersLocation = newLocs;
			locSetTime = System.currentTimeMillis();
		}
		node.peers.writePeers();
		setPeerNodeStatus(System.currentTimeMillis());
	}

	/**
	* Should we reject a swap request?
	*/
	public boolean shouldRejectSwapRequest() {
		long now = System.currentTimeMillis();
		synchronized(this) {
			if(timeLastReceivedSwapRequest > 0) {
				long timeSinceLastTime = now - timeLastReceivedSwapRequest;
				swapRequestsInterval.report(timeSinceLastTime);
				double averageInterval = swapRequestsInterval.currentValue();
				if(averageInterval >= Node.MIN_INTERVAL_BETWEEN_INCOMING_SWAP_REQUESTS) {
					timeLastReceivedSwapRequest = now;
					return false;
				} else return true;
			}
			timeLastReceivedSwapRequest = now;
		}
		return false;
	}

	/**
	* Should we reject a swap request?
	*/
	public boolean shouldRejectProbeRequest() {
		long now = System.currentTimeMillis();
		synchronized(this) {
			if(timeLastReceivedProbeRequest > 0) {
				long timeSinceLastTime = now - timeLastReceivedProbeRequest;
				probeRequestsInterval.report(timeSinceLastTime);
				double averageInterval = probeRequestsInterval.currentValue();
				if(averageInterval >= Node.MIN_INTERVAL_BETWEEN_INCOMING_PROBE_REQUESTS) {
					timeLastReceivedProbeRequest = now;
					return false;
				} else return true;
			}
			timeLastReceivedProbeRequest = now;
		}
		return false;
	}

	/**
	* IP on the other side appears to have changed...
	* @param newPeer The new address of the peer.
	*/
	public void changedIP(Peer newPeer) {
		setDetectedPeer(newPeer);
	}

	private void setDetectedPeer(Peer newPeer) {
		// Only clear lastAttemptedHandshakeIPUpdateTime if we have a new IP.
		// Also, we need to call .equals() to propagate any DNS lookups that have been done if the two have the same domain.
		Peer p = newPeer;
		newPeer = newPeer.dropHostName();
		if(newPeer == null) {
			Logger.error(this, "Impossible: No address for detected peer! "+p+" on "+this);
			return;
		}
		synchronized(this) {
			Peer oldPeer = detectedPeer;
			if((newPeer != null) && ((oldPeer == null) || !oldPeer.equals(newPeer))) {
				this.detectedPeer = newPeer;
				updateShortToString();
				this.lastAttemptedHandshakeIPUpdateTime = 0;
				if(!isConnected)
					return;
			} else
				return;
		}
		getThrottle().maybeDisconnected();
		sendIPAddressMessage();
	}

	/**
	* @return The current primary SessionKey, or null if we
	* don't have one.
	*/
	public synchronized SessionKey getCurrentKeyTracker() {
		return currentTracker;
	}

	/**
	* @return The previous primary SessionKey, or null if we
	* don't have one.
	*/
	public synchronized SessionKey getPreviousKeyTracker() {
		return previousTracker;
	}

	/**
	* @return The unverified SessionKey, if any, or null if we
	* don't have one. The caller MUST call verified(KT) if a
	* decrypt succeeds with this KT.
	*/
	public synchronized SessionKey getUnverifiedKeyTracker() {
		return unverifiedTracker;
	}

	private String shortToString;
	private void updateShortToString() {
		shortToString = super.toString() + '@' + detectedPeer + '@' + HexUtil.bytesToHex(identity);
	}

	/**
	* @return short version of toString()
	* *** Note that this is not synchronized! It is used by logging in code paths that
	* will deadlock if it is synchronized! ***
	*/
	public String shortToString() {
		return shortToString;
	}

	@Override
	public String toString() {
		// FIXME?
		return shortToString()+'@'+Integer.toHexString(super.hashCode());
	}

	/**
	* Update timeLastReceivedPacket
	* @throws NotConnectedException
	* @param dontLog If true, don't log an error or throw an exception if we are not connected. This
	* can be used in handshaking when the connection hasn't been verified yet.
	* @param dataPacket If this is a real packet, as opposed to a handshake packet.
	*/
	public void receivedPacket(boolean dontLog, boolean dataPacket) {
		synchronized(this) {
			if((!isConnected) && (!dontLog)) {
				// Don't log if we are disconnecting, because receiving packets during disconnecting is normal.
				// That includes receiving packets after we have technically disconnected already.
				// A race condition involving forceCancelDisconnecting causing a mistaken log message anyway
				// is conceivable, but unlikely...
				if((unverifiedTracker == null) && (currentTracker == null) && !disconnecting)
					Logger.error(this, "Received packet while disconnected!: " + this, new Exception("error"));
				else
					if(logMINOR)
						Logger.minor(this, "Received packet while disconnected on " + this + " - recently disconnected() ?");
			} else {
				if(logMINOR) Logger.minor(this, "Received packet on "+this);
			}
		}
		long now = System.currentTimeMillis();
		synchronized(this) {
			timeLastReceivedPacket = now;
			if(dataPacket)
				timeLastReceivedDataPacket = now;
		}
	}
	
	public synchronized void receivedAck(long now) {
		if(timeLastReceivedAck < now)
			timeLastReceivedAck = now;
	}

	/**
	* Update timeLastSentPacket
	*/
	public void sentPacket() {
		timeLastSentPacket = System.currentTimeMillis();
	}

	public synchronized KeyAgreementSchemeContext getKeyAgreementSchemeContext() {
		return ctx;
	}

	public synchronized void setKeyAgreementSchemeContext(KeyAgreementSchemeContext ctx2) {
		this.ctx = ctx2;
		if(logMINOR)
			Logger.minor(this, "setKeyAgreementSchemeContext(" + ctx2 + ") on " + this);
	}

	/**
	* Called when we have completed a handshake, and have a new session key.
	* Creates a new tracker and demotes the old one. Deletes the old one if
	* the bootID isn't recognized, since if the node has restarted we cannot
	* recover old messages. In more detail:
	* <ul>
	* <li>Process the new noderef (check if it's valid, pick up any new information etc).</li>
	* <li>Handle version conflicts (if the node is too old, or we are too old, we mark it as
	* non-routable, but some messages will still be exchanged e.g. Update Over Mandatory stuff).</li>
	* <li>Deal with key trackers (if we just got message 4, the new key tracker becomes current;
	* if we just got message 3, it's possible that our message 4 will be lost in transit, so we
	* make the new tracker unverified. It will be promoted to current if we get a packet on it..
	* if the node has restarted, we dump the old key trackers, otherwise current becomes previous).</li>
	* <li>Complete the connection process: update the node's status, send initial messages, update
	* the last-received-packet timestamp, etc.</li>
	* @param thisBootID The boot ID of the peer we have just connected to.
	* This is simply a random number regenerated on every startup of the node.
	* We use it to determine whether the node has restarted since we last saw
	* it.
	* @param data Byte array from which to read the new noderef.
	* @param offset Offset to start reading at.
	* @param length Number of bytes to read.
	* @param encKey The new session key.
	* @param replyTo The IP the handshake came in on.
	* @param trackerID The tracker ID proposed by the other side. If -1, create a new tracker. If any
	* other value, check whether we have it, and if we do, return that, otherwise return the ID of the
	* new tracker.
	* @param isJFK4 If true, we are processing a JFK(4) and must respect the tracker ID chosen by the
	* responder. If false, we are processing a JFK(3) and we can either reuse the suggested tracker ID,
	* which the other side is able to reuse, or we can create a new tracker ID.
	* @param jfk4SameAsOld If true, the responder chose to use the tracker ID that we provided. If
	* we don't have it now the connection fails.
	* @return The ID of the new PacketTracker. If this is different to the passed-in trackerID, then
	* it's a new tracker. -1 to indicate failure.
	*/
	public long completedHandshake(long thisBootID, byte[] data, int offset, int length, BlockCipher outgoingCipher, byte[] outgoingKey, BlockCipher incommingCipher, byte[] incommingKey, Peer replyTo, boolean unverified, int negType, long trackerID, boolean isJFK4, boolean jfk4SameAsOld, byte[] hmacKey, BlockCipher ivCipher, byte[] ivNonce, int ourInitialSeqNum, int theirInitialSeqNum, int ourInitialMsgID, int theirInitialMsgID) {
		long now = System.currentTimeMillis();
		if(logMINOR) Logger.minor(this, "Tracker ID "+trackerID+" isJFK4="+isJFK4+" jfk4SameAsOld="+jfk4SameAsOld);

		// Update sendHandshakeTime; don't send another handshake for a while.
		// If unverified, "a while" determines the timeout; if not, it's just good practice to avoid a race below.
		if(!(isSeed() && this instanceof SeedServerPeerNode))
                    calcNextHandshake(true, true, false);
		stopARKFetcher();
		try {
			// First, the new noderef
			processNewNoderef(data, offset, length);
		} catch(FSParseException e1) {
			synchronized(this) {
				bogusNoderef = true;
				// Disconnect, something broke
				isConnected = false;
			}
			Logger.error(this, "Failed to parse new noderef for " + this + ": " + e1, e1);
			node.peers.disconnected(this);
			return -1;
		}
		boolean routable = true;
		boolean newer = false;
		boolean older = false;
		if(isSeed()) {
                        routable = false;
                        if(logMINOR) Logger.minor(this, "Not routing traffic to " + this + " it's for announcement.");
                } else if(bogusNoderef) {
			Logger.normal(this, "Not routing traffic to " + this + " - bogus noderef");
			routable = false;
			//FIXME: It looks like bogusNoderef will just be set to false a few lines later...
		} else if(reverseInvalidVersion()) {
			try {
				node.setNewestPeerLastGoodVersion(Version.getArbitraryBuildNumber(getLastGoodVersion(), Version.lastGoodBuild()));
			} catch(NumberFormatException e) {
			// ignore
			}
			Logger.normal(this, "Not routing traffic to " + this + " - reverse invalid version " + Version.getVersionString() + " for peer's lastGoodversion: " + getLastGoodVersion());
			newer = true;
		} else
			newer = false;
		if(forwardInvalidVersion()) {
			Logger.normal(this, "Not routing traffic to " + this + " - invalid version " + getVersion());
			older = true;
			routable = false;
		} else if(Math.abs(clockDelta) > MAX_CLOCK_DELTA) {
			Logger.normal(this, "Not routing traffic to " + this + " - clock problems");
			routable = false;
		} else
			older = false;
		changedIP(replyTo);
		boolean bootIDChanged = false;
		boolean wasARekey = false;
		SessionKey oldPrev = null;
		SessionKey oldCur = null;
		SessionKey prev = null;
		SessionKey newTracker;
		MessageItem[] messagesTellDisconnected = null;
		PacketFormat oldPacketFormat = null;
		PacketTracker packets = null;
		synchronized(this) {
			disconnecting = false;
			// FIXME this shouldn't happen, does it?
			if(currentTracker != null) {
				if(Arrays.equals(outgoingKey, currentTracker.outgoingKey)
						&& Arrays.equals(incommingKey, currentTracker.incommingKey)) {
					Logger.error(this, "completedHandshake() with identical key to current, maybe replayed JFK(4)?");
					return -1;
				}
			}
			if(previousTracker != null) {
				if(Arrays.equals(outgoingKey, previousTracker.outgoingKey)
						&& Arrays.equals(incommingKey, previousTracker.incommingKey)) {
					Logger.error(this, "completedHandshake() with identical key to previous, maybe replayed JFK(4)?");
					return -1;
				}
			}
			if(unverifiedTracker != null) {
				if(Arrays.equals(outgoingKey, unverifiedTracker.outgoingKey)
						&& Arrays.equals(incommingKey, unverifiedTracker.incommingKey)) {
					Logger.error(this, "completedHandshake() with identical key to unverified, maybe replayed JFK(4)?");
					return -1;
				}
			}
			handshakeCount = 0;
			bogusNoderef = false;
			// Don't reset the uptime if we rekey
			if(!isConnected) {
				connectedTime = now;
				countSelectionsSinceConnected = 0;
				sentInitialMessages = false;
			} else
				wasARekey = true;
			isConnected = true;
			disableRouting = disableRoutingHasBeenSetLocally || disableRoutingHasBeenSetRemotely;
			isRoutable = routable;
			unroutableNewerVersion = newer;
			unroutableOlderVersion = older;
			boolean notReusingTracker = false;
			bootIDChanged = (thisBootID != this.bootID);
			if(myLastSuccessfulBootID != this.myBootID) {
				// If our own boot ID changed, because we forcibly disconnected, 
				// we need to use a new tracker. This is equivalent to us having restarted,
				// from the point of view of the other side, but since we haven't we need
				// to track it here.
				bootIDChanged = true;
				myLastSuccessfulBootID = myBootID;
			}
			if(bootIDChanged && wasARekey) {
				// This can happen if the other side thought we disconnected but we didn't think they did.
				Logger.normal(this, "Changed boot ID while rekeying! from " + bootID + " to " + thisBootID + " for " + getPeer());
				wasARekey = false;
				connectedTime = now;
				countSelectionsSinceConnected = 0;
				sentInitialMessages = false;
			} else if(bootIDChanged && logMINOR)
				Logger.minor(this, "Changed boot ID from " + bootID + " to " + thisBootID + " for " + getPeer());
			this.bootID = thisBootID;
			int firstPacketNumber = (negType >= 5 ? 0 : node.random.nextInt(100 * 1000));
			if(currentTracker != null && currentTracker.packets.trackerID == trackerID && !currentTracker.packets.isDeprecated()) {
				if(isJFK4 && !jfk4SameAsOld)
					Logger.error(this, "In JFK(4), found tracker ID "+trackerID+" but other side says is new! for "+this);
				packets = currentTracker.packets;
				if(logMINOR) Logger.minor(this, "Re-using packet tracker ID "+trackerID+" on "+this+" from current "+currentTracker);
			} else if(previousTracker != null && previousTracker.packets.trackerID == trackerID && !previousTracker.packets.isDeprecated()) {
				if(isJFK4 && !jfk4SameAsOld)
					Logger.error(this, "In JFK(4), found tracker ID "+trackerID+" but other side says is new! for "+this);
				packets = previousTracker.packets;
				if(logMINOR) Logger.minor(this, "Re-using packet tracker ID "+trackerID+" on "+this+" from prev "+previousTracker);
			} else if(isJFK4 && jfk4SameAsOld) {
				isConnected = false;
				Logger.error(this, "Can't reuse old tracker ID "+trackerID+" as instructed - disconnecting");
				return -1;
			} else if(trackerID == -1) {
				// Create a new tracker unconditionally
				packets = new PacketTracker(this, firstPacketNumber);
				if(negType >= 5) {
					if(previousTracker != null && previousTracker.packets.wasUsed()) {
						oldPrev = previousTracker;
						previousTracker = null;
						Logger.error(this, "Moving from old packet format to new packet format, previous tracker had packets in progress.");
					}
					if(currentTracker != null && currentTracker.packets.wasUsed()) {
						oldCur = currentTracker;
						currentTracker = null;
						Logger.error(this, "Moving from old packet format to new packet format, current tracker had packets in progress.");
					}
				} else {
					notReusingTracker = true;
				}
				if(logMINOR) Logger.minor(this, "Creating new PacketTracker as instructed for "+this);
			} else {
				if(isJFK4 && negType >= 4 && trackerID < 0)
					Logger.error(this, "JFK(4) packet with neg type "+negType+" has negative tracker ID: "+trackerID);

				notReusingTracker = true;
				if(isJFK4/* && !jfk4SameAsOld implied */ && trackerID >= 0) {
					packets = new PacketTracker(this, firstPacketNumber, trackerID);
				} else
					packets = new PacketTracker(this, firstPacketNumber);
				if(logMINOR) Logger.minor(this, "Creating new tracker (last resort) on "+this);
			}
			if(bootIDChanged || notReusingTracker) {
				if((!bootIDChanged) && notReusingTracker && !(currentTracker == null && previousTracker == null))
					// FIXME is this a real problem? Clearly the other side has changed trackers for some reason...
					// Normally that shouldn't happen except when a connection times out ... it is probably possible
					// for that to timeout on one side and not the other ...
					Logger.error(this, "Not reusing tracker, so wiping old trackers for "+this);
				oldPrev = previousTracker;
				oldCur = currentTracker;
				previousTracker = null;
				currentTracker = null;
			}
			if(bootIDChanged) {
				// Messages do not persist across restarts.
				// Generally they would be incomprehensible, anything that isn't should be sent as
				// connection initial messages by maybeOnConnect().
				messagesTellDisconnected = grabQueuedMessageItems();
				this.offeredMainJarVersion = 0;
				oldPacketFormat = packetFormat;
				packetFormat = null;
			} else {
				// else it's a rekey
			}
			newTracker = new SessionKey(this, packets, outgoingCipher, outgoingKey, incommingCipher, incommingKey, ivCipher, ivNonce, hmacKey, new NewPacketFormatKeyContext(ourInitialSeqNum, theirInitialSeqNum));
			if(logMINOR) Logger.minor(this, "New key tracker in completedHandshake: "+newTracker+" for "+packets+" for "+shortToString()+" neg type "+negType);
			if(unverified) {
				if(unverifiedTracker != null) {
					// Keep the old unverified tracker if possible.
					if(previousTracker == null)
						previousTracker = unverifiedTracker;
				}
				unverifiedTracker = newTracker;
				if(currentTracker == null || currentTracker.packets.isDeprecated())
					isConnected = false;
			} else {
				oldPrev = previousTracker;
				previousTracker = currentTracker;
				currentTracker = newTracker;
				// Keep the old unverified tracker.
				// In case of a race condition (two setups between A and B complete at the same time),
				// we might want to keep the unverified tracker rather than the previous tracker.
				neverConnected = false;
				maybeClearPeerAddedTimeOnConnect();
				maybeSwapTrackers();
				prev = previousTracker;
			}
			ctx = null;
			isRekeying = false;
			timeLastRekeyed = now - (unverified ? 0 : FNPPacketMangler.MAX_SESSION_KEY_REKEYING_DELAY / 2);
			totalBytesExchangedWithCurrentTracker = 0;
			// This has happened in the past, and caused problems, check for it.
			if(currentTracker != null && previousTracker != null &&
					Arrays.equals(currentTracker.outgoingKey, previousTracker.outgoingKey) &&
					Arrays.equals(currentTracker.incommingKey, previousTracker.incommingKey))
				Logger.error(this, "currentTracker key equals previousTracker key: cur "+currentTracker+" prev "+previousTracker);
			if(previousTracker != null && unverifiedTracker != null &&
					Arrays.equals(previousTracker.outgoingKey, unverifiedTracker.outgoingKey) &&
					Arrays.equals(previousTracker.incommingKey, unverifiedTracker.incommingKey))
				Logger.error(this, "previousTracker key equals unverifiedTracker key: prev "+previousTracker+" unv "+unverifiedTracker);
			timeLastSentPacket = now;
			if(packetFormat == null) {
				if(negType < 5) {
					packetFormat = new FNPWrapper(this);
				} else {
					packetFormat = new NewPacketFormat(this, ourInitialMsgID, theirInitialMsgID);
				}
			}
			// Completed setup counts as received data packet, for purposes of avoiding spurious disconnections.
			timeLastReceivedPacket = now;
			timeLastReceivedDataPacket = now;
			timeLastReceivedAck = now;
		}
		if(messagesTellDisconnected != null) {
			for(int i=0;i<messagesTellDisconnected.length;i++) {
				messagesTellDisconnected[i].onDisconnect();
			}
		}

		if(bootIDChanged) {
			node.lm.lostOrRestartedNode(this);
			node.usm.onRestart(this);
		}
		if(oldPrev != null && oldPrev.packets != newTracker.packets)
			oldPrev.packets.completelyDeprecated(newTracker);
		if(oldPrev != null) oldPrev.disconnected(true);
		if(oldCur != null && oldCur.packets != newTracker.packets)
			oldCur.packets.completelyDeprecated(newTracker);
		if(oldCur != null) oldCur.disconnected(true);
		if(prev != null && prev.packets != newTracker.packets)
			prev.packets.deprecated();
		if(oldPacketFormat != null) {
			List<MessageItem> tellDisconnect = oldPacketFormat.onDisconnect();
			if(tellDisconnect != null)
				for(MessageItem item : tellDisconnect) {
					item.onDisconnect();
				}
		}
		PacketThrottle throttle;
		synchronized(this) {
			throttle = _lastThrottle;
		}
		if(throttle != null) throttle.maybeDisconnected();
		Logger.normal(this, "Completed handshake with " + this + " on " + replyTo + " - current: " + currentTracker +
			" old: " + previousTracker + " unverified: " + unverifiedTracker + " bootID: " + thisBootID + (bootIDChanged ? "(changed) " : "") + " for " + shortToString());

		setPeerNodeStatus(now);

		if(newer || older || !isConnected())
			node.peers.disconnected(this);
		else if(!wasARekey) {
			node.peers.addConnectedPeer(this);
			maybeOnConnect();
		}

		return packets.trackerID;
	}

	protected abstract void maybeClearPeerAddedTimeOnConnect();

	/**
	 * Resolve race conditions where two connection setups between two peers complete simultaneously.
	 * Swap prev and current if:
	 * - There is a very short period between their respective creations.
	 * - Current's hashcode (including the key, the word "test", and the xor of the boot IDs) is
	 * greater than previous's.
	 */
	private synchronized void maybeSwapTrackers() {
		if(currentTracker == null || previousTracker == null) return;
		if(currentTracker.packets == previousTracker.packets) return;
		long delta = Math.abs(currentTracker.packets.createdTime - previousTracker.packets.createdTime);
		if(previousTracker != null && (!previousTracker.packets.isDeprecated()) &&
				delta < CHECK_FOR_SWAPPED_TRACKERS_INTERVAL) {
			// Swap prev and current iff H(new key) > H(old key).
			// To deal with race conditions (node A gets 1 current 2 prev, node B gets 2 current 1 prev; when we rekey we lose data and cause problems).

			// FIXME since this is a key dependancy, it needs to be looked at.
			// However, an attacker cannot get this far without knowing the privkey, so it's unlikely to be an issue.

			MessageDigest md = SHA256.getMessageDigest();
			md.update(currentTracker.outgoingKey);
			md.update(currentTracker.incommingKey);
			md.update(TEST_AS_BYTES);
			md.update(Fields.longToBytes(bootID ^ node.bootID));
			int curHash = Fields.hashCode(md.digest());
			md.reset();

			md.update(previousTracker.outgoingKey);
			md.update(previousTracker.incommingKey);
			md.update(TEST_AS_BYTES);
			md.update(Fields.longToBytes(bootID ^ node.bootID));
			int prevHash = Fields.hashCode(md.digest());
			SHA256.returnMessageDigest(md);

			if(prevHash < curHash) {
				// Swap over
				SessionKey temp = previousTracker;
				previousTracker = currentTracker;
				currentTracker = temp;
				if(logMINOR) Logger.minor(this, "Swapped SessionKey's on "+this+" cur "+currentTracker+" prev "+previousTracker+" delta "+delta+" cur.deprecated="+currentTracker.packets.isDeprecated()+" prev.deprecated="+previousTracker.packets.isDeprecated());
			} else {
				if(logMINOR) Logger.minor(this, "Not swapping SessionKey's on "+this+" cur "+currentTracker+" prev "+previousTracker+" delta "+delta+" cur.deprecated="+currentTracker.packets.isDeprecated()+" prev.deprecated="+previousTracker.packets.isDeprecated());
			}
		} else {
			if (logMINOR)
				Logger.minor(this, "Not swapping SessionKey's: previousTracker = " + previousTracker.toString()
				        + (previousTracker.packets.isDeprecated() ? " (deprecated)" : "") + " time delta = " + delta);
		}
	}

	public long getBootID() {
		return bootID;
	}
	private final Object arkFetcherSync = new Object();

	void startARKFetcher() {
		// FIXME any way to reduce locking here?
		if(!node.enableARKs) return;
		synchronized(arkFetcherSync) {
			if(myARK == null) {
				Logger.minor(this, "No ARK for " + this + " !!!!");
				return;
			}
			if(arkFetcher == null) {
				Logger.minor(this, "Starting ARK fetcher for " + this + " : " + myARK);
				arkFetcher = node.clientCore.uskManager.subscribeContent(myARK, this, true, node.arkFetcherContext, RequestStarter.IMMEDIATE_SPLITFILE_PRIORITY_CLASS, node.nonPersistentClientRT);
			}
		}
	}

	protected void stopARKFetcher() {
		if(!node.enableARKs) return;
		Logger.minor(this, "Stopping ARK fetcher for " + this + " : " + myARK);
		// FIXME any way to reduce locking here?
		synchronized(arkFetcherSync) {
			if(arkFetcher == null) {
				if(logMINOR) Logger.minor(this, "ARK fetcher not running for "+this);
				return;
			}
			node.clientCore.uskManager.unsubscribeContent(myARK, this.arkFetcher, true);
			arkFetcher = null;
		}
	}


	// Both at IMMEDIATE_SPLITFILE_PRIORITY_CLASS because we want to compete with FMS, not
	// wipe it out!

	public short getPollingPriorityNormal() {
		return RequestStarter.IMMEDIATE_SPLITFILE_PRIORITY_CLASS;
	}

	public short getPollingPriorityProgress() {
		return RequestStarter.IMMEDIATE_SPLITFILE_PRIORITY_CLASS;
	}

	boolean sentInitialMessages;

	void maybeSendInitialMessages() {
		synchronized(this) {
			if(sentInitialMessages)
				return;
			if(currentTracker != null && !currentTracker.packets.isDeprecated()) // FIXME is that possible?
				sentInitialMessages = true;
			else
				return;
		}

		sendInitialMessages();
	}

	/**
	* Send any high level messages that need to be sent on connect.
	*/
	protected void sendInitialMessages() {
		loadSender(true).setSendASAP();
		loadSender(false).setSendASAP();
		Message locMsg = DMT.createFNPLocChangeNotificationNew(node.lm.getLocation(), node.peers.getPeerLocationDoubles(true));
		Message ipMsg = DMT.createFNPDetectedIPAddress(detectedPeer);
		Message timeMsg = DMT.createFNPTime(System.currentTimeMillis());
		Message packetsMsg = createSentPacketsMessage();
		Message dRoutingMsg = DMT.createRoutingStatus(!disableRoutingHasBeenSetLocally);
		Message uptimeMsg = DMT.createFNPUptime((byte)(int)(100*node.uptime.getUptime()));

		try {
			if(isRealConnection())
				sendAsync(locMsg, null, node.nodeStats.initialMessagesCtr);
			sendAsync(ipMsg, null, node.nodeStats.initialMessagesCtr);
			sendAsync(timeMsg, null, node.nodeStats.initialMessagesCtr);
			sendAsync(packetsMsg, null, node.nodeStats.initialMessagesCtr);
			sendAsync(dRoutingMsg, null, node.nodeStats.initialMessagesCtr);
			sendAsync(uptimeMsg, null, node.nodeStats.initialMessagesCtr);
		} catch(NotConnectedException e) {
			Logger.error(this, "Completed handshake with " + getPeer() + " but disconnected (" + isConnected + ':' + currentTracker + "!!!: " + e, e);
		}

		if(isRealConnection())
			node.nodeUpdater.maybeSendUOMAnnounce(this);
		sendConnectedDiffNoderef();
	}

	private Message createSentPacketsMessage() {
		long[][] sent = getSentPacketTimesHashes();
		long[] times = sent[0];
		long[] hashes = sent[1];
		long now = System.currentTimeMillis();
		long horizon = now - Integer.MAX_VALUE;
		int skip = 0;
		for(int i = 0; i < times.length; i++) {
			long time = times[i];
			if(time < horizon)
				skip++;
			else
				break;
		}
		int[] timeDeltas = new int[times.length - skip];
		for(int i = skip; i < times.length; i++)
			timeDeltas[i] = (int) (now - times[i]);
		if(skip != 0) {
			// Unlikely code path, only happens with very long uptime.
			// Trim hashes too.
			long[] newHashes = new long[hashes.length - skip];
			System.arraycopy(hashes, skip, newHashes, 0, hashes.length - skip);
		}
		return DMT.createFNPSentPackets(timeDeltas, hashes, now);
	}

	private void sendIPAddressMessage() {
		Message ipMsg = DMT.createFNPDetectedIPAddress(detectedPeer);
		try {
			sendAsync(ipMsg, null, node.nodeStats.changedIPCtr);
		} catch(NotConnectedException e) {
			Logger.normal(this, "Sending IP change message to " + this + " but disconnected: " + e, e);
		}
	}

	/**
	* Called when a packet is successfully decrypted on a given
	* SessionKey for this node. Will promote the unverifiedTracker
	* if necessary.
	*/
	public void verified(SessionKey tracker) {
		long now = System.currentTimeMillis();
		SessionKey completelyDeprecatedTracker;
		synchronized(this) {
			if(tracker == unverifiedTracker && !tracker.packets.isDeprecated()) {
				if(logMINOR)
					Logger.minor(this, "Promoting unverified tracker " + tracker + " for " + getPeer());
				completelyDeprecatedTracker = previousTracker;
				previousTracker = currentTracker;
				currentTracker = unverifiedTracker;
				unverifiedTracker = null;
				isConnected = true;
				neverConnected = false;
				maybeClearPeerAddedTimeOnConnect();
				ctx = null;
				maybeSwapTrackers();
				if(previousTracker != null && previousTracker.packets != currentTracker.packets)
					previousTracker.packets.deprecated();
			} else
				return;
		}
		maybeSendInitialMessages();
		setPeerNodeStatus(now);
		node.peers.addConnectedPeer(this);
		maybeOnConnect();
		if(completelyDeprecatedTracker != null) {
			if(completelyDeprecatedTracker.packets != tracker.packets)
				completelyDeprecatedTracker.packets.completelyDeprecated(tracker);
			completelyDeprecatedTracker.disconnected(true);
		}
	}

	private synchronized boolean invalidVersion() {
		return bogusNoderef || forwardInvalidVersion() || reverseInvalidVersion();
	}

	private synchronized boolean forwardInvalidVersion() {
		return !Version.checkGoodVersion(version);
	}

	private synchronized boolean reverseInvalidVersion() {
		if(ignoreLastGoodVersion()) return false;
		return !Version.checkArbitraryGoodVersion(Version.getVersionString(), lastGoodVersion);
	}

	/**
	 * The same as isUnroutableOlderVersion, but not synchronized.
	 */
	public boolean publicInvalidVersion() {
		return unroutableOlderVersion;
	}

	/**
	 * The same as inUnroutableNewerVersion.
	 */
	public synchronized boolean publicReverseInvalidVersion() {
		return unroutableNewerVersion;
	}

	public synchronized boolean dontRoute() {
		return disableRouting;
	}

	/**
	* Process a differential node reference
	* The identity must not change, or we throw.
	*/
	public void processDiffNoderef(SimpleFieldSet fs) throws FSParseException {
		processNewNoderef(fs, false, true, false);
	}

	/**
	* Process a new nodereference, in compressed form.
	* The identity must not change, or we throw.
	*/
	private void processNewNoderef(byte[] data, int offset, int length) throws FSParseException {
		SimpleFieldSet fs = compressedNoderefToFieldSet(data, offset, length);
		processNewNoderef(fs, false, false, false);
	}

	static SimpleFieldSet compressedNoderefToFieldSet(byte[] data, int offset, int length) throws FSParseException {
		if(length <= 5)
			throw new FSParseException("Too short");
		// Lookup table for groups.
		DSAGroup group = null;
		int firstByte = data[offset];
		offset++;
		length--;
		if((firstByte & 0x2) == 2) {
			int groupIndex = (data[offset] & 0xff);
			offset++;
			length--;
			group = Global.getGroup(groupIndex);
			if(group == null) throw new FSParseException("Unknown group number "+groupIndex);
			if(logMINOR)
				Logger.minor(PeerNode.class, "DSAGroup set to "+group.fingerprintToString()+ " using the group-index "+groupIndex);
		}
		// Is it compressed?
		if((firstByte & 1) == 1) {
			try {
				// Gzipped
				Inflater i = new Inflater();
				i.setInput(data, offset, length);
				// We shouldn't ever need a 4096 bytes long ref!
				byte[] output = new byte[4096];
				length = i.inflate(output, 0, output.length);
				// Finished
				data = output;
				offset = 0;
				if(logMINOR)
					Logger.minor(PeerNode.class, "We have decompressed a "+length+" bytes big reference.");
			} catch(DataFormatException e) {
				throw new FSParseException("Invalid compressed data");
			}
		}
		if(logMINOR)
			Logger.minor(PeerNode.class, "Reference: " + HexUtil.bytesToHex(data, offset, length) + '(' + length + ')');

		// Now decode it
		ByteArrayInputStream bais = new ByteArrayInputStream(data, offset, length);
		InputStreamReader isr;
		try {
			isr = new InputStreamReader(bais, "UTF-8");
		} catch(UnsupportedEncodingException e1) {
			throw new Error("Impossible: JVM doesn't support UTF-8: " + e1, e1);
		}
		BufferedReader br = new BufferedReader(isr);
		try {
			SimpleFieldSet fs = new SimpleFieldSet(br, false, true);
			if(group != null) {
				SimpleFieldSet sfs = new SimpleFieldSet(true);
				sfs.put("dsaGroup", group.asFieldSet());
				fs.putAllOverwrite(sfs);
			}
			return fs;
		} catch(IOException e) {
			throw (FSParseException)new FSParseException("Impossible: " + e).initCause(e);
		}
	}

	/**
	* Process a new nodereference, as a SimpleFieldSet.
	*/
	protected void processNewNoderef(SimpleFieldSet fs, boolean forARK, boolean forDiffNodeRef, boolean forFullNodeRef) throws FSParseException {
		if(logMINOR)
			Logger.minor(this, "Parsing: \n" + fs);
		boolean changedAnything = innerProcessNewNoderef(fs, forARK, forDiffNodeRef, forFullNodeRef) || forARK;
		if(changedAnything && !isSeed())
			node.peers.writePeers();
	}

	/**
	* The synchronized part of processNewNoderef
	* @throws FSParseException
	*/
	protected synchronized boolean innerProcessNewNoderef(SimpleFieldSet fs, boolean forARK, boolean forDiffNodeRef, boolean forFullNodeRef) throws FSParseException {
		
		if(forFullNodeRef) {
			// Check the signature.
			String signature = fs.get("sig");
			try {
				boolean failed = false;
				if(signature == null)
					failed = false;
				else {
					fs.removeValue("sig");
					String toVerify = fs.toOrderedString();
					fs.putSingle("sig", signature);
					failed = !(DSA.verify(peerPubKey, new DSASignature(signature), new BigInteger(1, SHA256.digest(toVerify.getBytes("UTF-8"))), false));
				}
				if(failed) {
					String errCause = "";
					if(signature == null)
						errCause += " (No signature)";
					if(failed)
						errCause += " (VERIFICATION FAILED)";
					Logger.error(this, "The integrity of the reference has been compromised!" + errCause + " fs was\n" + fs.toOrderedString());
					throw new FSParseException("Signature verification failed: "+errCause);
				}
			} catch(NumberFormatException e) {
				Logger.error(this, "Invalid reference: " + e, e);
				throw new FSParseException("Invalid signature", e);
			} catch(UnsupportedEncodingException e) {
				throw new Error("Impossible: JVM doesn't support UTF-8: " + e, e);
			}
		}
		
		// Anything may be omitted for a differential node reference
		boolean changedAnything = false;
		if(!forDiffNodeRef && (false != Fields.stringToBool(fs.get("testnet"), false))) {
			String err = "Preventing connection to node " + detectedPeer +" - testnet is enabled!";
			Logger.error(this, err);
			throw new FSParseException(err);
		}
		String s = fs.get("opennet");
		if(s == null && forFullNodeRef)
			throw new FSParseException("No opennet ref");
		else if(s != null) {
			try {
				boolean b = Fields.stringToBool(s);
				if(b != (isOpennet() || isSeed()))
					throw new FSParseException("Changed opennet status?!?!?!? expected="+isOpennet()+" but got "+b+" ("+s+") on "+this);
			} catch (NumberFormatException e) {
				throw new FSParseException("Cannot parse opennet=\""+s+"\"", e);
			}
		}
		if(!generateIdentityFromPubkey()) {
			String identityString = fs.get("identity");
			if(identityString == null && forFullNodeRef)
				throw new FSParseException("No identity!");
			else if(identityString != null) {
				try {
					byte[] id = Base64.decode(identityString);
					if(!Arrays.equals(id, identity))
						throw new FSParseException("Changing the identity");
				} catch(NumberFormatException e) {
					throw new FSParseException(e);
				} catch(IllegalBase64Exception e) {
					throw new FSParseException(e);
				}
			}
		}
		
		SimpleFieldSet sfs = fs.subset("dsaGroup");
		if(sfs == null && forFullNodeRef)
			throw new FSParseException("No dsaGroup - very old reference?");
		else if(sfs != null) {
			DSAGroup cmp;
			try {
				cmp = DSAGroup.create(sfs);
			} catch (IllegalBase64Exception e) {
				throw new FSParseException(e);
			}
			if(!cmp.equals(this.peerCryptoGroup))
				throw new FSParseException("Changed DSA group?!");
		}

		sfs = fs.subset("dsaPubKey");
		if(sfs == null && forFullNodeRef)
			throw new FSParseException("No dsaPubKey - very old reference?");
		else if(sfs != null) {
			DSAPublicKey key;
			try {
				key = DSAPublicKey.create(sfs, peerCryptoGroup);
			} catch (IllegalBase64Exception e) {
				throw new FSParseException(e);
			}
			if(!key.equals(this.peerPubKey))
				throw new FSParseException("Changed pubkey?!");
		}

		String newVersion = fs.get("version");
		if(newVersion == null) {
			// Version may be ommitted for an ARK.
			if(!forARK && !forDiffNodeRef)
				throw new FSParseException("No version");
		} else {
			if(!newVersion.equals(version))
				changedAnything = true;
			version = newVersion;
			if(version != null) {
				try {
					simpleVersion = Version.getArbitraryBuildNumber(version);
				} catch (VersionParseException e) {
					Logger.error(this, "Bad version: " + version + " : " + e, e);
				}
			}
			Version.seenVersion(newVersion);
		}
		String newLastGoodVersion = fs.get("lastGoodVersion");
		if(newLastGoodVersion != null) {
			// Can be null if anon auth or if forDiffNodeRef.
			lastGoodVersion = newLastGoodVersion;
		} else if(forFullNodeRef)
			throw new FSParseException("No lastGoodVersion");

		updateVersionRoutablity();

		String locationString = fs.get("location");
		if(locationString != null) {
			double newLoc = Location.getLocation(locationString);
			if (newLoc == -1) {
				if(logMINOR)
					Logger.minor(this, "Invalid or null location, waiting for FNPLocChangeNotification: locationString=" + locationString);
			} else {
				if(!Location.equals(newLoc, currentLocation)) {
					changedAnything = true;
					currentLocation = newLoc;
					locSetTime = System.currentTimeMillis();
				}
			}
		}
		try {
			String physical[] = fs.getAll("physical.udp");
			if(physical != null) {
				Vector<Peer> oldNominalPeer = nominalPeer;

				if(nominalPeer == null)
					nominalPeer = new Vector<Peer>();
				nominalPeer.removeAllElements();

				Peer[] oldPeers = nominalPeer.toArray(new Peer[nominalPeer.size()]);

				for(int i = 0; i < physical.length; i++) {
					Peer p;
					try {
						p = new Peer(physical[i], true, true);
					} catch(HostnameSyntaxException e) {
						Logger.error(this, "Invalid hostname or IP Address syntax error while parsing new peer reference: " + physical[i]);
						continue;
					} catch (PeerParseException e) {
						Logger.error(this, "Invalid hostname or IP Address syntax error while parsing new peer reference: " + physical[i]);
						continue;
					} catch (UnknownHostException e) {
						// Should be impossible???
						Logger.error(this, "Invalid hostname or IP Address syntax error while parsing new peer reference: " + physical[i]);
						continue;
					}
					if(!nominalPeer.contains(p)) {
						if(oldNominalPeer.contains(p)) {
							// Do nothing
							// .contains() will .equals() on each, and equals() will propagate the looked-up IP if necessary.
							// This is obviously O(n^2), but it doesn't matter, there will be very few peers.
						}
						nominalPeer.addElement(p);
					}
				}
				if(!Arrays.equals(oldPeers, nominalPeer.toArray(new Peer[nominalPeer.size()]))) {
					changedAnything = true;
					if(logMINOR) Logger.minor(this, "Got new physical.udp for "+this+" : "+Arrays.toString(nominalPeer.toArray()));
					lastAttemptedHandshakeIPUpdateTime = 0;
					// Clear nonces to prevent leak. Will kill any in-progress connect attempts, but that is okay because
					// either we got an ARK which changed our peers list, or we just connected.
					jfkNoncesSent.clear();
				}

			} else if(forARK || forFullNodeRef) {
				// Connection setup doesn't include a physical.udp.
				// Differential noderefs only include it on the first one after connect.
				Logger.error(this, "ARK noderef has no physical.udp for "+this+" : forDiffNodeRef="+forDiffNodeRef+" forARK="+forARK);
				if(forFullNodeRef)
					throw new FSParseException("ARK noderef has no physical.udp");
			}
		} catch(Exception e1) {
			Logger.error(this, "Caught "+e1, e1);
			throw new FSParseException(e1);
		}

		if(logMINOR)
			Logger.minor(this, "Parsed successfully; changedAnything = " + changedAnything);

		int[] newNegTypes = fs.getIntArray("auth.negTypes");

		boolean refHadNegTypes = false;

		if(newNegTypes == null || newNegTypes.length == 0) {
			newNegTypes = new int[]{0};
		} else {
			refHadNegTypes = true;
		}
		if(!forDiffNodeRef || refHadNegTypes) {
			if(!Arrays.equals(negTypes, newNegTypes)) {
				changedAnything = true;
				negTypes = newNegTypes;
			}
		}

		if(parseARK(fs, false, forDiffNodeRef))
			changedAnything = true;
		return changedAnything;
	}

	/**
	* Send a payload-less packet on either key if necessary.
	* @throws PacketSequenceException If there is an error sending the packet
	* caused by a sequence inconsistency.
	*/
	public boolean sendAnyUrgentNotifications(boolean forceSendPrimary) {
		boolean sent = false;
		if(logMINOR)
			Logger.minor(this, "sendAnyUrgentNotifications");
		long now = System.currentTimeMillis();
		SessionKey cur,
		 prev;
		synchronized(this) {
			cur = currentTracker;
			prev = previousTracker;
		}
		SessionKey tracker = cur;
		if(tracker != null) {
			long t = tracker.packets.getNextUrgentTime();
			if(t < now || forceSendPrimary) {
				try {
					if(logMINOR) Logger.minor(this, "Sending urgent notifications for current tracker on "+shortToString());
					int size = outgoingMangler.processOutgoing(null, 0, 0, tracker, DMT.PRIORITY_NOW);
					node.nodeStats.reportNotificationOnlyPacketSent(size);
					sent = true;
				} catch(NotConnectedException e) {
				// Ignore
				} catch(KeyChangedException e) {
				// Ignore
				} catch(WouldBlockException e) {
					Logger.error(this, "Caught impossible: "+e, e);
				} catch(PacketSequenceException e) {
					Logger.error(this, "Caught impossible: "+e, e);
				}
			}
		}
		tracker = prev;
		if(tracker != null) {
			long t = tracker.packets.getNextUrgentTime();
			if(t < now)
				try {
					if(logMINOR) Logger.minor(this, "Sending urgent notifications for previous tracker on "+shortToString());
					int size = outgoingMangler.processOutgoing(null, 0, 0, tracker, DMT.PRIORITY_NOW);
					node.nodeStats.reportNotificationOnlyPacketSent(size);
					sent = true;
				} catch(NotConnectedException e) {
				// Ignore
				} catch(KeyChangedException e) {
				// Ignore
				} catch(WouldBlockException e) {
					Logger.error(this, "Caught impossible: "+e, e);
				} catch(PacketSequenceException e) {
					Logger.error(this, "Caught impossible: "+e, e);
				}
		}
		return sent;
	}

	/**
	 * Get a PeerNodeStatus for this node.
	 * @param noHeavy If true, avoid any expensive operations e.g. the message count hashtables.
	 */
	public abstract PeerNodeStatus getStatus(boolean noHeavy);

	public String getTMCIPeerInfo() {
		long now = System.currentTimeMillis();
		int idle = -1;
		synchronized(this) {
			idle = (int) ((now - timeLastReceivedPacket) / 1000);
		}
		if((getPeerNodeStatus() == PeerManager.PEER_NODE_STATUS_NEVER_CONNECTED) && (getPeerAddedTime() > 1))
			idle = (int) ((now - getPeerAddedTime()) / 1000);
		return String.valueOf(getPeer()) + '\t' + getIdentityString() + '\t' + getLocation() + '\t' + getPeerNodeStatusString() + '\t' + idle;
	}

	public String getFreevizOutput() {
		return getStatus(true).toString() + '|' + identityAsBase64String;
	}

	public synchronized String getVersion() {
		return version;
	}

	private synchronized String getLastGoodVersion() {
		return lastGoodVersion;
	}

	private int simpleVersion;

	public int getSimpleVersion() {
		return simpleVersion;
	}

	/**
	* Write the peer's noderef to disk
	*/
	public void write(Writer w) throws IOException {
		SimpleFieldSet fs = exportFieldSet();
		SimpleFieldSet meta = exportMetadataFieldSet();
		if(!meta.isEmpty())
			fs.put("metadata", meta);
		fs.writeTo(w);
	}

	/**
	 * (both metadata + normal fieldset but atomically)
	 */
	public synchronized SimpleFieldSet exportDiskFieldSet() {
		SimpleFieldSet fs = exportFieldSet();
		SimpleFieldSet meta = exportMetadataFieldSet();
		if(!meta.isEmpty())
			fs.put("metadata", meta);
		if(fullFieldSet != null)
			fs.put("full", fullFieldSet);
		return fs;
	}

	/**
	* Export metadata about the node as a SimpleFieldSet
	*/
	public synchronized SimpleFieldSet exportMetadataFieldSet() {
		SimpleFieldSet fs = new SimpleFieldSet(true);
		if(detectedPeer != null)
			fs.putSingle("detected.udp", detectedPeer.toStringPrefNumeric());
		if(lastReceivedPacketTime() > 0)
			fs.putSingle("timeLastReceivedPacket", Long.toString(timeLastReceivedPacket));
		if(lastReceivedAckTime() > 0)
			fs.putSingle("timeLastReceivedAck", Long.toString(timeLastReceivedAck));
		if(timeLastConnected() > 0)
			fs.putSingle("timeLastConnected", Long.toString(timeLastConnected));
		if(timeLastRoutable() > 0)
			fs.putSingle("timeLastRoutable", Long.toString(timeLastRoutable));
		if(getPeerAddedTime() > 0 && shouldExportPeerAddedTime())
			fs.putSingle("peerAddedTime", Long.toString(peerAddedTime));
		if(neverConnected)
			fs.putSingle("neverConnected", "true");
		if(hadRoutableConnectionCount > 0)
			fs.putSingle("hadRoutableConnectionCount", Long.toString(hadRoutableConnectionCount));
		if(routableConnectionCheckCount > 0)
			fs.putSingle("routableConnectionCheckCount", Long.toString(routableConnectionCheckCount));
		if(currentPeersLocation != null)
			fs.put("peersLocation", currentPeersLocation);
		return fs;
	}

	// Opennet peers don't persist or export the peer added time.
	protected abstract boolean shouldExportPeerAddedTime();

	/**
	* Export volatile data about the node as a SimpleFieldSet
	*/
	public SimpleFieldSet exportVolatileFieldSet() {
		SimpleFieldSet fs = new SimpleFieldSet(true);
		long now = System.currentTimeMillis();
		synchronized(this) {
			fs.putSingle("averagePingTime", Double.toString(averagePingTime()));
			long idle = now - lastReceivedPacketTime();
			if(idle > (60 * 1000) && -1 != lastReceivedPacketTime())  // 1 minute

				fs.putSingle("idle", Long.toString(idle));
			if(peerAddedTime > 1)
				fs.putSingle("peerAddedTime", Long.toString(peerAddedTime));
			fs.putSingle("lastRoutingBackoffReasonRT", lastRoutingBackoffReasonRT);
			fs.putSingle("lastRoutingBackoffReasonBulk", lastRoutingBackoffReasonBulk);
			fs.putSingle("routingBackoffPercent", Double.toString(backedOffPercent.currentValue() * 100));
			fs.putSingle("routingBackoffRT", Long.toString((Math.max(Math.max(routingBackedOffUntilRT, transferBackedOffUntilRT) - now, 0))));
			fs.putSingle("routingBackoffBulk", Long.toString((Math.max(Math.max(routingBackedOffUntilBulk, transferBackedOffUntilBulk) - now, 0))));
			fs.putSingle("routingBackoffLengthRT", Integer.toString(routingBackoffLengthRT));
			fs.putSingle("routingBackoffLengthBulk", Integer.toString(routingBackoffLengthBulk));
			fs.putSingle("overloadProbability", Double.toString(getPRejected() * 100));
			fs.putSingle("percentTimeRoutableConnection", Double.toString(getPercentTimeRoutableConnection() * 100));
		}
		fs.putSingle("status", getPeerNodeStatusString());
		return fs;
	}

	/**
	* Export the peer's noderef as a SimpleFieldSet
	*/
	public synchronized SimpleFieldSet exportFieldSet() {
		SimpleFieldSet fs = new SimpleFieldSet(true);
		if(getLastGoodVersion() != null)
			fs.putSingle("lastGoodVersion", lastGoodVersion);
		for(int i = 0; i < nominalPeer.size(); i++)
			fs.putAppend("physical.udp", nominalPeer.get(i).toString());
		fs.put("auth.negTypes", negTypes);
		fs.putSingle("identity", getIdentityString());
		fs.putSingle("location", Double.toString(currentLocation));
		fs.putSingle("testnet", Boolean.toString(testnetEnabled));
		fs.putSingle("version", version);
		if(peerCryptoGroup != null)
			fs.put("dsaGroup", peerCryptoGroup.asFieldSet());
		if(peerPubKey != null)
			fs.put("dsaPubKey", peerPubKey.asFieldSet());
		if(myARK != null) {
			// Decrement it because we keep the number we would like to fetch, not the last one fetched.
			fs.putSingle("ark.number", Long.toString(myARK.suggestedEdition - 1));
			fs.putSingle("ark.pubURI", myARK.getBaseSSK().toString(false, false));
		}
		fs.put("opennet", isOpennet());
		fs.put("seed", isSeed());
		fs.put("totalInput", (getTotalInputSinceStartup()+getTotalInputBytes()));
		fs.put("totalOutput", (getTotalOutputSinceStartup()+getTotalOutputBytes()));
		return fs;
	}

	public abstract boolean isDarknet();

	public abstract boolean isOpennet();

	public abstract boolean isSeed();

	/**
	* @return The time at which we last connected (or reconnected).
	*/
	public synchronized long timeLastConnectionCompleted() {
		return connectedTime;
	}

	/**
	* Requeue ResendPacketItem[]s if they are not sent.
	* @param resendItems
	*/
	public void requeueResendItems(Vector<ResendPacketItem> resendItems) {
		SessionKey cur,
		 prev,
		 unv;
		synchronized(this) {
			cur = currentTracker;
			prev = previousTracker;
			unv = unverifiedTracker;
		}
		for(ResendPacketItem item : resendItems) {
			if(item.pn != this)
				throw new IllegalArgumentException("item.pn != this!");
			SessionKey kt = cur;
			if((kt != null) && (item.kt == kt.packets)) {
				kt.packets.resendPacket(item.packetNumber);
				continue;
			}
			kt = prev;
			if((kt != null) && (item.kt == kt.packets)) {
				kt.packets.resendPacket(item.packetNumber);
				continue;
			}
			kt = unv;
			if((kt != null) && (item.kt == kt.packets)) {
				kt.packets.resendPacket(item.packetNumber);
				continue;
			}
			// Doesn't match any of these, need to resend the data
			kt = cur == null ? unv : cur;
			if(kt == null) {
				Logger.error(this, "No tracker to resend packet " + item.packetNumber + " on");
				continue;
			}
			MessageItem mi = new MessageItem(item.buf, item.callbacks, true, resendByteCounter, item.priority, false, false);
			requeueMessageItems(new MessageItem[]{mi}, 0, 1, true);
		}
	}

	@Override
	public boolean equals(Object o) {
		if(o == this)
			return true;
		if(o instanceof PeerNode) {
			PeerNode pn = (PeerNode) o;
			return Arrays.equals(pn.identity, identity);
		} else
			return false;
	}

	@Override
	public int hashCode() {
		return hashCode;
	}

	public boolean isRoutingBackedOff(int ignoreBackoffUnder, boolean realTime) {
		long now = System.currentTimeMillis();
		double pingTime;
		synchronized(this) {
			long routingBackedOffUntil = realTime ? routingBackedOffUntilRT : routingBackedOffUntilBulk;
			if(now < routingBackedOffUntil) {
				if(routingBackedOffUntil - now >= ignoreBackoffUnder) return true;
			}
			long transferBackedOffUntil = realTime ? transferBackedOffUntilRT : transferBackedOffUntilBulk;
			if(now < transferBackedOffUntil) {
				if(transferBackedOffUntil - now >= ignoreBackoffUnder) return true;
			}
<<<<<<< HEAD
			return isInMandatoryBackoff(now, realTime);
=======
			pingTime = averagePingTime();
>>>>>>> 6abebdd8
		}
		if(pingTime > maxPeerPingTime()) return true;
		return false;
	}
	
	public boolean isRoutingBackedOff(boolean realTime) {
		long now = System.currentTimeMillis();
		double pingTime;
		synchronized(this) {
			long routingBackedOffUntil = realTime ? routingBackedOffUntilRT : routingBackedOffUntilBulk;
			long transferBackedOffUntil = realTime ? transferBackedOffUntilRT : transferBackedOffUntilBulk;
			if(now < routingBackedOffUntil || now < transferBackedOffUntil) return true;
			pingTime = averagePingTime();
		}
		if(pingTime > maxPeerPingTime()) return true;
		return false;
	}
	
	public boolean isRoutingBackedOffEither() {
		long now = System.currentTimeMillis();
		double pingTime;
		synchronized(this) {
			long routingBackedOffUntil = Math.max(routingBackedOffUntilRT, routingBackedOffUntilBulk);
			long transferBackedOffUntil = Math.max(transferBackedOffUntilRT, transferBackedOffUntilBulk);
			if(now < routingBackedOffUntil || now < transferBackedOffUntil) return true;
			pingTime = averagePingTime();
		}
		if(pingTime > maxPeerPingTime()) return true;
		return false;
	}
	
	long routingBackedOffUntilRT = -1;
	long routingBackedOffUntilBulk = -1;
	/** Initial nominal routing backoff length */
	static final int INITIAL_ROUTING_BACKOFF_LENGTH = 1000;  // 1 second
	/** How much to multiply by during fast routing backoff */

	static final int BACKOFF_MULTIPLIER = 2;
	/** Maximum upper limit to routing backoff slow or fast */
	static final int MAX_ROUTING_BACKOFF_LENGTH = 3 * 60 * 60 * 1000;  // 3 hours
	/** Current nominal routing backoff length */

	// Transfer Backoff

	long transferBackedOffUntilRT = -1;
	long transferBackedOffUntilBulk = -1;
	static final int INITIAL_TRANSFER_BACKOFF_LENGTH = 30*1000; // 60 seconds, but it starts at twice this.
	static final int TRANSFER_BACKOFF_MULTIPLIER = 2;
	static final int MAX_TRANSFER_BACKOFF_LENGTH = 3 * 60 * 60 * 1000; // 3 hours

	int transferBackoffLengthRT = INITIAL_TRANSFER_BACKOFF_LENGTH;
	int transferBackoffLengthBulk = INITIAL_TRANSFER_BACKOFF_LENGTH;

	int routingBackoffLengthRT = INITIAL_ROUTING_BACKOFF_LENGTH;
	int routingBackoffLengthBulk = INITIAL_ROUTING_BACKOFF_LENGTH;
	/** Last backoff reason */
	String lastRoutingBackoffReasonRT;
	String lastRoutingBackoffReasonBulk;
	/** Previous backoff reason (used by setPeerNodeStatus)*/
	String previousRoutingBackoffReasonRT;
	String previousRoutingBackoffReasonBulk;
	/* percent of time this peer is backed off */
	public final RunningAverage backedOffPercent;
	public final RunningAverage backedOffPercentRT;
	public final RunningAverage backedOffPercentBulk;
	/* time of last sample */
	private long lastSampleTime = Long.MAX_VALUE;

	// Separate, mandatory backoff mechanism for when nodes are consistently sending unexpected soft rejects.
	// E.g. when load management predicts GUARANTEED and yet we are rejected.
	// This can happens when the peer's view of how many of our requests are running is different to our view.
	// But there has not been a timeout, so we haven't called fatalTimeout() and reconnected.
	
	// FIXME 3 different kinds of backoff? Can we get rid of some???
	
	long mandatoryBackoffUntilRT = -1;
	int mandatoryBackoffLengthRT = INITIAL_MANDATORY_BACKOFF_LENGTH;
	long mandatoryBackoffUntilBulk = -1;
	int mandatoryBackoffLengthBulk = INITIAL_MANDATORY_BACKOFF_LENGTH;
	static final int INITIAL_MANDATORY_BACKOFF_LENGTH = 1*1000;
	static final int MANDATORY_BACKOFF_MULTIPLIER = 2;
	static final int MAX_MANDATORY_BACKOFF_LENGTH = 5*60*1000;
	
	/** When load management predicts that a peer will definitely accept the request, both
	 * before it was sent and after we got the rejected, we go into mandatory backoff. */
	public void enterMandatoryBackoff(String reason, boolean realTime) {
		long now = System.currentTimeMillis();
		synchronized(this) {
			long mandatoryBackoffUntil = realTime ? mandatoryBackoffUntilRT : mandatoryBackoffUntilBulk;
			int mandatoryBackoffLength = realTime ? mandatoryBackoffLengthRT : mandatoryBackoffLengthBulk;
			if(mandatoryBackoffUntil > -1 && mandatoryBackoffUntil > now) return;
			Logger.error(this, "Entering mandatory backoff for "+this + (realTime ? " (realtime)" : " (bulk)"));
			mandatoryBackoffUntil = now + (mandatoryBackoffLength/2) + node.fastWeakRandom.nextInt(mandatoryBackoffLength/2);
			mandatoryBackoffLength *= MANDATORY_BACKOFF_MULTIPLIER;
			node.nodeStats.reportMandatoryBackoff(reason, mandatoryBackoffUntil - now, realTime);
			if(realTime) {
				mandatoryBackoffLengthRT = mandatoryBackoffLength;
				mandatoryBackoffUntilRT = mandatoryBackoffUntil;
			} else {
				mandatoryBackoffLengthBulk = mandatoryBackoffLength;
				mandatoryBackoffUntilBulk = mandatoryBackoffUntil;
			}
			setLastBackoffReason(reason, realTime);
		}
		if(realTime)
			outputLoadTrackerRealTime.failSlotWaiters(true);
		else
			outputLoadTrackerBulk.failSlotWaiters(true);
	}

	/** Called when a request is accepted. We don't wait for completion, unlike 
	 * successNotOverload(). */
	public synchronized void resetMandatoryBackoff(boolean realTime) {
		if(realTime)
			mandatoryBackoffLengthRT = INITIAL_MANDATORY_BACKOFF_LENGTH;
		else
			mandatoryBackoffLengthBulk = INITIAL_MANDATORY_BACKOFF_LENGTH;
	}
	
	/**
	 * Track the percentage of time a peer spends backed off
	 */
	private void reportBackoffStatus(long now) {
		synchronized(this) {
			if(now > lastSampleTime) { // don't report twice in the same millisecond
				double report = 0.0;
				if(now > routingBackedOffUntilRT) { // not backed off
					if(lastSampleTime > routingBackedOffUntilRT) { // last sample after last backoff
						backedOffPercentRT.report(0.0);
						report = 0.0;
					}else {
						if(routingBackedOffUntilRT > 0) {
							report = (double) (routingBackedOffUntilRT - lastSampleTime) / (double) (now - lastSampleTime);
							backedOffPercentRT.report(report);
						}
					}
				} else {
					report = 0.0;
					backedOffPercentRT.report(1.0);
				}
				
				if(now > routingBackedOffUntilBulk) { // not backed off
					if(lastSampleTime > routingBackedOffUntilBulk) { // last sample after last backoff
						report = 0.0;
						backedOffPercentBulk.report(0.0);
					}else {
						if(routingBackedOffUntilBulk > 0) {
							double myReport = (double) (routingBackedOffUntilBulk - lastSampleTime) / (double) (now - lastSampleTime);
							backedOffPercentBulk.report(myReport);
							if(report > myReport) report = myReport;
						}
					}
				} else {
					backedOffPercentBulk.report(1.0);
				}
				backedOffPercent.report(report);
			}
			lastSampleTime = now;
		}
	}

	/**
	 * Got a local RejectedOverload.
	 * Back off this node for a while.
	 */
	public void localRejectedOverload(String reason, boolean realTime) {
		assert reason.indexOf(" ") == -1;
		pRejected.report(1.0);
		if(logMINOR)
			Logger.minor(this, "Local rejected overload (" + reason + ") on " + this + " : pRejected=" + pRejected.currentValue());
		long now = System.currentTimeMillis();
		Peer peer = getPeer();
		reportBackoffStatus(now);
		// We need it because of nested locking on getStatus()
		synchronized(this) {
			// Don't back off any further if we are already backed off
			long routingBackedOffUntil = realTime ? routingBackedOffUntilRT : routingBackedOffUntilBulk;
			int routingBackoffLength = realTime ? routingBackoffLengthRT : routingBackoffLengthBulk;
			if(now > routingBackedOffUntil) {
				routingBackoffLength = routingBackoffLength * BACKOFF_MULTIPLIER;
				if(routingBackoffLength > MAX_ROUTING_BACKOFF_LENGTH)
					routingBackoffLength = MAX_ROUTING_BACKOFF_LENGTH;
				int x = node.random.nextInt(routingBackoffLength);
				routingBackedOffUntil = now + x;
				node.nodeStats.reportRoutingBackoff(reason, x, realTime);
				String reasonWrapper = "";
				if(0 <= reason.length())
					reasonWrapper = " because of '" + reason + '\'';
				if(logMINOR)
					Logger.minor(this, "Backing off" + reasonWrapper + ": routingBackoffLength=" + routingBackoffLength + ", until " + x + "ms on " + peer);
				if(realTime) {
					routingBackedOffUntilRT = routingBackedOffUntil;
					routingBackoffLengthRT = routingBackoffLength;
				} else {
					routingBackedOffUntilBulk = routingBackedOffUntil;
					routingBackoffLengthBulk = routingBackoffLength;
				}
			} else {
				if(logMINOR)
					Logger.minor(this, "Ignoring localRejectedOverload: " + (routingBackedOffUntil - now) + "ms remaining on routing backoff on " + peer);
				return;
			}
			setLastBackoffReason(reason, realTime);
		}
		setPeerNodeStatus(now);
		if(realTime)
			outputLoadTrackerRealTime.failSlotWaiters(true);
		else
			outputLoadTrackerBulk.failSlotWaiters(true);
	}

	/**
	 * Didn't get RejectedOverload.
	 * Reset routing backoff.
	 */
	public void successNotOverload(boolean realTime) {
		pRejected.report(0.0);
		if(logMINOR)
			Logger.minor(this, "Success not overload on " + this + " : pRejected=" + pRejected.currentValue());
		Peer peer = getPeer();
		long now = System.currentTimeMillis();
		reportBackoffStatus(now);
		synchronized(this) {
			// Don't un-backoff if still backed off
			long until;
			if(now > (until = realTime ? routingBackedOffUntilRT : routingBackedOffUntilBulk)) {
				if(realTime)
					routingBackoffLengthRT = INITIAL_ROUTING_BACKOFF_LENGTH;
				else
					routingBackoffLengthBulk = INITIAL_ROUTING_BACKOFF_LENGTH;
				if(logMINOR)
					Logger.minor(this, "Resetting routing backoff on " + peer);
			} else {
				if(logMINOR)
					Logger.minor(this, "Ignoring successNotOverload: " + (until - now) + "ms remaining on routing backoff on " + peer);
				return;
			}
		}
		setPeerNodeStatus(now);
	}

	/**
	 * A transfer failed.
	 * Back off this node for a while.
	 */
	public void transferFailed(String reason, boolean realTime) {
		assert reason.indexOf(" ") == -1;
		pRejected.report(1.0);
		if(logMINOR)
			Logger.minor(this, "Transfer failed (" + reason + ") on " + this + " : pRejected=" + pRejected.currentValue());
		long now = System.currentTimeMillis();
		Peer peer = getPeer();
		reportBackoffStatus(now);
		// We need it because of nested locking on getStatus()
		synchronized(this) {
			// Don't back off any further if we are already backed off
			long transferBackedOffUntil = realTime ? transferBackedOffUntilRT : transferBackedOffUntilBulk;
			int transferBackoffLength = realTime ? transferBackoffLengthRT : transferBackoffLengthBulk;
			if(now > transferBackedOffUntil) {
				transferBackoffLength = transferBackoffLength * TRANSFER_BACKOFF_MULTIPLIER;
				if(transferBackoffLength > MAX_TRANSFER_BACKOFF_LENGTH)
					transferBackoffLength = MAX_TRANSFER_BACKOFF_LENGTH;
				int x = node.random.nextInt(transferBackoffLength);
				transferBackedOffUntil = now + x;
				node.nodeStats.reportTransferBackoff(reason, x, realTime);
				String reasonWrapper = "";
				if(0 <= reason.length())
					reasonWrapper = " because of '" + reason + '\'';
				if(logMINOR)
					Logger.minor(this, "Backing off (transfer)" + reasonWrapper + ": transferBackoffLength=" + transferBackoffLength + ", until " + x + "ms on " + peer);
				if(realTime) {
					transferBackedOffUntilRT = transferBackedOffUntil;
					transferBackoffLengthRT = transferBackoffLength;
				} else {
					transferBackedOffUntilBulk = transferBackedOffUntil;
					transferBackoffLengthBulk = transferBackoffLength;
				}
			} else {
				if(logMINOR)
					Logger.minor(this, "Ignoring transfer failure: " + (transferBackedOffUntil - now) + "ms remaining on transfer backoff on " + peer);
				return;
			}
			setLastBackoffReason(reason, realTime);
		}
		outputLoadTrackerRealTime.failSlotWaiters(true);
		outputLoadTrackerBulk.failSlotWaiters(true);
		setPeerNodeStatus(now);
	}

	/**
	 * A transfer succeeded.
	 * Reset backoff.
	 */
	public void transferSuccess(boolean realTime) {
		pRejected.report(0.0);
		if(logMINOR)
			Logger.minor(this, "Transfer success on " + this + " : pRejected=" + pRejected.currentValue());
		Peer peer = getPeer();
		long now = System.currentTimeMillis();
		reportBackoffStatus(now);
		synchronized(this) {
			// Don't un-backoff if still backed off
			long until;
			if(now > (until = realTime ? transferBackedOffUntilRT : transferBackedOffUntilBulk)) {
				if(realTime)
					routingBackoffLengthRT = INITIAL_TRANSFER_BACKOFF_LENGTH;
				else
					routingBackoffLengthBulk = INITIAL_TRANSFER_BACKOFF_LENGTH;
				if(logMINOR)
					Logger.minor(this, "Resetting transfer backoff on " + peer);
			} else {
				if(logMINOR)
					Logger.minor(this, "Ignoring transfer success: " + (until - now) + "ms remaining on transfer backoff on " + peer);
				return;
			}
		}
		setPeerNodeStatus(now);
	}


	Object pingSync = new Object();
	// Relatively few as we only get one every 200ms*#nodes
	// We want to get reasonably early feedback if it's dropping all of them...

	final static int MAX_PINGS = 5;
	long pingNumber;
	private final RunningAverage pingAverage;

	/**
	 * @return The probability of a request sent to this peer being rejected (locally)
	 * due to overload, or timing out after being accepted.
	 */
	public double getPRejected() {
		return pRejected.currentValue();
	}

	public double averagePingTime() {
		return pingAverage.currentValue();
	}
	
	private boolean reportedRTT;
	private double SRTT = 1000;
	private double RTTVAR = 0;
	private double RTO = 1000;
	
	/** Calculated as per RFC 2988 */
	public synchronized double averagePingTimeCorrected() {
		return RTO; 
	}

	public void reportThrottledPacketSendTime(long timeDiff, boolean realTime) {
		// FIXME do we need this?
		if(logMINOR)
			Logger.minor(this, "Reporting throttled packet send time: " + timeDiff + " to " + getPeer()+" ("+(realTime?"realtime":"bulk")+")");
	}

	public void setRemoteDetectedPeer(Peer p) {
		this.remoteDetectedPeer = p;
	}

	public Peer getRemoteDetectedPeer() {
		return remoteDetectedPeer;
	}

	public synchronized int getRoutingBackoffLength(boolean realTime) {
		return realTime ? routingBackoffLengthRT : routingBackoffLengthBulk;
	}

	public synchronized long getRoutingBackedOffUntil(boolean realTime) {
		return Math.max(realTime ? mandatoryBackoffUntilRT : mandatoryBackoffUntilBulk,
				Math.max(				
				realTime ? routingBackedOffUntilRT : routingBackedOffUntilBulk, 
				realTime ? transferBackedOffUntilRT : transferBackedOffUntilBulk));
	}
	
	public synchronized long getRoutingBackedOffUntilMax() {
		return Math.max(Math.max(mandatoryBackoffUntilRT, mandatoryBackoffUntilBulk),
				Math.max(
				Math.max(routingBackedOffUntilRT, routingBackedOffUntilBulk),
				Math.max(transferBackedOffUntilRT, transferBackedOffUntilBulk)));
	}
	
	public synchronized long getRoutingBackedOffUntilRT() {
		return Math.max(routingBackedOffUntilRT, transferBackedOffUntilRT);
	}
	
	public synchronized long getRoutingBackedOffUntilBulk() {
		return Math.max(routingBackedOffUntilBulk, transferBackedOffUntilBulk);
	}

	public synchronized String getLastBackoffReason(boolean realTime) {
		return realTime ? lastRoutingBackoffReasonRT : lastRoutingBackoffReasonBulk;
	}

	public synchronized String getPreviousBackoffReason(boolean realTime) {
		return realTime ? previousRoutingBackoffReasonRT : previousRoutingBackoffReasonBulk;
	}

	public synchronized void setLastBackoffReason(String s, boolean realTime) {
		if(realTime)
			lastRoutingBackoffReasonRT = s;
		else
			lastRoutingBackoffReasonBulk = s;
	}

	public void addToLocalNodeSentMessagesToStatistic(Message m) {
		String messageSpecName;
		Long count;

		messageSpecName = m.getSpec().getName();
		// Synchronize to make increments atomic.
		synchronized(localNodeSentMessageTypes) {
			count = localNodeSentMessageTypes.get(messageSpecName);
			if(count == null)
				count = 1L;
			else
				count = count.longValue() + 1;
			localNodeSentMessageTypes.put(messageSpecName, count);
		}
	}

	public void addToLocalNodeReceivedMessagesFromStatistic(Message m) {
		String messageSpecName;
		Long count;

		messageSpecName = m.getSpec().getName();
		// Synchronize to make increments atomic.
		synchronized(localNodeReceivedMessageTypes) {
			count = localNodeReceivedMessageTypes.get(messageSpecName);
			if(count == null)
				count = 1L;
			else
				count = count.longValue() + 1;
			localNodeReceivedMessageTypes.put(messageSpecName, count);
		}
	}

	public Hashtable<String,Long> getLocalNodeSentMessagesToStatistic() {
		// Must be synchronized *during the copy*
		synchronized (localNodeSentMessageTypes) {
			return new Hashtable<String,Long>(localNodeSentMessageTypes);
		}
	}

	public Hashtable<String,Long> getLocalNodeReceivedMessagesFromStatistic() {
		// Must be synchronized *during the copy*
		synchronized (localNodeReceivedMessageTypes) {
			return new Hashtable<String,Long>(localNodeReceivedMessageTypes);
		}
	}

	synchronized USK getARK() {
		return myARK;
	}

	public void gotARK(SimpleFieldSet fs, long fetchedEdition) {
		try {
			synchronized(this) {
				handshakeCount = 0;
				// edition +1 because we store the ARK edition that we want to fetch.
				if(myARK.suggestedEdition < fetchedEdition + 1)
					myARK = myARK.copy(fetchedEdition + 1);
			}
			processNewNoderef(fs, true, false, false);
		} catch(FSParseException e) {
			Logger.error(this, "Invalid ARK update: " + e, e);
			// This is ok as ARKs are limited to 4K anyway.
			Logger.error(this, "Data was: \n" + fs.toString());
			synchronized(this) {
				handshakeCount = PeerNode.MAX_HANDSHAKE_COUNT;
			}
		}
	}

	public synchronized int getPeerNodeStatus() {
		return peerNodeStatus;
	}

	public String getPeerNodeStatusString() {
		int status = getPeerNodeStatus();
		return getPeerNodeStatusString(status);
	}

	public static String getPeerNodeStatusString(int status) {
		if(status == PeerManager.PEER_NODE_STATUS_CONNECTED)
			return "CONNECTED";
		if(status == PeerManager.PEER_NODE_STATUS_ROUTING_BACKED_OFF)
			return "BACKED OFF";
		if(status == PeerManager.PEER_NODE_STATUS_TOO_NEW)
			return "TOO NEW";
		if(status == PeerManager.PEER_NODE_STATUS_TOO_OLD)
			return "TOO OLD";
		if(status == PeerManager.PEER_NODE_STATUS_DISCONNECTED)
			return "DISCONNECTED";
		if(status == PeerManager.PEER_NODE_STATUS_NEVER_CONNECTED)
			return "NEVER CONNECTED";
		if(status == PeerManager.PEER_NODE_STATUS_DISABLED)
			return "DISABLED";
		if(status == PeerManager.PEER_NODE_STATUS_CLOCK_PROBLEM)
			return "CLOCK PROBLEM";
		if(status == PeerManager.PEER_NODE_STATUS_CONN_ERROR)
			return "CONNECTION ERROR";
		if(status == PeerManager.PEER_NODE_STATUS_ROUTING_DISABLED)
			return "ROUTING DISABLED";
		if(status == PeerManager.PEER_NODE_STATUS_LISTEN_ONLY)
			return "LISTEN ONLY";
		if(status == PeerManager.PEER_NODE_STATUS_LISTENING)
			return "LISTENING";
		if(status == PeerManager.PEER_NODE_STATUS_BURSTING)
			return "BURSTING";
		if(status == PeerManager.PEER_NODE_STATUS_DISCONNECTING)
			return "DISCONNECTING";
		if(status == PeerManager.PEER_NODE_STATUS_NO_LOAD_STATS)
			return "NO LOAD STATS";
		return "UNKNOWN STATUS";
	}

	public String getPeerNodeStatusCSSClassName() {
		int status = getPeerNodeStatus();
		return getPeerNodeStatusCSSClassName(status);
	}

	public static String getPeerNodeStatusCSSClassName(int status) {
		if(status == PeerManager.PEER_NODE_STATUS_CONNECTED)
			return "peer_connected";
		else if(status == PeerManager.PEER_NODE_STATUS_ROUTING_BACKED_OFF)
			return "peer_backed_off";
		else if(status == PeerManager.PEER_NODE_STATUS_TOO_NEW)
			return "peer_too_new";
		else if(status == PeerManager.PEER_NODE_STATUS_TOO_OLD)
			return "peer_too_old";
		else if(status == PeerManager.PEER_NODE_STATUS_DISCONNECTED)
			return "peer_disconnected";
		else if(status == PeerManager.PEER_NODE_STATUS_NEVER_CONNECTED)
			return "peer_never_connected";
		else if(status == PeerManager.PEER_NODE_STATUS_DISABLED)
			return "peer_disabled";
		else if(status == PeerManager.PEER_NODE_STATUS_ROUTING_DISABLED)
			return "peer_routing_disabled";
		else if(status == PeerManager.PEER_NODE_STATUS_BURSTING)
			return "peer_bursting";
		else if(status == PeerManager.PEER_NODE_STATUS_CLOCK_PROBLEM)
			return "peer_clock_problem";
		else if(status == PeerManager.PEER_NODE_STATUS_LISTENING)
			return "peer_listening";
		else if(status == PeerManager.PEER_NODE_STATUS_LISTEN_ONLY)
			return "peer_listen_only";
		else if(status == PeerManager.PEER_NODE_STATUS_DISCONNECTING)
			return "peer_disconnecting";
		else if(status == PeerManager.PEER_NODE_STATUS_NO_LOAD_STATS)
			return "peer_no_load_stats";
		else
			return "peer_unknown_status";
	}

<<<<<<< HEAD
	protected synchronized int getPeerNodeStatus(long now, long routingBackedOffUntilRT, long localRoutingBackedOffUntilBulk, boolean noLoadStats) {
=======
	protected synchronized int getPeerNodeStatus(long now, long routingBackedOffUntilRT, long localRoutingBackedOffUntilBulk, boolean overPingTime) {
>>>>>>> 6abebdd8
		checkConnectionsAndTrackers();
		if(disconnecting)
			return PeerManager.PEER_NODE_STATUS_DISCONNECTING;
		if(isRoutable()) {  // Function use also updates timeLastConnected and timeLastRoutable
<<<<<<< HEAD
			if(noLoadStats)
				peerNodeStatus = PeerManager.PEER_NODE_STATUS_NO_LOAD_STATS;
			else {
				peerNodeStatus = PeerManager.PEER_NODE_STATUS_CONNECTED;
				if(now < routingBackedOffUntilRT || isInMandatoryBackoff(now, true)) {
					peerNodeStatus = PeerManager.PEER_NODE_STATUS_ROUTING_BACKED_OFF;
					if(!lastRoutingBackoffReasonRT.equals(previousRoutingBackoffReasonRT) || (previousRoutingBackoffReasonRT == null)) {
						if(previousRoutingBackoffReasonRT != null) {
							peers.removePeerNodeRoutingBackoffReason(previousRoutingBackoffReasonRT, this, true);
						}
						peers.addPeerNodeRoutingBackoffReason(lastRoutingBackoffReasonRT, this, true);
						previousRoutingBackoffReasonRT = lastRoutingBackoffReasonRT;
					}
				} else {
=======
			peerNodeStatus = PeerManager.PEER_NODE_STATUS_CONNECTED;
			if(overPingTime && (lastRoutingBackoffReasonRT == null || now >= routingBackedOffUntilRT)) {
				lastRoutingBackoffReasonRT = "TooHighPing";
			}
			if(now < routingBackedOffUntilRT || overPingTime) {
				peerNodeStatus = PeerManager.PEER_NODE_STATUS_ROUTING_BACKED_OFF;
				if(!lastRoutingBackoffReasonRT.equals(previousRoutingBackoffReasonRT) || (previousRoutingBackoffReasonRT == null)) {
>>>>>>> 6abebdd8
					if(previousRoutingBackoffReasonRT != null) {
						peers.removePeerNodeRoutingBackoffReason(previousRoutingBackoffReasonRT, this, true);
						previousRoutingBackoffReasonRT = null;
					}
				}
<<<<<<< HEAD
				
				if(now < routingBackedOffUntilBulk || isInMandatoryBackoff(now, false)) {
					peerNodeStatus = PeerManager.PEER_NODE_STATUS_ROUTING_BACKED_OFF;
					if(!lastRoutingBackoffReasonBulk.equals(previousRoutingBackoffReasonBulk) || (previousRoutingBackoffReasonBulk == null)) {
						if(previousRoutingBackoffReasonBulk != null) {
							peers.removePeerNodeRoutingBackoffReason(previousRoutingBackoffReasonBulk, this, false);
						}
						peers.addPeerNodeRoutingBackoffReason(lastRoutingBackoffReasonBulk, this, false);
						previousRoutingBackoffReasonBulk = lastRoutingBackoffReasonBulk;
					}
				} else {
=======
			} else {
				if(previousRoutingBackoffReasonRT != null) {
					peers.removePeerNodeRoutingBackoffReason(previousRoutingBackoffReasonRT, this, true);
					previousRoutingBackoffReasonRT = null;
				}
			}
			
			if(overPingTime && (lastRoutingBackoffReasonBulk == null || now >= routingBackedOffUntilBulk)) {
				lastRoutingBackoffReasonBulk = "TooHighPing";
			}
			if(now < routingBackedOffUntilBulk || overPingTime) {
				peerNodeStatus = PeerManager.PEER_NODE_STATUS_ROUTING_BACKED_OFF;
				if(!lastRoutingBackoffReasonBulk.equals(previousRoutingBackoffReasonBulk) || (previousRoutingBackoffReasonBulk == null)) {
>>>>>>> 6abebdd8
					if(previousRoutingBackoffReasonBulk != null) {
						peers.removePeerNodeRoutingBackoffReason(previousRoutingBackoffReasonBulk, this, false);
						previousRoutingBackoffReasonBulk = null;
					}
				}
			}
		} else if(isConnected() && bogusNoderef)
			peerNodeStatus = PeerManager.PEER_NODE_STATUS_CONN_ERROR;
		else if(isConnected() && unroutableNewerVersion)
			peerNodeStatus = PeerManager.PEER_NODE_STATUS_TOO_NEW;
		else if(isConnected && unroutableOlderVersion)
			peerNodeStatus = PeerManager.PEER_NODE_STATUS_TOO_OLD;
		else if(isConnected && disableRouting)
			peerNodeStatus = PeerManager.PEER_NODE_STATUS_ROUTING_DISABLED;
		else if(isConnected && Math.abs(clockDelta) > MAX_CLOCK_DELTA)
			peerNodeStatus = PeerManager.PEER_NODE_STATUS_CLOCK_PROBLEM;
		else if(neverConnected)
			peerNodeStatus = PeerManager.PEER_NODE_STATUS_NEVER_CONNECTED;
		else if(isBursting)
			return PeerManager.PEER_NODE_STATUS_BURSTING;
		else
			peerNodeStatus = PeerManager.PEER_NODE_STATUS_DISCONNECTED;
		if(!isConnected && (previousRoutingBackoffReasonRT != null)) {
			peers.removePeerNodeRoutingBackoffReason(previousRoutingBackoffReasonRT, this, true);
			previousRoutingBackoffReasonRT = null;
		}
		if(!isConnected && (previousRoutingBackoffReasonBulk != null)) {
			peers.removePeerNodeRoutingBackoffReason(previousRoutingBackoffReasonBulk, this, false);
			previousRoutingBackoffReasonBulk = null;
		}
		return peerNodeStatus;
	}

	public int setPeerNodeStatus(long now) {
		return setPeerNodeStatus(now, false);
	}

	public int setPeerNodeStatus(long now, boolean noLog) {
		long localRoutingBackedOffUntilRT = getRoutingBackedOffUntil(true);
		long localRoutingBackedOffUntilBulk = getRoutingBackedOffUntil(true);
		int oldPeerNodeStatus;
<<<<<<< HEAD
		boolean noLoadStats = noLoadStats();
		synchronized(this) {
			oldPeerNodeStatus = peerNodeStatus;
			peerNodeStatus = getPeerNodeStatus(now, localRoutingBackedOffUntilRT, localRoutingBackedOffUntilBulk, noLoadStats);
=======
		
		long threshold = maxPeerPingTime();
		
		synchronized(this) {
			oldPeerNodeStatus = peerNodeStatus;
			peerNodeStatus = getPeerNodeStatus(now, localRoutingBackedOffUntilRT, localRoutingBackedOffUntilBulk, averagePingTime() > threshold);
>>>>>>> 6abebdd8

			if(peerNodeStatus != oldPeerNodeStatus && recordStatus()) {
				peers.removePeerNodeStatus(oldPeerNodeStatus, this, noLog);
				peers.addPeerNodeStatus(peerNodeStatus, this, noLog);
			}

		}
		if(logMINOR) Logger.minor(this, "Peer node status now "+peerNodeStatus+" was "+oldPeerNodeStatus);
		if(peerNodeStatus!=oldPeerNodeStatus){
			if(oldPeerNodeStatus == PeerManager.PEER_NODE_STATUS_ROUTING_BACKED_OFF) {
				outputLoadTrackerRealTime.maybeNotifySlotWaiter();
				outputLoadTrackerBulk.maybeNotifySlotWaiter();
			}
			notifyPeerNodeStatusChangeListeners();
		}
		if(peerNodeStatus == PeerManager.PEER_NODE_STATUS_ROUTING_BACKED_OFF) {
			long delta = Math.max(localRoutingBackedOffUntilRT, localRoutingBackedOffUntilBulk) - now + 1;
			if(delta > 0)
				node.ticker.queueTimedJob(checkStatusAfterBackoff, "Update status for "+this, delta, true, true);
		}
		return peerNodeStatus;
	}
	
	/** @return True if either bulk or realtime has not yet received a valid peer load 
	 * stats message. If so, we will not be able to route requests to the node under new 
	 * load management. */
	private boolean noLoadStats() {
		if(outputLoadTrackerRealTime.getLastIncomingLoadStats() == null) {
			if(isRoutable())
				Logger.normal(this, "No realtime load stats on "+this);
			return true;
		}
		if(outputLoadTrackerBulk.getLastIncomingLoadStats() == null) {
			if(isRoutable())
				Logger.normal(this, "No bulk load stats on "+this);
			return true;
		}
		return false;
	}
	
	private final Runnable checkStatusAfterBackoff;

	public abstract boolean recordStatus();

	private synchronized void checkConnectionsAndTrackers() {
		if(isConnected) {
			if(currentTracker == null) {
				if(unverifiedTracker != null) {
					if(unverifiedTracker.packets.isDeprecated())
						Logger.error(this, "Connected but primary tracker is null and unverified is deprecated ! " + unverifiedTracker + " for " + this, new Exception("debug"));
					else if(logMINOR)
						Logger.minor(this, "Connected but primary tracker is null, but unverified = " + unverifiedTracker + " for " + this, new Exception("debug"));
				} else {
					Logger.error(this, "Connected but both primary and unverified are null on " + this, new Exception("debug"));
				}
			} else if(currentTracker.packets.isDeprecated()) {
				if(unverifiedTracker != null) {
					if(unverifiedTracker.packets.isDeprecated())
						Logger.error(this, "Connected but primary tracker is deprecated, unverified is deprecated: primary=" + currentTracker + " unverified: " + unverifiedTracker + " for " + this, new Exception("debug"));
					else if(logMINOR)
						Logger.minor(this, "Connected, primary tracker deprecated, unverified is valid, " + unverifiedTracker + " for " + this, new Exception("debug"));
				} else {
					// !!!!!!!
					Logger.error(this, "Connected but primary tracker is deprecated and unverified tracker is null on " + this+" primary tracker = "+currentTracker, new Exception("debug"));
					isConnected = false;
				}
			}
		}
	}

	public String getIdentityString() {
		return identityAsBase64String;
	}

	public boolean isFetchingARK() {
		return arkFetcher != null;
	}

	public synchronized int getHandshakeCount() {
		return handshakeCount;
	}

	/**
	 * Queries the Version class to determine if this peers advertised build-number is either too-old or
	 * to new for the routing of requests.
	 */
	synchronized void updateVersionRoutablity() {
			unroutableOlderVersion = forwardInvalidVersion();
			unroutableNewerVersion = reverseInvalidVersion();
	}

	/**
	 * Will return true if routing to this node is either explictly disabled, or disabled due to
	 * noted incompatiblity in build-version numbers.
	 * Logically: "not(isRoutable())", but will return false even if disconnected (meaning routing is not disabled).
	 */
	public synchronized boolean noLongerRoutable() {
		if(unroutableNewerVersion || unroutableOlderVersion || disableRouting)
			return true;
		return false;
	}

	final void invalidate(long now) {
		synchronized(this) {
			isRoutable = false;
		}
		Logger.normal(this, "Invalidated " + this);
		setPeerNodeStatus(System.currentTimeMillis());
	}

	public void maybeOnConnect() {
		if(wasDisconnected && isConnected()) {
			synchronized(this) {
				wasDisconnected = false;
			}
			onConnect();
		} else if(!isConnected()) {
			synchronized(this) {
				wasDisconnected = true;
			}
		}
	}

	/**
	 * A method to be called once at the beginning of every time isConnected() is true
	 */
	protected void onConnect() {
		synchronized(this) {
			sendingUOMMainJar = false;
			sendingUOMExtJar = false;
		}
		OpennetManager om = node.getOpennet();
		if(om != null)
			om.dropExcessPeers();
	}

	public void onFound(USK origUSK, long edition, FetchResult result) {
		if(isConnected() || myARK.suggestedEdition > edition) {
			result.asBucket().free();
			return;
		}

		byte[] data;
		try {
			data = result.asByteArray();
		} catch(IOException e) {
			Logger.error(this, "I/O error reading fetched ARK: " + e, e);
			result.asBucket().free();
			return;
		}

		String ref;
		try {
			ref = new String(data, "UTF-8");
		} catch(UnsupportedEncodingException e) {
			result.asBucket().free();
			throw new Error("Impossible: JVM doesn't support UTF-8: " + e, e);
		}

		SimpleFieldSet fs;
		try {
			fs = new SimpleFieldSet(ref, false, true);
			if(logMINOR)
				Logger.minor(this, "Got ARK for " + this);
			gotARK(fs, edition);
		} catch(IOException e) {
			// Corrupt ref.
			Logger.error(this, "Corrupt ARK reference? Fetched " + myARK.copy(edition) + " got while parsing: " + e + " from:\n" + ref, e);
		}
		result.asBucket().free();

	}

	public synchronized boolean noContactDetails() {
		return handshakeIPs == null || handshakeIPs.length == 0;
	}

	private synchronized void reportIncomingBytes(int length) {
		totalBytesIn += length;
		totalBytesExchangedWithCurrentTracker += length;
	}

	private synchronized void reportOutgoingBytes(int length) {
		totalBytesOut += length;
		totalBytesExchangedWithCurrentTracker += length;
	}

	public synchronized long getTotalInputBytes() {
		return totalBytesIn;
	}

	public synchronized long getTotalOutputBytes() {
		return totalBytesOut;
	}

	public synchronized long getTotalInputSinceStartup() {
		return totalInputSinceStartup;
	}

	public synchronized long getTotalOutputSinceStartup() {
		return totalOutputSinceStartup;
	}

	public boolean isSignatureVerificationSuccessfull() {
		return isSignatureVerificationSuccessfull;
	}

	public void checkRoutableConnectionStatus() {
		synchronized(this) {
			if(isRoutable())
				hadRoutableConnectionCount += 1;
			routableConnectionCheckCount += 1;
			// prevent the average from moving too slowly by capping the checkcount to 200000,
			// which, at 7 seconds between counts, works out to about 2 weeks.  This also prevents
			// knowing how long we've had a particular peer long term.
			if(routableConnectionCheckCount >= 200000) {
				// divide both sides by the same amount to keep the same ratio
				hadRoutableConnectionCount = hadRoutableConnectionCount / 2;
				routableConnectionCheckCount = routableConnectionCheckCount / 2;
			}
		}
	}

	public synchronized double getPercentTimeRoutableConnection() {
		if(hadRoutableConnectionCount == 0)
			return 0.0;
		return ((double) hadRoutableConnectionCount) / routableConnectionCheckCount;
	}

	public int getVersionNumber() {
		return Version.getArbitraryBuildNumber(getVersion(), -1);
	}

	private final PacketThrottle _lastThrottle = new PacketThrottle(Node.PACKET_SIZE);

	public PacketThrottle getThrottle() {
		return _lastThrottle;
	}

	/**
	 * Select the most appropriate negType, taking the user's preference into account
	 * order matters
	 *
	 * @param mangler
	 * @return -1 if no common negType has been found
	 */
	public int selectNegType(OutgoingPacketMangler mangler) {
		int[] hisNegTypes;
		int[] myNegTypes = mangler.supportedNegTypes(false);
		synchronized(this) {
			hisNegTypes = negTypes;
		}
		int bestNegType = -1;
		for(int i = 0; i < myNegTypes.length; i++) {
			int negType = myNegTypes[i];
			for(int j = 0; j < hisNegTypes.length; j++) {
				if(hisNegTypes[j] == negType) {
					bestNegType = negType;
					break;
				}
			}
		}
		return bestNegType;
	}

	/** Verify a hash */
	public boolean verify(byte[] hash, DSASignature sig) {
		return DSA.verify(peerPubKey, sig, new NativeBigInteger(1, hash), false);
	}

	public String userToString() {
		return "" + getPeer();
	}

	public void setTimeDelta(long delta) {
		synchronized(this) {
			clockDelta = delta;
			if(Math.abs(clockDelta) > MAX_CLOCK_DELTA)
				isRoutable = false;
		}
		setPeerNodeStatus(System.currentTimeMillis());
	}

	public long getClockDelta() {
		return clockDelta;
	}

	/** Offer a key to this node */
	public void offer(Key key) {
		byte[] keyBytes = key.getFullKey();
		// FIXME maybe the authenticator should be shorter than 32 bytes to save memory?
		byte[] authenticator = HMAC.macWithSHA256(node.failureTable.offerAuthenticatorKey, keyBytes, 32);
		Message msg = DMT.createFNPOfferKey(key, authenticator);
		try {
			sendAsync(msg, null, node.nodeStats.sendOffersCtr);
		} catch(NotConnectedException e) {
		// Ignore
		}
	}

	public OutgoingPacketMangler getOutgoingMangler() {
		return outgoingMangler;
	}

	public SocketHandler getSocketHandler() {
		return outgoingMangler.getSocketHandler();
	}

	/** Is this peer disabled? I.e. has the user explicitly disabled it? */
	public boolean isDisabled() {
		return false;
	}

	/** Is this peer allowed local addresses? If false, we will never connect to this peer via
	 * a local address even if it advertises them.
	 */
	public boolean allowLocalAddresses() {
		return this.outgoingMangler.alwaysAllowLocalAddresses();
	}

	/** Is this peer set to ignore source address? If so, we will always reply to the peer's official
	 * address, even if we get packets from somewhere else. @see DarknetPeerNode.isIgnoreSourcePort().
	 */
	public boolean isIgnoreSource() {
		return false;
	}

	/**
	 * Create a DarknetPeerNode or an OpennetPeerNode as appropriate
	 */
	public static PeerNode create(SimpleFieldSet fs, Node node2, NodeCrypto crypto, OpennetManager opennet, PeerManager manager, OutgoingPacketMangler mangler) throws FSParseException, PeerParseException, ReferenceSignatureVerificationException {
		if(crypto.isOpennet)
			return new OpennetPeerNode(fs, node2, crypto, opennet, manager, true, mangler);
		else
			return new DarknetPeerNode(fs, node2, crypto, manager, true, mangler, null, null);
	}

	public byte[] getIdentity() {
		return identity;
	}

	public boolean neverConnected() {
		return neverConnected;
	}

	/** Called when a request or insert succeeds. Used by opennet. */
	public abstract void onSuccess(boolean insert, boolean ssk);

	/** Called when a delayed disconnect is occurring. Tell the node that it is being 
	 * disconnected, but that the process may take a while. After this point, requests
	 * will not be accepted from the peer nor routed to it. 
	 * @param dumpMessagesNow If true, immediately dump the message queue, since we are
	 * closing the connection due to some low level trouble e.g. not acknowledging. 
	 * We will continue to try to send anything already in flight, and it is possible to
	 * send more messages after this point, for instance the message telling it we are
	 * disconnecting, but see above - no requests will be routed across this connection. 
	 * @return True if we have already started disconnecting, false otherwise. */
	public boolean notifyDisconnecting(boolean dumpMessageQueue) {
		MessageItem[] messagesTellDisconnected = null;
		synchronized(this) {
			if(disconnecting) return true;
			disconnecting = true;
			jfkNoncesSent.clear();
			if(dumpMessageQueue) {
				// Reset the boot ID so that we get different trackers next time.
				myBootID = node.fastWeakRandom.nextLong();
				messagesTellDisconnected = grabQueuedMessageItems();
			}
		}
		setPeerNodeStatus(System.currentTimeMillis());
		if(messagesTellDisconnected != null) {
			if(logMINOR)
				Logger.minor(this, "Messages to dump: "+messagesTellDisconnected.length);
			for(MessageItem mi : messagesTellDisconnected) {
				mi.onDisconnect();
			}
		}
		return false;
	}

	/** Called to cancel a delayed disconnect. Always succeeds even if the node was not being
	 * disconnected. */
	public void forceCancelDisconnecting() {
		synchronized(this) {
			removed = false;
			if(!disconnecting)
				return;
			disconnecting = false;
		}
		setPeerNodeStatus(System.currentTimeMillis(), true);
	}

	/** Called when the peer is removed from the PeerManager */
	public void onRemove() {
		synchronized(this) {
			removed = true;
		}
		node.getTicker().removeQueuedJob(checkStatusAfterBackoff);
		disconnected(true, true);
		stopARKFetcher();
	}
	
	/** @return True if we have been removed from the peers list. */
	synchronized boolean cachedRemoved() {
		return removed;
	}

	public synchronized boolean isDisconnecting() {
		return disconnecting;
	}

	protected byte[] getJFKBuffer() {
		return jfkBuffer;
	}

	protected void setJFKBuffer(byte[] bufferJFK) {
		this.jfkBuffer = bufferJFK;
	}

	public int getSigParamsByteLength() {
		int bitLen = this.peerCryptoGroup.getQ().bitLength();
		int byteLen = bitLen / 8 + (bitLen % 8 != 0 ? 1 : 0);
		return byteLen;
	}

	// Recent packets sent/received
	// We record times and weak short hashes of the last 64 packets
	// sent/received. When we connect successfully, we send the data
	// on what packets we have sent, and the recipient can compare
	// this to their records of received packets to determine if there
	// is a problem, which usually indicates not being port forwarded.

	static final short TRACK_PACKETS = 64;
	private final long[] packetsSentTimes = new long[TRACK_PACKETS];
	private final long[] packetsRecvTimes = new long[TRACK_PACKETS];
	private final long[] packetsSentHashes = new long[TRACK_PACKETS];
	private final long[] packetsRecvHashes = new long[TRACK_PACKETS];
	private short sentPtr;
	private short recvPtr;
	private boolean sentTrackPackets;
	private boolean recvTrackPackets;

	public void reportIncomingPacket(byte[] buf, int offset, int length, long now) {
		reportIncomingBytes(length);
		long hash = Fields.longHashCode(buf, offset, length);
		synchronized(this) {
			packetsRecvTimes[recvPtr] = now;
			packetsRecvHashes[recvPtr] = hash;
			recvPtr++;
			if(recvPtr == TRACK_PACKETS) {
				recvPtr = 0;
				recvTrackPackets = true;
			}
		}
	}

	public void reportOutgoingPacket(byte[] buf, int offset, int length, long now) {
		reportOutgoingBytes(length);
		long hash = Fields.longHashCode(buf, offset, length);
		synchronized(this) {
			packetsSentTimes[sentPtr] = now;
			packetsSentHashes[sentPtr] = hash;
			sentPtr++;
			if(sentPtr == TRACK_PACKETS) {
				sentPtr = 0;
				sentTrackPackets = true;
			}
		}
	}

	/**
	 * @return a long[] consisting of two arrays, the first being packet times,
	 * the second being packet hashes.
	 */
	public synchronized long[][] getSentPacketTimesHashes() {
		short count = sentTrackPackets ? TRACK_PACKETS : sentPtr;
		long[] times = new long[count];
		long[] hashes = new long[count];
		if(!sentTrackPackets) {
			System.arraycopy(packetsSentTimes, 0, times, 0, sentPtr);
			System.arraycopy(packetsSentHashes, 0, hashes, 0, sentPtr);
		} else {
			System.arraycopy(packetsSentTimes, sentPtr, times, 0, TRACK_PACKETS - sentPtr);
			System.arraycopy(packetsSentTimes, 0, times, TRACK_PACKETS - sentPtr, sentPtr);
			System.arraycopy(packetsSentHashes, sentPtr, hashes, 0, TRACK_PACKETS - sentPtr);
			System.arraycopy(packetsSentHashes, 0, hashes, TRACK_PACKETS - sentPtr, sentPtr);
		}
		return new long[][]{times, hashes};
	}

	/**
	 * @return a long[] consisting of two arrays, the first being packet times,
	 * the second being packet hashes.
	 */
	public synchronized long[][] getRecvPacketTimesHashes() {
		short count = recvTrackPackets ? TRACK_PACKETS : recvPtr;
		long[] times = new long[count];
		long[] hashes = new long[count];
		if(!recvTrackPackets) {
			System.arraycopy(packetsRecvTimes, 0, times, 0, recvPtr);
			System.arraycopy(packetsRecvHashes, 0, hashes, 0, recvPtr);
		} else {
			System.arraycopy(packetsRecvTimes, recvPtr, times, 0, TRACK_PACKETS - recvPtr);
			System.arraycopy(packetsRecvTimes, 0, times, TRACK_PACKETS - recvPtr, recvPtr);
			System.arraycopy(packetsRecvHashes, recvPtr, hashes, 0, TRACK_PACKETS - recvPtr);
			System.arraycopy(packetsRecvHashes, 0, hashes, TRACK_PACKETS - recvPtr, recvPtr);
		}
		return new long[][]{times, hashes};
	}
	static final int SENT_PACKETS_MAX_TIME_AFTER_CONNECT = 5 * 60 * 1000;

	/**
	 * Handle an FNPSentPackets message
	 */
	public void handleSentPackets(Message m) {

		// IMHO it's impossible to make this work reliably on lossy connections, especially highly saturated upstreams.
		// If it was possible it would likely involve a lot of work, refactoring, voting between peers, marginal results,
		// very slow accumulation of data etc.

//		long now = System.currentTimeMillis();
//		synchronized(this) {
//			if(forceDisconnectCalled)
//				return;
//			/*
//			 * I've had some very strange results from seed clients!
//			 * One showed deltas of over 10 minutes... how is that possible? The PN wouldn't reconnect?!
//			 */
//			if(!isRealConnection())
//				return; // The packets wouldn't have been assigned to this PeerNode!
////			if(now - this.timeLastConnected < SENT_PACKETS_MAX_TIME_AFTER_CONNECT)
////				return;
//		}
//		long baseTime = m.getLong(DMT.TIME);
//		baseTime += this.clockDelta;
//		// Should be a reasonable approximation now
//		int[] timeDeltas = Fields.bytesToInts(((ShortBuffer) m.getObject(DMT.TIME_DELTAS)).getData());
//		long[] packetHashes = Fields.bytesToLongs(((ShortBuffer) m.getObject(DMT.HASHES)).getData());
//		long[] times = new long[timeDeltas.length];
//		for(int i = 0; i < times.length; i++)
//			times[i] = baseTime - timeDeltas[i];
//		long tolerance = 60 * 1000 + (Math.abs(timeDeltas[0]) / 20); // 1 minute or 5% of full interval
//		synchronized(this) {
//			// They are in increasing order
//			// Loop backwards
//			long otime = Long.MAX_VALUE;
//			long[][] sent = getRecvPacketTimesHashes();
//			long[] sentTimes = sent[0];
//			long[] sentHashes = sent[1];
//			short sentPtr = (short) (sent.length - 1);
//			short notFoundCount = 0;
//			short consecutiveNotFound = 0;
//			short longestConsecutiveNotFound = 0;
//			short ignoredUptimeCount = 0;
//			short found = 0;
//			//The arrays are constructed from received data, don't throw an ArrayIndexOutOfBoundsException if they are different sizes.
//			int shortestArray=times.length;
//			if (shortestArray > packetHashes.length)
//				shortestArray = packetHashes.length;
//			for(short i = (short) (shortestArray-1); i >= 0; i--) {
//				long time = times[i];
//				if(time > otime) {
//					Logger.error(this, "Inconsistent time order: [" + i + "]=" + time + " but [" + (i + 1) + "] is " + otime);
//					return;
//				} else
//					otime = time;
//				long hash = packetHashes[i];
//				// Search for the hash.
//				short match = -1;
//				// First try forwards
//				for(short j = sentPtr; j < sentTimes.length; j++) {
//					long ttime = sentTimes[j];
//					if(sentHashes[j] == hash) {
//						match = j;
//						sentPtr = j;
//						break;
//					}
//					if(ttime - time > tolerance)
//						break;
//				}
//				if(match == -1)
//					for(short j = (short) (sentPtr - 1); j >= 0; j--) {
//						long ttime = sentTimes[j];
//						if(sentHashes[j] == hash) {
//							match = j;
//							sentPtr = j;
//							break;
//						}
//						if(time - ttime > tolerance)
//							break;
//					}
//				if(match == -1) {
//					long mustHaveBeenUpAt = now - (int)(timeDeltas[i] * 1.1) - 100;
//					if(this.crypto.socket.getStartTime() > mustHaveBeenUpAt) {
//						ignoredUptimeCount++;
//					} else {
//						// Not found
//						consecutiveNotFound++;
//						notFoundCount++;
//					}
//				} else {
//					if(consecutiveNotFound > longestConsecutiveNotFound)
//						longestConsecutiveNotFound = consecutiveNotFound;
//					consecutiveNotFound = 0;
//					found++;
//				}
//			}
//			if(consecutiveNotFound > longestConsecutiveNotFound)
//				longestConsecutiveNotFound = consecutiveNotFound;
//			Logger.error(this, "Packets: "+packetHashes.length+" not found "+notFoundCount+" consecutive not found "+consecutiveNotFound+" longest consecutive not found "+longestConsecutiveNotFound+" ignored due to uptime: "+ignoredUptimeCount+" found: "+found);
//			if(longestConsecutiveNotFound > TRACK_PACKETS / 2) {
//				manyPacketsClaimedSentNotReceived = true;
//				timeManyPacketsClaimedSentNotReceived = now;
//				Logger.error(this, "" + consecutiveNotFound + " consecutive packets not found on " + userToString());
//				SocketHandler handler = outgoingMangler.getSocketHandler();
//				if(handler instanceof PortForwardSensitiveSocketHandler) {
//					((PortForwardSensitiveSocketHandler) handler).rescanPortForward();
//				}
//			}
//		}
//		if(manyPacketsClaimedSentNotReceived) {
//			outgoingMangler.setPortForwardingBroken();
//		}
	}
	private boolean manyPacketsClaimedSentNotReceived = false;

	synchronized boolean manyPacketsClaimedSentNotReceived() {
		return manyPacketsClaimedSentNotReceived;
	}

	static final int MAX_SIMULTANEOUS_ANNOUNCEMENTS = 1;
	static final int MAX_ANNOUNCE_DELAY = 1000;
	private long timeLastAcceptedAnnouncement;
	private long[] runningAnnounceUIDs = new long[0];

	public synchronized boolean shouldAcceptAnnounce(long uid) {
		long now = System.currentTimeMillis();
		if(runningAnnounceUIDs.length < MAX_SIMULTANEOUS_ANNOUNCEMENTS &&
				now - timeLastAcceptedAnnouncement > MAX_ANNOUNCE_DELAY) {
			long[] newList = new long[runningAnnounceUIDs.length + 1];
			if(runningAnnounceUIDs.length > 0)
				System.arraycopy(runningAnnounceUIDs, 0, newList, 0, runningAnnounceUIDs.length);
			newList[runningAnnounceUIDs.length] = uid;
			timeLastAcceptedAnnouncement = now;
			return true;
		} else {
			return false;
		}
	}

	public synchronized boolean completedAnnounce(long uid) {
		final int runningAnnounceUIDsLength = runningAnnounceUIDs.length;
		if(runningAnnounceUIDsLength < 1) return false;
		long[] newList = new long[runningAnnounceUIDsLength - 1];
		int x = 0;
		for(int i=0;i<runningAnnounceUIDs.length;i++) {
			if(i == runningAnnounceUIDs.length) return false;
			long l = runningAnnounceUIDs[i];
			if(l == uid) continue;
			newList[x++] = l;
		}
		runningAnnounceUIDs = newList;
		if(x < runningAnnounceUIDs.length) {
			newList = new long[x];
			System.arraycopy(runningAnnounceUIDs, 0, newList, 0, x);
			runningAnnounceUIDs = newList;
		}
		return true;
	}

	public synchronized long timeLastDisconnect() {
		return timeLastDisconnect;
	}

	/** Does this peernode want to be returned by for example PeerManager.getByPeer() ?
	 * False = seednode etc, never going to be routable. */
	public abstract boolean isRealConnection();

	/** Can we accept announcements from this node? */
	public boolean canAcceptAnnouncements() {
		return isOpennet() || node.passOpennetRefsThroughDarknet();
	}

	public boolean handshakeUnknownInitiator() {
		return false;
	}

	public int handshakeSetupType() {
		return -1;
	}

	public WeakReference<PeerNode> getWeakRef() {
		return myRef;
	}

	/**
	 * Get a single address to send a handshake to.
	 * The current code doesn't work well with multiple simulataneous handshakes.
	 * Alternates between valid values.
	 * (FIXME!)
	 */
	public Peer getHandshakeIP() {
		Peer[] localHandshakeIPs;
		if(!shouldSendHandshake()) {
			if(logMINOR) Logger.minor(this, "Not sending handshake to "+getPeer()+" because pn.shouldSendHandshake() returned false");
			return null;
		}
		long firstTime = System.currentTimeMillis();
		localHandshakeIPs = getHandshakeIPs();
		long secondTime = System.currentTimeMillis();
		if((secondTime - firstTime) > 1000)
			Logger.error(this, "getHandshakeIPs() took more than a second to execute ("+(secondTime - firstTime)+") working on "+userToString());
		if(localHandshakeIPs.length == 0) {
			long thirdTime = System.currentTimeMillis();
			if((thirdTime - secondTime) > 1000)
				Logger.error(this, "couldNotSendHandshake() (after getHandshakeIPs()) took more than a second to execute ("+(thirdTime - secondTime)+") working on "+userToString());
			return null;
		}
		long loopTime1 = System.currentTimeMillis();
		Vector<Peer> validIPs = new Vector<Peer>();
		for(int i=0;i<localHandshakeIPs.length;i++){
			Peer peer = localHandshakeIPs[i];
			FreenetInetAddress addr = peer.getFreenetAddress();
			if(!outgoingMangler.allowConnection(this, addr)) {
				if(logMINOR)
					Logger.minor(this, "Not sending handshake packet to "+peer+" for "+this);
			}
			if(peer.getAddress(false) == null) {
				if(logMINOR) Logger.minor(this, "Not sending handshake to "+localHandshakeIPs[i]+" for "+getPeer()+" because the DNS lookup failed or it's a currently unsupported IPv6 address");
				continue;
			}
			if(!peer.isRealInternetAddress(false, false, allowLocalAddresses())) {
				if(logMINOR) Logger.minor(this, "Not sending handshake to "+localHandshakeIPs[i]+" for "+getPeer()+" because it's not a real Internet address and metadata.allowLocalAddresses is not true");
				continue;
			}
			validIPs.add(peer);
		}
		Peer ret;
		if(validIPs.isEmpty()) {
			ret = null;
		} else if(validIPs.size() == 1) {
			ret = validIPs.get(0);
		} else {
			// Don't need to synchronize for this value as we're only called from one thread anyway.
			handshakeIPAlternator %= validIPs.size();
			ret = validIPs.get(handshakeIPAlternator);
			handshakeIPAlternator++;
		}
		long loopTime2 = System.currentTimeMillis();
		if((loopTime2 - loopTime1) > 1000)
			Logger.normal(this, "loopTime2 is more than a second after loopTime1 ("+(loopTime2 - loopTime1)+") working on "+userToString());
		return ret;
	}

	private int handshakeIPAlternator;

	public void sendNodeToNodeMessage(SimpleFieldSet fs, int n2nType, boolean includeSentTime, long now, boolean queueOnNotConnected) {
		fs.putOverwrite("n2nType", Integer.toString(n2nType));
		if(includeSentTime) {
			fs.put("sentTime", now);
		}
		try {
			Message n2nm;
			n2nm = DMT.createNodeToNodeMessage(
					n2nType, fs.toString().getBytes("UTF-8"));
			try {
				sendAsync(n2nm, null, node.nodeStats.nodeToNodeCounter);
			} catch (NotConnectedException e) {
				if(includeSentTime) {
					fs.removeValue("sentTime");
				}
				if(isDarknet() && queueOnNotConnected) {
					queueN2NM(fs);
				}
			}
		} catch (UnsupportedEncodingException e) {
			throw new Error("Impossible: JVM doesn't support UTF-8: " + e, e);
		}
	}

	/**
	 * A method to queue an N2NM in a extra peer data file, only implemented by DarknetPeerNode
	 */
	public void queueN2NM(SimpleFieldSet fs) {
		// Do nothing in the default impl
	}

	/**
	 * Return the relevant local node reference related to this peer's type
	 */
	protected SimpleFieldSet getLocalNoderef() {
		return crypto.exportPublicFieldSet();
	}

	/**
	 * A method to be called after completing a handshake to send the
	 * newly connected peer, as a differential node reference, the
	 * parts of our node reference not needed for handshake.
	 * Should only be called by completedHandshake() after we're happy
	 * with the connection
	 */
	protected void sendConnectedDiffNoderef() {
		SimpleFieldSet fs = new SimpleFieldSet(true);
		SimpleFieldSet nfs = getLocalNoderef();
		if(null == nfs) return;
		if(null != nfs.get("ark.pubURI")) {
			fs.putOverwrite("ark.pubURI", nfs.get("ark.pubURI"));
		}
		if(null != nfs.get("ark.number")) {
			fs.putOverwrite("ark.number", nfs.get("ark.number"));
		}
		if(isDarknet() && null != nfs.get("myName")) {
			fs.putOverwrite("myName", nfs.get("myName"));
		}
		String[] physicalUDPEntries = nfs.getAll("physical.udp");
		if(physicalUDPEntries != null) {
			fs.putOverwrite("physical.udp", physicalUDPEntries);
		}
		if(!fs.isEmpty()) {
			if(logMINOR) Logger.minor(this, "fs is '" + fs.toString() + "'");
			sendNodeToNodeMessage(fs, Node.N2N_MESSAGE_TYPE_DIFFNODEREF, false, 0, false);
		} else {
			if(logMINOR) Logger.minor(this, "fs is empty");
		}
	}

	int assignedNetworkID;
	int providedNetworkID;
	NetworkIDManager.PeerNetworkGroup networkGroup;

	void handleFNPNetworkID(Message m) {
		int got=m.getInt(DMT.UID);
		if (logMINOR) Logger.minor(this, "now peer thinks he is in network "+got);
		if (providedNetworkID!=got && assignedNetworkID!=got) {
			providedNetworkID=got;
			node.netid.onPeerNodeChangedNetworkID(this);
		} else {
			providedNetworkID=got;
		}
	}

	void sendFNPNetworkID(ByteCounter ctr) throws NotConnectedException {
		if (assignedNetworkID!=0)
			sendAsync(DMT.createFNPNetworkID(assignedNetworkID), null, ctr);
	}

	public boolean shouldThrottle() {
		return shouldThrottle(getPeer(), node);
	}

	public static boolean shouldThrottle(Peer peer, Node node) {
		if(node.throttleLocalData) return true;
		if(peer == null) return true; // presumably
		InetAddress addr = peer.getAddress(false);
		if(addr == null) return true; // presumably
		return IPUtil.isValidAddress(addr, false);
	}

	static final double MAX_RTO = 60*1000;
	static final double MIN_RTO = 1000;
	private int consecutiveRTOBackoffs;
	
	// Clock generally has 20ms granularity or better, right?
	// FIXME determine the clock granularity.
	private static int CLOCK_GRANULARITY = 20;
	
	public void reportPing(long t) {
		this.pingAverage.report(t);
		synchronized(this) {
			consecutiveRTOBackoffs = 0;
			// Update RTT according to RFC 2988.
			if(!reportedRTT) {
				double oldRTO = RTO;
				// Initialize
				SRTT = t;
				RTTVAR = t / 2;
				RTO = SRTT + Math.max(CLOCK_GRANULARITY, RTTVAR * 4);
				// RFC 2988 specifies a 1 second minimum RTT, mostly due to legacy issues,
				// but given that Freenet is mostly used on very slow upstream links, it 
				// probably makes sense for us too for now, to avoid excessive retransmits.
				// FIXME !!!
				if(RTO < MIN_RTO)
					RTO = MIN_RTO;
				if(RTO > MAX_RTO)
					RTO = MAX_RTO;
				reportedRTT = true;
				if(logMINOR) Logger.minor(this, "Received first packet on "+shortToString()+" setting RTO to "+RTO);
				if(oldRTO > RTO) {
					// We have backed off
					if(logMINOR) Logger.minor(this, "Received first packet after backing off on resend. RTO is "+RTO+" but was "+oldRTO);
					// FIXME: do something???
				}
			} else {
				// Update
				RTTVAR = 0.75 * RTTVAR + 0.25 * Math.abs(SRTT - t);
				SRTT = 0.875 * SRTT + 0.125 * t;
				RTO = SRTT + Math.max(CLOCK_GRANULARITY, RTTVAR * 4);
				// RFC 2988 specifies a 1 second minimum RTT, mostly due to legacy issues,
				// but given that Freenet is mostly used on very slow upstream links, it 
				// probably makes sense for us too for now, to avoid excessive retransmits.
				// FIXME !!!
				if(RTO < MIN_RTO)
					RTO = MIN_RTO;
				if(RTO > MAX_RTO)
					RTO = MAX_RTO;
			}
			if(logMINOR) Logger.minor(this, "Reported ping "+t+" avg is now "+pingAverage.currentValue()+" RTO is "+RTO+" SRTT is "+SRTT+" RTTVAR is "+RTTVAR+" for "+shortToString());
		}
	}
	
	/**
	 * RFC 2988:
	 *    Note that a TCP implementation MAY clear SRTT and RTTVAR after
	 *    backing off the timer multiple times as it is likely that the
	 *    current SRTT and RTTVAR are bogus in this situation.  Once SRTT and
	 *    RTTVAR are cleared they should be initialized with the next RTT
	 *    sample taken per (2.2) rather than using (2.3).
	 */
	static final int MAX_CONSECUTIVE_RTO_BACKOFFS = 5;
	
	public synchronized void backoffOnResend() {
		if(RTO >= MAX_RTO) {
			Logger.error(this, "Major packet loss on "+this+" - RTO is already at limit and still losing packets!");
		}
		RTO = RTO * 2;
		if(RTO > MAX_RTO)
			RTO = MAX_RTO;
		consecutiveRTOBackoffs++;
		if(consecutiveRTOBackoffs > MAX_CONSECUTIVE_RTO_BACKOFFS) {
			Logger.warning(this, "Resetting RTO for "+this+" after "+consecutiveRTOBackoffs+" consecutive backoffs due to packet loss");
			consecutiveRTOBackoffs = 0;
			reportedRTT = false;
		}
		if(logMINOR) Logger.minor(this, "Backed off on resend, RTO is now "+RTO+" for "+shortToString()+" consecutive RTO backoffs is "+consecutiveRTOBackoffs);
	}

	private long resendBytesSent;

	public final ByteCounter resendByteCounter = new ByteCounter() {

		public void receivedBytes(int x) {
			// Ignore
		}

		public void sentBytes(int x) {
			synchronized(PeerNode.this) {
				resendBytesSent += x;
			}
			node.nodeStats.resendByteCounter.sentBytes(x);
		}

		public void sentPayload(int x) {
			// Ignore
		}

	};

	public long getResendBytesSent() {
		return resendBytesSent;
	}

	public MessageItem sendThrottledMessage(Message msg, int packetSize, ByteCounter ctr, int timeout, boolean blockForSend, AsyncMessageCallback callback) throws NotConnectedException, WaitedTooLongException, SyncSendWaitedTooLongException, PeerRestartedException {
		long deadline = System.currentTimeMillis() + timeout;
		if(logMINOR) Logger.minor(this, "Sending throttled message with timeout "+timeout+" packet size "+packetSize+" to "+shortToString());
		return getThrottle().sendThrottledMessage(msg, this, packetSize, ctr, deadline, blockForSend, callback, msg.getPriority() == DMT.PRIORITY_REALTIME_DATA);
	}

	/**
	 * Should this peer be disconnected and removed immediately?
	 */
	public boolean shouldDisconnectAndRemoveNow() {
		return false;
	}

	public void setUptime(byte uptime2) {
		this.uptime = uptime2;
	}

	public short getUptime() {
		return (short) (uptime & 0xFF);
	}

	public void incrementNumberOfSelections(long time) {
		// TODO: reimplement with a bit field to spare memory
		synchronized(this) {
			countSelectionsSinceConnected++;
		}
	}

	/**
	 * @return The rate at which this peer has been selected since it connected.
	 */
	public synchronized double selectionRate() {
		long timeSinceConnected = System.currentTimeMillis() - this.connectedTime;
		// Avoid bias due to short uptime.
		if(timeSinceConnected < 10*1000) return 0.0;
		return countSelectionsSinceConnected / (double) timeSinceConnected;
	}

	private volatile long offeredMainJarVersion;

	public void setMainJarOfferedVersion(long mainJarVersion) {
		offeredMainJarVersion = mainJarVersion;
	}

	public long getMainJarOfferedVersion() {
		return offeredMainJarVersion;
	}

	private volatile long offeredExtJarVersion;

	public void setExtJarOfferedVersion(long extJarVersion) {
		offeredExtJarVersion = extJarVersion;
	}

	public long getExtJarOfferedVersion() {
		return offeredExtJarVersion;
	}

	/**
	 * Maybe send something. A SINGLE PACKET.
	 * Don't send everything at once, for two reasons:
	 * 1. It is possible for a node to have a very long backlog.
	 * 2. Sometimes sending a packet can take a long time.
	 * 3. In the near future PacketSender will be responsible for output bandwidth
	 * throttling.
	 * So it makes sense to send a single packet and round-robin.
	 * @param now
	 * @param rpiTemp
	 * @param rpiTemp
	 * @throws BlockedTooLongException
	 */
	public boolean maybeSendPacket(long now, Vector<ResendPacketItem> rpiTemp, int[] rpiIntTemp, boolean ackOnly) throws BlockedTooLongException {
		PacketFormat pf;
		synchronized(this) {
			if(packetFormat == null) return false;
			pf = packetFormat;
		}
		return pf.maybeSendPacket(now, rpiTemp, rpiIntTemp, ackOnly);
	}

	/**
	 * @return The ID of a reusable PacketTracker if there is one, otherwise -1.
	 */
	public long getReusableTrackerID() {
		SessionKey cur;
		synchronized(this) {
			cur = currentTracker;
		}
		if(cur == null) {
			if(logMINOR) Logger.minor(this, "getReusableTrackerID(): cur = null on "+this);
			return -1;
		}
		if(cur.packets.isDeprecated()) {
			if(logMINOR) Logger.minor(this, "getReusableTrackerID(): cur.packets.isDeprecated on "+this);
			return -1;
		}
		if(logMINOR) Logger.minor(this, "getReusableTrackerID(): "+cur.packets.trackerID+" on "+this);
		return cur.packets.trackerID;
	}

	private long lastFailedRevocationTransfer;
	/** Reset on disconnection */
	private int countFailedRevocationTransfers;

	public void failedRevocationTransfer() {
		lastAttemptedHandshakeIPUpdateTime = System.currentTimeMillis();
		countFailedRevocationTransfers++;
	}

	public int countFailedRevocationTransfers() {
		return countFailedRevocationTransfers;
	}

	/** Registers a listener that will be notified when status changes. Only the WeakReference of it is stored, so there is no need for deregistering
	 * @param listener - The listener to be registered*/
	public void registerPeerNodeStatusChangeListener(PeerManager.PeerStatusChangeListener listener){
		listeners.add(listener);
	}

	/** Notifies the listeners that status has been changed*/
	private void notifyPeerNodeStatusChangeListeners(){
		synchronized (listeners) {
			for(PeerManager.PeerStatusChangeListener l:listeners){
				l.onPeerStatusChange();
			}
		}
	}


	public boolean isLowUptime() {
		return getUptime() < Node.MIN_UPTIME_STORE_KEY;
	}

	public void setAddedReason(ConnectionType connectionType) {
		// Do nothing.
	}

	public synchronized ConnectionType getAddedReason() {
		return null;
	}
	
	private final Object routedToLock = new Object();
	
	final LoadSender loadSenderRealTime = new LoadSender(true);
	final LoadSender loadSenderBulk = new LoadSender(false);
	
	class LoadSender {
	
		LoadSender(boolean realTimeFlag) {
			this.realTimeFlag = realTimeFlag;
		}
		
		public void onDisconnect() {
			this.lastSentAllocationInput = 0;
			this.lastSentAllocationOutput = 0;
			this.timeLastSentAllocationNotice = -1;
			this.lastFullStats = null;
		}

		private int lastSentAllocationInput;
		private int lastSentAllocationOutput;
		private int lastSentMaxOutputTransfers = Integer.MAX_VALUE;
		private int lastSentMaxOutputTransfersPeerLimit = Integer.MAX_VALUE;
		private long timeLastSentAllocationNotice;
		private long countAllocationNotices;
		private PeerLoadStats lastFullStats;
		private final boolean realTimeFlag;
		private boolean sendASAP;
		
		public void onSetPeerAllocation(boolean input, int thisAllocation, int transfersPerInsert) {
			
			boolean mustSend = false;
			// FIXME review constants, how often are allocations actually sent?
			long now = System.currentTimeMillis();
			synchronized(this) {
				int last = input ? lastSentAllocationInput : lastSentAllocationOutput;
				if(now - timeLastSentAllocationNotice > 5000) {
					if(logMINOR) Logger.minor(this, "Last sent allocation "+TimeUtil.formatTime(now - timeLastSentAllocationNotice));
					mustSend = true;
				} else {
					if(thisAllocation > last * 1.05) {
						if(logMINOR) Logger.minor(this, "Last allocation was "+last+" this is "+thisAllocation);
						mustSend = true;
					} else if(thisAllocation < last * 0.9) { 
						if(logMINOR) Logger.minor(this, "Last allocation was "+last+" this is "+thisAllocation);
						mustSend = true;
					}
				}
				if(!mustSend) return;
				sendASAP = true;
			}
			if(!mustSend) return;
		}
		
		public void onSetMaxOutputTransfers(int maxOutputTransfers) {
			synchronized(this) {
				if(maxOutputTransfers == lastSentMaxOutputTransfers) return;
				if(lastSentMaxOutputTransfers == Integer.MAX_VALUE || lastSentMaxOutputTransfers == 0) {
					sendASAP = true;
				} else if(maxOutputTransfers > lastSentMaxOutputTransfers * 1.05 || maxOutputTransfers < lastSentMaxOutputTransfers * 0.9) {
					sendASAP = true;
				}
			}
		}
		
		public void onSetMaxOutputTransfersPeerLimit(int maxOutputTransfersPeerLimit) {
			synchronized(this) {
				if(maxOutputTransfersPeerLimit == lastSentMaxOutputTransfersPeerLimit) return;
				if(lastSentMaxOutputTransfersPeerLimit == Integer.MAX_VALUE || lastSentMaxOutputTransfersPeerLimit == 0) {
					sendASAP = true;
				} else if(maxOutputTransfersPeerLimit > lastSentMaxOutputTransfersPeerLimit * 1.05 || maxOutputTransfersPeerLimit < lastSentMaxOutputTransfersPeerLimit * 0.9) {
					sendASAP = true;
				}
			}
		}
		
		Message makeLoadStats(long now, int transfersPerInsert, boolean noRemember) {
			PeerLoadStats stats = node.nodeStats.createPeerLoadStats(PeerNode.this, transfersPerInsert, realTimeFlag);
			synchronized(this) {
				lastSentAllocationInput = (int) stats.inputBandwidthPeerLimit;
				lastSentAllocationOutput = (int) stats.outputBandwidthPeerLimit;
				lastSentMaxOutputTransfers = (int) stats.maxTransfersOut;
				if(!noRemember) {
					if(lastFullStats != null && lastFullStats.equals(stats)) return null;
					lastFullStats = stats;
				}
				timeLastSentAllocationNotice = now;
				countAllocationNotices++;
				if(logMINOR) Logger.minor(this, "Sending allocation notice to "+this+" allocation is "+lastSentAllocationInput+" input "+lastSentAllocationOutput+" output.");
			}
			Message msg = DMT.createFNPPeerLoadStatus(stats);
			return msg;
		}

		public synchronized boolean grabSendASAP() {
			boolean send = sendASAP;
			sendASAP = false;
			return send;
		}

		public synchronized void setSendASAP() {
			sendASAP = true;
		}

	}
	
	void removeUIDsFromMessageQueues(Long[] list) {
		this.messageQueue.removeUIDsFromMessageQueues(list);
	}

	public void onSetMaxOutputTransfers(boolean realTime, int maxOutputTransfers) {
		(realTime ? loadSenderRealTime : loadSenderBulk).onSetMaxOutputTransfers(maxOutputTransfers);
	}
	
	public void onSetMaxOutputTransfersPeerLimit(boolean realTime, int maxOutputTransfers) {
		(realTime ? loadSenderRealTime : loadSenderBulk).onSetMaxOutputTransfersPeerLimit(maxOutputTransfers);
	}
	
	public void onSetPeerAllocation(boolean input, int thisAllocation, int transfersPerInsert, int maxOutputTransfers, boolean realTime) {
		(realTime ? loadSenderRealTime : loadSenderBulk).onSetPeerAllocation(input, thisAllocation, transfersPerInsert);
	}

	public class IncomingLoadSummaryStats {
		public IncomingLoadSummaryStats(int totalRequests,
				double outputBandwidthPeerLimit,
				double inputBandwidthPeerLimit,
				double outputBandwidthTotalLimit,
				double inputBandwidthTotalLimit,
				double usedOutput,
				double usedInput,
				double othersUsedOutput,
				double othersUsedInput) {
			runningRequestsTotal = totalRequests;
			peerCapacityOutputBytes = (int)outputBandwidthPeerLimit;
			peerCapacityInputBytes = (int)inputBandwidthPeerLimit;
			totalCapacityOutputBytes = (int)outputBandwidthTotalLimit;
			totalCapacityInputBytes = (int)inputBandwidthTotalLimit;
			usedCapacityOutputBytes = (int) usedOutput;
			usedCapacityInputBytes = (int) usedInput;
			othersUsedCapacityOutputBytes = (int) othersUsedOutput;
			othersUsedCapacityInputBytes = (int) othersUsedInput;
		}
		
		public final int runningRequestsTotal;
		public final int peerCapacityOutputBytes;
		public final int peerCapacityInputBytes;
		public final int totalCapacityOutputBytes;
		public final int totalCapacityInputBytes;
		public final int usedCapacityOutputBytes;
		public final int usedCapacityInputBytes;
		public final int othersUsedCapacityOutputBytes;
		public final int othersUsedCapacityInputBytes;
	}
	
	enum RequestLikelyAcceptedState {
		GUARANTEED, // guaranteed to be accepted, under the per-peer guaranteed limit
		LIKELY, // likely to be accepted even though above the per-peer guaranteed limit, as overall is below the overall lower limit
		UNLIKELY, // not likely to be accepted; peer is over the per-peer guaranteed limit, and global is over the overall lower limit
		UNKNOWN // no data but accepting anyway
	}
	
	// FIXME add LOW_CAPACITY/BROKEN. Set this when the published capacity is way below the median.
	// FIXME will need to calculate the median first!
	
	OutputLoadTracker outputLoadTrackerRealTime = new OutputLoadTracker(true);
	OutputLoadTracker outputLoadTrackerBulk = new OutputLoadTracker(false);
	
	public OutputLoadTracker outputLoadTracker(boolean realTime) {
		return realTime ? outputLoadTrackerRealTime : outputLoadTrackerBulk;
	}

	public void reportLoadStatus(PeerLoadStats stat) {
		outputLoadTracker(stat.realTime).reportLoadStatus(stat);
		node.executor.execute(checkStatusAfterBackoff);
	}
	
	public static class SlotWaiter {
		
		private final HashSet<PeerNode> waitingFor;
		private PeerNode acceptedBy;
		private RequestLikelyAcceptedState acceptedState;
		final UIDTag tag;
		final boolean offeredKey;
		final RequestType requestType;
		private boolean failed;
		final boolean realTime;
		
		// FIXME the counter is a quick hack to ensure that the original ordering is preserved
		// even after failures (transfer failures, backoffs).
		// The real solution, which would likely result in simpler code as well as saving 
		// a thread, is to make the wait loop in RequestSender asynchronous i.e. to not
		// block at all there, but process the waiters in order in a callback when we get
		// such a failure.
		
		final long counter;
		static private long waiterCounter;
		
		SlotWaiter(UIDTag tag, RequestType type, boolean offeredKey, boolean realTime) {
			this.tag = tag;
			this.requestType = type;
			this.offeredKey = offeredKey;
			this.waitingFor = new HashSet<PeerNode>();
			this.realTime = realTime;
			synchronized(SlotWaiter.class) {
				counter = waiterCounter++;
			}
		}
		
		public void addWaitingFor(PeerNode peer) {
			synchronized(this) {
				if(acceptedBy != null) {
					if(logMINOR) Logger.minor(this, "Not adding "+peer.shortToString+" because already matched on "+this);
					return;
				}
				waitingFor.add(peer);
			}
			peer.outputLoadTracker(realTime).queueSlotWaiter(this);
		}
		
		/** First part of wake-up callback. If this returns null, we have already woken up,
		 * but if it returns a PeerNode[], the SlotWaiter has been woken up, and the caller
		 * **must** call unregister() with the returned data.
		 * @param peer The peer waking up the SlotWaiter.
		 * @param state The accept state we are waking up with.
		 * @return Null if already woken up or not waiting for this peer, otherwise an
		 * array of all the PeerNode's the slot was registered on, which *must* be passed
		 * to unregister() as soon as the caller has unlocked everything that reasonably
		 * can be unlocked. */
		synchronized PeerNode[] innerOnWaited(PeerNode peer, RequestLikelyAcceptedState state) {
			if(logMINOR) Logger.minor(this, "Waking slot waiter "+this);
			if(acceptedBy != null) {
				if(logMINOR) Logger.minor(this, "Already accepted on "+this);
				return null;
			}
			if(!waitingFor.contains(peer)) {
				if(logMINOR) Logger.minor(this, "Not waiting for peer "+peer+" on "+this);
				return null;
			}
			acceptedBy = peer;
			acceptedState = state;
			if(!tag.addRoutedTo(peer, offeredKey)) {
				Logger.normal(this, "onWaited for "+this+" added on "+tag+" but already added - race condition?");
			}
			notifyAll();
			// Because we are no longer in the slot queue we must remove it.
			// If we want to wait for it again it must be re-queued.
			PeerNode[] toUnreg = waitingFor.toArray(new PeerNode[waitingFor.size()]);
			waitingFor.clear();
			return toUnreg;
		}
		
		/** Caller should not hold locks while calling this.
		 * @param exclude Only set this if you have already removed the slot waiter. */
		void unregister(PeerNode exclude, PeerNode[] all) {
			if(all == null) return;
			for(PeerNode p : all)
				if(p != exclude) p.outputLoadTracker(realTime).unqueueSlotWaiter(this);
		}
		
		/** Some sort of failure.
		 * @param reallyFailed If true, we can't route to the node, or should reconsider 
		 * routing to it, due to e.g. backoff or disconnection. If false, this is 
		 * something like the node is now regarded as low capacity so we should consider
		 * other nodes, but still allow this one.
		 */
		void onFailed(PeerNode peer, boolean reallyFailed) {
			if(logMINOR) Logger.minor(this, "onFailed() on "+this+" reallyFailed="+reallyFailed);
			synchronized(this) {
				if(acceptedBy != null) {
					if(logMINOR) Logger.minor(this, "Already matched on "+this);
					return;
				}
				if(reallyFailed) {
					waitingFor.remove(peer);
					if(!waitingFor.isEmpty()) {
						if(logMINOR) Logger.minor(this, "Still waiting for other nodes "+Arrays.toString(waitingFor.toArray())+" on "+this);
						return;
					}
				}
				failed = true;
				notifyAll();
			}
		}
		
		public HashSet<PeerNode> waitingForList() {
			synchronized(this) {
				return new HashSet<PeerNode>(waitingFor);
			}
		}
		
		public PeerNode waitForAny(long maxWait) {
			PeerNode[] all;
			synchronized(this) {
				if(shouldGrab()) {
					if(logMINOR) Logger.minor(this, "Already matched on "+this);
					return grab();
				}
				all = waitingFor.toArray(new PeerNode[waitingFor.size()]);
				if(all.length == 0) {
					if(logMINOR) Logger.minor(this, "None to wait for on "+this);
					return null;
				}
			}
			// Double-check before blocking, prevent race condition.
			for(PeerNode p : all) {
				RequestLikelyAcceptedState accept = p.outputLoadTracker(realTime).tryRouteTo(tag, RequestLikelyAcceptedState.LIKELY, offeredKey);
				if(accept != null) {
					if(logMINOR) Logger.minor(this, "tryRouteTo() pre-wait check returned "+accept);
					PeerNode[] unreg;
					PeerNode other = null;
					synchronized(this) {
						if(logMINOR) Logger.minor(this, "tryRouteTo() succeeded to "+p+" on "+this+" with "+accept+" - checking whether we have already accepted.");
						unreg = innerOnWaited(p, accept);
						if(unreg == null) {
							// Recover from race condition.
							if(shouldGrab()) other = grab();
						}
						if(other == null) {
							if(logMINOR) Logger.minor(this, "Trying the original tryRouteTo() on "+this);
							// Having set the acceptedBy etc, clear it now.
							grab();
						}
					}
					unregister(null, unreg);
					if(other != null) {
						Logger.normal(this, "Race condition: tryRouteTo() succeeded on "+p.shortToString()+" but already matched on "+other.shortToString()+" on "+this);
						tag.removeRoutingTo(p);
						return other;
					}
					return p;
				}
			}
			if(maxWait == 0) return null;
			synchronized(this) {
				if(logMINOR) Logger.minor(this, "Waiting for any node to wake up "+this+" : "+Arrays.toString(waitingFor.toArray()));
				long waitStart = System.currentTimeMillis();
				long deadline = waitStart + maxWait;
				while(acceptedBy == null && (!waitingFor.isEmpty()) && !failed) {
					try {
						if(maxWait == Long.MAX_VALUE)
							wait();
						else {
							int wait = (int)Math.min(Integer.MAX_VALUE, deadline - System.currentTimeMillis());
							if(wait > 0) wait(wait);
							if(logMINOR) Logger.minor(this, "Maximum wait time exceeded on "+this);
							// Check for race condition which would result in stalling.
							if(!shouldGrab()) return null;
						}
					} catch (InterruptedException e) {
						// Ignore
					}
				}
				long waitEnd = System.currentTimeMillis();
				if(waitEnd - waitStart > 10000) {
					Logger.error(this, "Waited "+(waitEnd - waitStart)+"ms for "+this);
				} else if(waitEnd - waitStart > 1000) {
					Logger.warning(this, "Waited "+(waitEnd - waitStart)+"ms for "+this);
				} else {
					if(logMINOR) Logger.minor(this, "Waited "+(waitEnd - waitStart)+"ms for "+this);
				}
				if(logMINOR) Logger.minor(this, "Returning after waiting: accepted by "+acceptedBy+" waiting for "+waitingFor.size()+" failed "+failed+" on "+this);
				failed = false;
				PeerNode got = acceptedBy;
				acceptedBy = null; // Allow for it to wait again if necessary
				return got;
			}
		}
		
		private boolean shouldGrab() {
			return acceptedBy != null || waitingFor.isEmpty() || failed;
		}

		private synchronized PeerNode grab() {
			if(logMINOR) Logger.minor(this, "Returning in first check: accepted by "+acceptedBy+" waiting for "+waitingFor.size()+" failed "+failed+" accepted state "+acceptedState);
			failed = false;
			PeerNode got = acceptedBy;
			acceptedBy = null; // Allow for it to wait again if necessary
			return got;
		}

		public synchronized RequestLikelyAcceptedState getAcceptedState() {
			return acceptedState;
		}
		
		public String toString() {
			return super.toString()+":"+counter+":"+requestType+":"+realTime;
		}

		public synchronized int waitingForCount() {
			return waitingFor.size();
		}

	}
	
	/** Uses the information we receive on the load on the target node to determine whether
	 * we can route to it and when we can route to it.
	 */
	class OutputLoadTracker {
		
		final boolean realTime;
		
		private PeerLoadStats lastIncomingLoadStats;
		
		private boolean dontSendUnlessGuaranteed;
		
		public void reportLoadStatus(PeerLoadStats stat) {
			if(logMINOR) Logger.minor(this, "Got load status : "+stat);
			synchronized(routedToLock) {
				lastIncomingLoadStats = stat;
			}
			maybeNotifySlotWaiter();
		}
		
		public PeerLoadStats getLastIncomingLoadStats() {
			synchronized(routedToLock) {
				return lastIncomingLoadStats;
			}
		}
		
		OutputLoadTracker(boolean realTime) {
			this.realTime = realTime;
		}
		
		public IncomingLoadSummaryStats getIncomingLoadStats() {
			PeerLoadStats loadStats;
			synchronized(routedToLock) {
				if(lastIncomingLoadStats == null) return null;
				loadStats = lastIncomingLoadStats;
			}
			RunningRequestsSnapshot runningRequests = node.nodeStats.getRunningRequestsTo(PeerNode.this, loadStats.averageTransfersOutPerInsert, realTime);
			RunningRequestsSnapshot otherRunningRequests = loadStats.getOtherRunningRequests();
			boolean ignoreLocalVsRemoteBandwidthLiability = node.nodeStats.ignoreLocalVsRemoteBandwidthLiability();
			return new IncomingLoadSummaryStats(runningRequests.totalRequests(), 
					loadStats.outputBandwidthPeerLimit, loadStats.inputBandwidthPeerLimit,
					loadStats.outputBandwidthUpperLimit, loadStats.inputBandwidthUpperLimit,
					runningRequests.calculate(ignoreLocalVsRemoteBandwidthLiability, false),
					runningRequests.calculate(ignoreLocalVsRemoteBandwidthLiability, true),
					otherRunningRequests.calculate(ignoreLocalVsRemoteBandwidthLiability, false),
					otherRunningRequests.calculate(ignoreLocalVsRemoteBandwidthLiability, true));
		}
		
		/** Can we route the tag to this peer? If so (including if we are accepting because
		 * we don't have any load stats), and we haven't already, addRoutedTo() and return 
		 * the accepted state. Otherwise return null. */
		public RequestLikelyAcceptedState tryRouteTo(UIDTag tag,
				RequestLikelyAcceptedState worstAcceptable, boolean offeredKey) {
			PeerLoadStats loadStats;
			boolean ignoreLocalVsRemote = node.nodeStats.ignoreLocalVsRemoteBandwidthLiability();
			if(!isRoutable()) return null;
			if(isInMandatoryBackoff(System.currentTimeMillis(), realTime)) return null;
			synchronized(routedToLock) {
				loadStats = lastIncomingLoadStats;
				if(loadStats == null) {
					Logger.error(this, "Accepting because no load stats from "+PeerNode.this.shortToString()+" ("+PeerNode.this.getVersionNumber()+")");
					if(tag.addRoutedTo(PeerNode.this, offeredKey)) {
						// FIXME maybe wait a bit, check the other side's version first???
						return RequestLikelyAcceptedState.UNKNOWN;
					} else return null;
				}
				if(dontSendUnlessGuaranteed)
					worstAcceptable = RequestLikelyAcceptedState.GUARANTEED;
				// Requests already running to this node
				RunningRequestsSnapshot runningRequests = node.nodeStats.getRunningRequestsTo(PeerNode.this, loadStats.averageTransfersOutPerInsert, realTime);
				runningRequests.log(PeerNode.this);
				// Requests running from its other peers
				RunningRequestsSnapshot otherRunningRequests = loadStats.getOtherRunningRequests();
				RequestLikelyAcceptedState acceptState = getRequestLikelyAcceptedState(runningRequests, otherRunningRequests, ignoreLocalVsRemote, loadStats);
				if(logMINOR) Logger.minor(this, "Predicted acceptance state for request: "+acceptState);
				if(acceptState.ordinal() > worstAcceptable.ordinal()) return null;
				if(tag.addRoutedTo(PeerNode.this, offeredKey))
					return acceptState;
				else
					return null;
			}
		}
		
		// FIXME on capacity changing so that we should add another node???
		// FIXME on backoff so that we should add another node???
		
		private final EnumMap<RequestType,TreeMap<Long,SlotWaiter>> slotWaiters = new EnumMap<RequestType,TreeMap<Long,SlotWaiter>>(RequestType.class);
		
		void queueSlotWaiter(SlotWaiter waiter) {
			boolean noLoadStats = false;
			PeerNode[] all = null;
			boolean queued = false;
			synchronized(routedToLock) {
				noLoadStats = (this.lastIncomingLoadStats == null);
				if(!noLoadStats) {
					TreeMap<Long,SlotWaiter> list = makeSlotWaiters(waiter.requestType);
					list.put(waiter.counter, waiter);
					if(logMINOR) Logger.minor(this, "Queued slot "+waiter+" waiter for "+waiter.requestType+" size is now "+list.size()+" on "+this+" for "+PeerNode.this);
					queued = true;
				} else {
					if(logMINOR) Logger.minor(this, "Not waiting for "+this+" as no load stats");
					all = waiter.innerOnWaited(PeerNode.this, RequestLikelyAcceptedState.UNKNOWN);
				}
			}
			if(all != null)
				waiter.unregister(null, all);
			else if(queued) {
				if((!isRoutable()) || (isInMandatoryBackoff(System.currentTimeMillis(), realTime))) {
					waiter.onFailed(PeerNode.this, true);
				}
			}
		}
		
		private TreeMap<Long,SlotWaiter> makeSlotWaiters(RequestType requestType) {
			TreeMap<Long,SlotWaiter> slots = slotWaiters.get(requestType);
			if(slots == null) {
				slots = new TreeMap<Long,SlotWaiter>();
				slotWaiters.put(requestType, slots);
			}
			return slots;
		}
		
		void unqueueSlotWaiter(SlotWaiter waiter) {
			synchronized(routedToLock) {
				TreeMap<Long, SlotWaiter> map = slotWaiters.get(waiter.requestType);
				if(map == null) return;
				map.remove(waiter.counter);
			}
		}
		
		private void failSlotWaiters(boolean reallyFailed) {
			for(RequestType type : RequestType.values()) {
				TreeMap<Long,SlotWaiter> slots; 
				synchronized(routedToLock) {
					slots = slotWaiters.get(type);
					if(slots == null) continue;
					slotWaiters.remove(type);
				}
				for(SlotWaiter w : slots.values())
					w.onFailed(PeerNode.this, reallyFailed);
			}
		}
		
		private int slotWaiterTypeCounter = 0;

		private void maybeNotifySlotWaiter() {
			if(!isRoutable()) return;
			boolean ignoreLocalVsRemote = node.nodeStats.ignoreLocalVsRemoteBandwidthLiability();
			if(logMINOR) Logger.minor(this, "Maybe waking up slot waiters for "+this+" realtime="+realTime+" for "+PeerNode.this.shortToString());
			boolean foundNever = true;
			while(true) {
				boolean foundNone = true;
				RequestType type;
				int typeNum;
				PeerLoadStats loadStats;
				synchronized(routedToLock) {
					loadStats = lastIncomingLoadStats;
					if(slotWaiters.isEmpty()) {
						if(logMINOR) Logger.minor(this, "No slot waiters for "+this);
						return;
					}
					typeNum = slotWaiterTypeCounter;
				}
				typeNum++;
				if(typeNum == RequestType.values().length)
					typeNum = 0;
				for(int i=0;i<RequestType.values().length;i++) {
					TreeMap<Long,SlotWaiter> list;
					type = RequestType.values()[typeNum];
					if(logMINOR) Logger.minor(this, "Checking slot waiter list for "+type);
					SlotWaiter slot;
					RequestLikelyAcceptedState acceptState;
					PeerNode[] peersForSuccessfulSlot;
					synchronized(routedToLock) {
						list = slotWaiters.get(type);
						if(list == null) {
							if(logMINOR) Logger.minor(this, "No list");
							typeNum++;
							if(typeNum == RequestType.values().length)
								typeNum = 0;
							continue;
						}
						if(list.isEmpty()) {
							if(logMINOR) Logger.minor(this, "List empty");
							typeNum++;
							if(typeNum == RequestType.values().length)
								typeNum = 0;
							continue;
						}
						if(logMINOR) Logger.minor(this, "Checking slot waiters for "+type);
						foundNone = false;
						foundNever = false;
						// Requests already running to this node
						RunningRequestsSnapshot runningRequests = node.nodeStats.getRunningRequestsTo(PeerNode.this, loadStats.averageTransfersOutPerInsert, realTime);
						runningRequests.log(PeerNode.this);
						// Requests running from its other peers
						RunningRequestsSnapshot otherRunningRequests = loadStats.getOtherRunningRequests();
						acceptState = getRequestLikelyAcceptedState(runningRequests, otherRunningRequests, ignoreLocalVsRemote, loadStats);
						if(acceptState == null || acceptState == RequestLikelyAcceptedState.UNLIKELY) {
							if(logMINOR) Logger.minor(this, "Accept state is "+acceptState+" - not waking up - type is "+type);
							return;
						}
						if(dontSendUnlessGuaranteed && acceptState != RequestLikelyAcceptedState.GUARANTEED) {
							if(logMINOR) Logger.minor(this, "Not accepting until guaranteed for "+PeerNode.this+" realtime="+realTime);
							return;
						}
						if(list.isEmpty()) continue;
						Iterator<SlotWaiter> it = list.values().iterator();
						slot = it.next();
						it.remove();
						if(logMINOR) Logger.minor(this, "Accept state is "+acceptState+" for "+slot+" - waking up on "+this);
						peersForSuccessfulSlot = slot.innerOnWaited(PeerNode.this, acceptState);
						if(peersForSuccessfulSlot == null) continue;
						slotWaiterTypeCounter = typeNum;
					}
					slot.unregister(PeerNode.this, peersForSuccessfulSlot);
					typeNum++;
					if(typeNum == RequestType.values().length)
						typeNum = 0;
				}
				if(foundNone) {
					return;
				}
			}
		}
		
		/** LOCKING: Call inside routedToLock 
		 * @param otherRunningRequests 
		 * @param runningRequests 
		 * @param byteCountersInput 
		 * @param byteCountersOutput */
		private RequestLikelyAcceptedState getRequestLikelyAcceptedState(RunningRequestsSnapshot runningRequests, RunningRequestsSnapshot otherRunningRequests, boolean ignoreLocalVsRemote, PeerLoadStats stats) {
			RequestLikelyAcceptedState outputState = getRequestLikelyAcceptedState(false, runningRequests, otherRunningRequests, ignoreLocalVsRemote, stats);
			RequestLikelyAcceptedState inputState = getRequestLikelyAcceptedState(true, runningRequests, otherRunningRequests, ignoreLocalVsRemote, stats);
			if(inputState.ordinal() > outputState.ordinal())
				return inputState;
			else
				return outputState;
		}
		
		private RequestLikelyAcceptedState getRequestLikelyAcceptedState(
				boolean input,
				RunningRequestsSnapshot runningRequests,
				RunningRequestsSnapshot otherRunningRequests, boolean ignoreLocalVsRemote, 
				PeerLoadStats stats) {
			double ourUsage = runningRequests.calculate(ignoreLocalVsRemote, input);
			if(logMINOR) Logger.minor(this, "Our usage is "+ourUsage+" peer limit is "+stats.peerLimit(input)+" lower limit is "+stats.lowerLimit(input)+" realtime "+realTime+" input "+input);
			if(ourUsage < stats.peerLimit(input))
				return RequestLikelyAcceptedState.GUARANTEED;
			otherRunningRequests.log(PeerNode.this);
			double theirUsage = otherRunningRequests.calculate(ignoreLocalVsRemote, input);
			if(logMINOR) Logger.minor(this, "Their usage is "+theirUsage);
			if(ourUsage + theirUsage < stats.lowerLimit(input))
				return RequestLikelyAcceptedState.LIKELY;
			else
				return RequestLikelyAcceptedState.UNLIKELY;
		}

		public void setDontSendUnlessGuaranteed() {
			synchronized(routedToLock) {
				if(!dontSendUnlessGuaranteed) {
					Logger.error(this, "Setting don't-send-unless-guaranteed for "+PeerNode.this+" realtime="+realTime);
					dontSendUnlessGuaranteed = true;
				}
			}
		}

		public void clearDontSendUnlessGuaranteed() {
			synchronized(routedToLock) {
				if(dontSendUnlessGuaranteed) {
					Logger.error(this, "Clearing don't-send-unless-guaranteed for "+PeerNode.this+" realtime="+realTime);
					dontSendUnlessGuaranteed = false;
				}
			}
		}
	
	}
	
	public void noLongerRoutingTo(UIDTag tag, boolean offeredKey) {
		if(offeredKey && !(tag instanceof RequestTag))
			throw new IllegalArgumentException("Only requests can have offeredKey=true");
		synchronized(routedToLock) {
			if(offeredKey)
				tag.removeFetchingOfferedKeyFrom(this);
			else
				tag.removeRoutingTo(this);
<<<<<<< HEAD
=======
			if(logMINOR) Logger.minor(this, "No longer routing "+tag+" to "+this);
			outputLoadTracker(tag.realTimeFlag).maybeNotifySlotWaiter();
>>>>>>> 6abebdd8
		}
		if(logMINOR) Logger.minor(this, "No longer routing to "+shortToString()+" on "+tag);
		outputLoadTracker(tag.realTimeFlag).maybeNotifySlotWaiter();
	}
	
	public void postUnlock(UIDTag tag) {
		outputLoadTracker(tag.realTimeFlag).maybeNotifySlotWaiter();
	}
	
	static SlotWaiter createSlotWaiter(RequestTag tag, RequestType type, boolean offeredKey, boolean realTime) {
		return new SlotWaiter(tag, type, offeredKey, realTime);
	}

	public IncomingLoadSummaryStats getIncomingLoadStats(boolean realTime) {
		return outputLoadTracker(realTime).getIncomingLoadStats();
	}

	public LoadSender loadSender(boolean realtime) {
		return realtime ? loadSenderRealTime : loadSenderBulk;
	}
	
	/** A fatal timeout occurred, and we don't know whether the peer is still running the
	 * request we passed in for us. If it is, we cannot reuse that slot. So we need to
	 * query it periodically until it is no longer running it. If we cannot send the query
	 * or if we don't get a response, we disconnect via fatalTimeout() (with no arguments).
	 * @param tag The request which we routed to this peer. It may or may not still be
	 * running.
	 */
	public void fatalTimeout(UIDTag tag, boolean offeredKey) {
		// FIXME implement! For now we just disconnect (no-op).
		// A proper implementation requires new messages.
		noLongerRoutingTo(tag, offeredKey);
		fatalTimeout();
	}
	
	/** After a fatal timeout - that is, a timeout that we reasonably believe originated
	 * on the node rather than downstream - we do not know whether or not the node thinks
	 * the request is still running. Hence load management will get really confused and 
	 * likely start to send requests over and over, which are repeatedly rejected.
	 * 
	 * So we have some alternatives: 
	 * 1) Lock the slot forever (or at least until the node reconnects). So every time a
	 * node times out, it loses a slot, and gradually it becomes completely catatonic.
	 * 2) Wait forever for an acknowledgement of the timeout. This may be worth 
	 * investigating. One problem with this is that the slot would still count towards our
	 * overall load management, which is surely a bad thing, although we could make it 
	 * only count towards this node. Also, if it doesn't arrive in a reasonable time maybe
	 * there has been a severe problem e.g. out of memory, bug etc; in that case, waiting
	 * forever may not be sensible.
	 * 3) Disconnect the node. This makes perfect sense for opennet. For darknet it's a 
	 * bit more problematic.
	 * 4) Turn off routing to the node, possibly for a limited period. This would need to
	 * include the effects of disconnection. It might open up some cheapish local DoS's.
	 * 
	 * For all nodes, at present, we disconnect. For darknet nodes, we log an error, and 
	 * allow them to reconnect. */
	public abstract void fatalTimeout();
	
	public abstract boolean shallWeRouteAccordingToOurPeersLocation();
	
	public PeerMessageQueue getMessageQueue() {
		return messageQueue;
	}

	public boolean handleReceivedPacket(byte[] buf, int offset, int length, long now, Peer replyTo) {
		PacketFormat pf;
		synchronized(this) {
			pf = packetFormat;
			if(pf == null) return false;
		}
		return pf.handleReceivedPacket(buf, offset, length, now, replyTo);
	}

	public void checkForLostPackets() {
		PacketFormat pf;
		synchronized(this) {
			pf = packetFormat;
			if(pf == null) return;
		}
		pf.checkForLostPackets();
	}

	public long timeCheckForLostPackets() {
		PacketFormat pf;
		synchronized(this) {
			pf = packetFormat;
			if(pf == null) return Long.MAX_VALUE;
		}
		return pf.timeCheckForLostPackets();
	}

	/** Only called for new format connections, for which we don't care about PacketTracker */
	public void dumpTracker(SessionKey brokenKey) {
		synchronized(this) {
			if(currentTracker == brokenKey) {
				currentTracker = null;
				isConnected = false;
			} else if(previousTracker == brokenKey)
				previousTracker = null;
			else if(unverifiedTracker == brokenKey)
				unverifiedTracker = null;
		}
		// Update connected vs not connected status.
		isConnected();
		setPeerNodeStatus(System.currentTimeMillis());
	}
	
	public void handleMessage(Message m) {
		node.usm.checkFilters(m, crypto.socket);
	}

	public void sendEncryptedPacket(byte[] data) throws LocalAddressException {
		crypto.socket.sendPacket(data, getPeer(), allowLocalAddresses());
	}
	
	public int getMaxPacketSize() {
		return crypto.socket.getMaxPacketSize();
	}
	
	public boolean shouldPadDataPackets() {
		return crypto.config.paddDataPackets();
	}
	
	public void sentThrottledBytes(int count) {
		node.outputThrottle.forceGrab(count);
	}
	
	public void onNotificationOnlyPacketSent(int length) {
		node.nodeStats.reportNotificationOnlyPacketSent(length);
	}
	
	public void resentBytes(int length) {
		resendByteCounter.sentBytes(length);
	}
	
	// FIXME move this to PacketFormat eventually.
	public Random paddingGen() {
		return paddingGen;
	}

	public synchronized boolean matchesPeerAndPort(Peer peer) {
		if(detectedPeer != null && detectedPeer.laxEquals(peer)) return true;
		if(nominalPeer != null) { // FIXME condition necessary???
			for(Peer p : nominalPeer) {
				if(p != null && p.laxEquals(peer)) return true;
			}
		}
		return false;
	}

	public synchronized boolean matchesIP(FreenetInetAddress addr) {
		if(detectedPeer != null && detectedPeer.getFreenetAddress().laxEquals(addr)) return true;
		if(nominalPeer != null) { // FIXME condition necessary???
			for(Peer p : nominalPeer) {
				if(p != null && p.getFreenetAddress().laxEquals(addr)) return true;
			}
		}
		return false;
	}
	
	public MessageItem makeLoadStats(boolean realtime, boolean boostPriority, boolean noRemember) {
		Message msg = loadSender(realtime).makeLoadStats(System.currentTimeMillis(), node.nodeStats.outwardTransfersPerInsert(), noRemember);
		if(msg == null) return null;
		return new MessageItem(msg, null, node.nodeStats.allocationNoticesCounter, boostPriority ? DMT.PRIORITY_NOW : (short)-1);
	}

	public boolean grabSendLoadStatsASAP(boolean realtime) {
		return loadSender(realtime).grabSendASAP();
	}

	public void setSendLoadStatsASAP(boolean realtime) {
		loadSender(realtime).setSendASAP();
	}

	public boolean isOldFNP() {
		synchronized(this) {
			if(packetFormat == null) return false;
			return packetFormat instanceof FNPWrapper;
		}
	}
	
	public DecodingMessageGroup startProcessingDecryptedMessages(int size) {
		return new MyDecodingMessageGroup(size);
	}
	
	class MyDecodingMessageGroup implements DecodingMessageGroup {

		private final ArrayList<Message> messages;
		private final ArrayList<Message> messagesWantSomething;
		
		public MyDecodingMessageGroup(int size) {
			messages = new ArrayList<Message>(size);
			messagesWantSomething = new ArrayList<Message>(size);
		}

		public void processDecryptedMessage(byte[] data, int offset,
				int length, int overhead) {
			Message m = node.usm.decodeSingleMessage(data, offset, length, PeerNode.this, overhead);
			if(m == null) {
				if(logMINOR) Logger.minor(this, "Message not decoded from "+PeerNode.this+" ("+PeerNode.this.getVersionNumber()+")");
				return;
			}
			if(DMT.isPeerLoadStatusMessage(m)) {
				handleMessage(m);
				return;
			}
			if(DMT.isLoadLimitedRequest(m)) {
				messagesWantSomething.add(m);
			} else {
				messages.add(m);
			}
		}

		public void complete() {
			for(Message msg : messages) {
				handleMessage(msg);
			}
			for(Message msg : messagesWantSomething) {
				handleMessage(msg);
			}
		}
		
	}

<<<<<<< HEAD
	public boolean isLowCapacity(boolean isRealtime) {
		PeerLoadStats stats = outputLoadTracker(isRealtime).getLastIncomingLoadStats();
		if(stats == null) return false;
		NodePinger pinger = node.nodeStats.nodePinger;
		if(pinger == null) return false; // FIXME possible?
		if(pinger.capacityThreshold(isRealtime, true) > stats.peerLimit(true)) return true;
		if(pinger.capacityThreshold(isRealtime, false) > stats.peerLimit(false)) return true;
		return false;
	}

	public void reportRoutedTo(double target, boolean isLocal, boolean realTime) {
		double distance = Location.distance(target, getLocation());
		node.nodeStats.routingMissDistanceOverall.report(distance);
		(isLocal ? node.nodeStats.routingMissDistanceLocal : node.nodeStats.routingMissDistanceRemote).report(distance);
		(realTime ? node.nodeStats.routingMissDistanceRT : node.nodeStats.routingMissDistanceBulk).report(distance);
		node.peers.incrementSelectionSamples(System.currentTimeMillis(), this);
=======
	private long maxPeerPingTime() {
		if(node == null)
			return NodeStats.DEFAULT_MAX_PING_TIME * 2;
		NodeStats stats = node.nodeStats;
		if(node.nodeStats == null)
			return NodeStats.DEFAULT_MAX_PING_TIME * 2;
		else
			return stats.maxPeerPingTime();
	}

	protected boolean sendingUOMMainJar;
	protected boolean sendingUOMExtJar;
	
	public synchronized boolean sendingUOMJar(boolean isExt) {
		if(isExt) {
			if(sendingUOMExtJar) return false;
			sendingUOMExtJar = true;
		} else {
			if(sendingUOMMainJar) return false;
			sendingUOMMainJar = true;
		}
		return true;
	}
	
	public synchronized void finishedSendingUOMJar(boolean isExt) {
		if(isExt)
			sendingUOMExtJar = false;
		else
			sendingUOMMainJar = false;
	}

	/** Get the boot ID for purposes of the other node. This is set to a random number on
	 * startup, but also whenever we disconnected(true,...) i.e. whenever we dump the 
	 * message queues and PacketFormat's. */
	public synchronized long getOutgoingBootID() {
		return this.myBootID;
	}

	private long lastIncomingRekey;
	
	static final long THROTTLE_REKEY = 1000;
	
	public synchronized boolean throttleRekey() {
		long now = System.currentTimeMillis();
		if(now - lastIncomingRekey < THROTTLE_REKEY) {
			Logger.error(this, "Two rekeys initiated by other side within "+THROTTLE_REKEY+"ms");
			return true;
		}
		lastIncomingRekey = now;
		return false;
	}

	public boolean fullPacketQueued() {
		PacketFormat pf;
		synchronized(this) {
			pf = packetFormat;
			if(pf == null) return false;
		}
		return pf.fullPacketQueued(getMaxPacketSize());
	}

	public long timeSendAcks() {
		PacketFormat pf;
		synchronized(this) {
			pf = packetFormat;
			if(pf == null) return Long.MAX_VALUE;
		}
		return pf.timeSendAcks();
	}

	/** Calculate the maximum number of outgoing transfers to this peer that we
	 * will accept in requests and inserts. */
	public int calculateMaxTransfersOut(int timeout, double nonOverheadFraction) {
		double bandwidth = (getThrottle().getBandwidth()+1.0);
		if(shouldThrottle())
			bandwidth = Math.min(bandwidth, node.getOutputBandwidthLimit() / 2);
		bandwidth *= nonOverheadFraction;
		double kilobytesPerSecond = bandwidth / 1024.0;
		return (int)Math.max(1, Math.min(kilobytesPerSecond * timeout, Integer.MAX_VALUE));
	}

	public synchronized boolean hasFullNoderef() {
		return fullFieldSet != null;
	}
	
	public synchronized SimpleFieldSet getFullNoderef() {
		return fullFieldSet;
>>>>>>> 6abebdd8
	}

}<|MERGE_RESOLUTION|>--- conflicted
+++ resolved
@@ -18,6 +18,7 @@
 import java.util.EnumMap;
 import java.util.HashSet;
 import java.util.Hashtable;
+import java.util.Iterator;
 import java.util.LinkedHashSet;
 import java.util.LinkedList;
 import java.util.List;
@@ -3156,11 +3157,8 @@
 			if(now < transferBackedOffUntil) {
 				if(transferBackedOffUntil - now >= ignoreBackoffUnder) return true;
 			}
-<<<<<<< HEAD
-			return isInMandatoryBackoff(now, realTime);
-=======
+			if(isInMandatoryBackoff(now, realTime)) return true;
 			pingTime = averagePingTime();
->>>>>>> 6abebdd8
 		}
 		if(pingTime > maxPeerPingTime()) return true;
 		return false;
@@ -3716,21 +3714,19 @@
 			return "peer_unknown_status";
 	}
 
-<<<<<<< HEAD
-	protected synchronized int getPeerNodeStatus(long now, long routingBackedOffUntilRT, long localRoutingBackedOffUntilBulk, boolean noLoadStats) {
-=======
-	protected synchronized int getPeerNodeStatus(long now, long routingBackedOffUntilRT, long localRoutingBackedOffUntilBulk, boolean overPingTime) {
->>>>>>> 6abebdd8
+	protected synchronized int getPeerNodeStatus(long now, long routingBackedOffUntilRT, long localRoutingBackedOffUntilBulk, boolean overPingTime, boolean noLoadStats) {
 		checkConnectionsAndTrackers();
 		if(disconnecting)
 			return PeerManager.PEER_NODE_STATUS_DISCONNECTING;
 		if(isRoutable()) {  // Function use also updates timeLastConnected and timeLastRoutable
-<<<<<<< HEAD
 			if(noLoadStats)
 				peerNodeStatus = PeerManager.PEER_NODE_STATUS_NO_LOAD_STATS;
 			else {
 				peerNodeStatus = PeerManager.PEER_NODE_STATUS_CONNECTED;
-				if(now < routingBackedOffUntilRT || isInMandatoryBackoff(now, true)) {
+				if(overPingTime && (lastRoutingBackoffReasonRT == null || now >= routingBackedOffUntilRT)) {
+					lastRoutingBackoffReasonRT = "TooHighPing";
+				}
+				if(now < routingBackedOffUntilRT || overPingTime || isInMandatoryBackoff(now, true)) {
 					peerNodeStatus = PeerManager.PEER_NODE_STATUS_ROUTING_BACKED_OFF;
 					if(!lastRoutingBackoffReasonRT.equals(previousRoutingBackoffReasonRT) || (previousRoutingBackoffReasonRT == null)) {
 						if(previousRoutingBackoffReasonRT != null) {
@@ -3740,23 +3736,16 @@
 						previousRoutingBackoffReasonRT = lastRoutingBackoffReasonRT;
 					}
 				} else {
-=======
-			peerNodeStatus = PeerManager.PEER_NODE_STATUS_CONNECTED;
-			if(overPingTime && (lastRoutingBackoffReasonRT == null || now >= routingBackedOffUntilRT)) {
-				lastRoutingBackoffReasonRT = "TooHighPing";
-			}
-			if(now < routingBackedOffUntilRT || overPingTime) {
-				peerNodeStatus = PeerManager.PEER_NODE_STATUS_ROUTING_BACKED_OFF;
-				if(!lastRoutingBackoffReasonRT.equals(previousRoutingBackoffReasonRT) || (previousRoutingBackoffReasonRT == null)) {
->>>>>>> 6abebdd8
 					if(previousRoutingBackoffReasonRT != null) {
 						peers.removePeerNodeRoutingBackoffReason(previousRoutingBackoffReasonRT, this, true);
 						previousRoutingBackoffReasonRT = null;
 					}
 				}
-<<<<<<< HEAD
+				if(overPingTime && (lastRoutingBackoffReasonBulk == null || now >= routingBackedOffUntilBulk)) {
+					lastRoutingBackoffReasonBulk = "TooHighPing";
+				}
 				
-				if(now < routingBackedOffUntilBulk || isInMandatoryBackoff(now, false)) {
+				if(now < routingBackedOffUntilBulk || overPingTime || isInMandatoryBackoff(now, false)) {
 					peerNodeStatus = PeerManager.PEER_NODE_STATUS_ROUTING_BACKED_OFF;
 					if(!lastRoutingBackoffReasonBulk.equals(previousRoutingBackoffReasonBulk) || (previousRoutingBackoffReasonBulk == null)) {
 						if(previousRoutingBackoffReasonBulk != null) {
@@ -3766,21 +3755,6 @@
 						previousRoutingBackoffReasonBulk = lastRoutingBackoffReasonBulk;
 					}
 				} else {
-=======
-			} else {
-				if(previousRoutingBackoffReasonRT != null) {
-					peers.removePeerNodeRoutingBackoffReason(previousRoutingBackoffReasonRT, this, true);
-					previousRoutingBackoffReasonRT = null;
-				}
-			}
-			
-			if(overPingTime && (lastRoutingBackoffReasonBulk == null || now >= routingBackedOffUntilBulk)) {
-				lastRoutingBackoffReasonBulk = "TooHighPing";
-			}
-			if(now < routingBackedOffUntilBulk || overPingTime) {
-				peerNodeStatus = PeerManager.PEER_NODE_STATUS_ROUTING_BACKED_OFF;
-				if(!lastRoutingBackoffReasonBulk.equals(previousRoutingBackoffReasonBulk) || (previousRoutingBackoffReasonBulk == null)) {
->>>>>>> 6abebdd8
 					if(previousRoutingBackoffReasonBulk != null) {
 						peers.removePeerNodeRoutingBackoffReason(previousRoutingBackoffReasonBulk, this, false);
 						previousRoutingBackoffReasonBulk = null;
@@ -3822,19 +3796,11 @@
 		long localRoutingBackedOffUntilRT = getRoutingBackedOffUntil(true);
 		long localRoutingBackedOffUntilBulk = getRoutingBackedOffUntil(true);
 		int oldPeerNodeStatus;
-<<<<<<< HEAD
+		long threshold = maxPeerPingTime();
 		boolean noLoadStats = noLoadStats();
 		synchronized(this) {
 			oldPeerNodeStatus = peerNodeStatus;
-			peerNodeStatus = getPeerNodeStatus(now, localRoutingBackedOffUntilRT, localRoutingBackedOffUntilBulk, noLoadStats);
-=======
-		
-		long threshold = maxPeerPingTime();
-		
-		synchronized(this) {
-			oldPeerNodeStatus = peerNodeStatus;
-			peerNodeStatus = getPeerNodeStatus(now, localRoutingBackedOffUntilRT, localRoutingBackedOffUntilBulk, averagePingTime() > threshold);
->>>>>>> 6abebdd8
+			peerNodeStatus = getPeerNodeStatus(now, localRoutingBackedOffUntilRT, localRoutingBackedOffUntilBulk, averagePingTime() > threshold, noLoadStats);
 
 			if(peerNodeStatus != oldPeerNodeStatus && recordStatus()) {
 				peers.removePeerNodeStatus(oldPeerNodeStatus, this, noLog);
@@ -5615,11 +5581,6 @@
 				tag.removeFetchingOfferedKeyFrom(this);
 			else
 				tag.removeRoutingTo(this);
-<<<<<<< HEAD
-=======
-			if(logMINOR) Logger.minor(this, "No longer routing "+tag+" to "+this);
-			outputLoadTracker(tag.realTimeFlag).maybeNotifySlotWaiter();
->>>>>>> 6abebdd8
 		}
 		if(logMINOR) Logger.minor(this, "No longer routing to "+shortToString()+" on "+tag);
 		outputLoadTracker(tag.realTimeFlag).maybeNotifySlotWaiter();
@@ -5844,7 +5805,6 @@
 		
 	}
 
-<<<<<<< HEAD
 	public boolean isLowCapacity(boolean isRealtime) {
 		PeerLoadStats stats = outputLoadTracker(isRealtime).getLastIncomingLoadStats();
 		if(stats == null) return false;
@@ -5861,7 +5821,8 @@
 		(isLocal ? node.nodeStats.routingMissDistanceLocal : node.nodeStats.routingMissDistanceRemote).report(distance);
 		(realTime ? node.nodeStats.routingMissDistanceRT : node.nodeStats.routingMissDistanceBulk).report(distance);
 		node.peers.incrementSelectionSamples(System.currentTimeMillis(), this);
-=======
+	}
+
 	private long maxPeerPingTime() {
 		if(node == null)
 			return NodeStats.DEFAULT_MAX_PING_TIME * 2;
@@ -5949,7 +5910,6 @@
 	
 	public synchronized SimpleFieldSet getFullNoderef() {
 		return fullFieldSet;
->>>>>>> 6abebdd8
 	}
 
 }