--- conflicted
+++ resolved
@@ -30,10 +30,7 @@
     }
 
     public void run() {
-<<<<<<< HEAD
-=======
 	    freenet.support.Logger.OSThread.logPID(this);
->>>>>>> 983093da
         while(true) {
             try {
                 realRun();
