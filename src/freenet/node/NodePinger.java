/* This code is part of Freenet. It is distributed under the GNU General
 * Public License, version 2 (or at your option any later version). See
 * http://www.gnu.org/ for further details of the GPL. */
package freenet.node;

import java.util.Arrays;

import freenet.support.Logger;
import freenet.support.math.TimeDecayingRunningAverage;

/**
 * Track average round-trip time for each peer node, get a geometric mean.
 */
public class NodePinger implements Runnable {

	static final double CRAZY_MAX_PING_TIME = 365.25*24*60*60*1000;
	
	private double meanPing = 0;
	/** Average over time to avoid nodes flitting in and out of backoff having too much impact. */
	private TimeDecayingRunningAverage tdra;
	
	NodePinger(Node n) {
		this.node = n;
		this.tdra = new TimeDecayingRunningAverage(0.0, 30*1000, // 30 seconds
				0.0, CRAZY_MAX_PING_TIME, node);
	}

	void start() {
		run();
	}
	
	final Node node;
	
	public void run() {
<<<<<<< HEAD
=======
	    //freenet.support.OSThread.RealOSThread.logPID(this);
>>>>>>> 983093da
		try {
			recalculateMean(node.peers.connectedPeers);
		} finally {
			node.ps.queueTimedJob(this, 200);
		}
	}

	/** Recalculate the mean ping time */
	void recalculateMean(PeerNode[] peers) {
		if(peers.length == 0) return;
		double d = calculateMedianPing(peers);
		tdra.report(d);
		meanPing = tdra.currentValue();
		if(Logger.shouldLog(Logger.MINOR, this))
			Logger.minor(this, "Reporting ping to temporal averager: "+d+" result "+meanPing);
	}
	
	double calculateMedianPing(PeerNode[] peers) {
		
		double[] allPeers = new double[peers.length];
		
		/** Not backed off peers' ping times */
		double[] nbPeers = new double[peers.length];
		
		/** Number of not backed off peers */
		int nbCount = 0;
		
		for(int i=0;i<peers.length;i++) {
			PeerNode peer = peers[i];
			double pingTime = peer.averagePingTime();
			if(!peer.isRoutingBackedOff()) {
				nbPeers[nbCount++] = pingTime;
			}
			allPeers[i] = pingTime;
		}
		
		if(nbCount > 0) {
			Arrays.sort(nbPeers, 0, nbCount);
			return nbPeers[nbCount / 2]; // round down - prefer lower
		}
		
		Arrays.sort(allPeers);
		return allPeers[peers.length / 2];
	}

	public double averagePingTime() {
		return meanPing;
	}
}<|MERGE_RESOLUTION|>--- conflicted
+++ resolved
@@ -32,10 +32,7 @@
 	final Node node;
 	
 	public void run() {
-<<<<<<< HEAD
-=======
 	    //freenet.support.OSThread.RealOSThread.logPID(this);
->>>>>>> 983093da
 		try {
 			recalculateMean(node.peers.connectedPeers);
 		} finally {
