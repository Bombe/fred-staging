--- conflicted
+++ resolved
@@ -738,7 +738,7 @@
 								break fragments;
 							}
 							
-							if(logDEBUG) Logger.debug(this, "Allocated "+messageID+" for "+item);
+							if(logDEBUG) Logger.debug(this, "Allocated "+messageID+" for "+item+" for "+this);
 							
 							MessageWrapper wrapper = new MessageWrapper(item, messageID);
 							MessageFragment frag = wrapper.getMessageFragment(maxPacketSize - packet.getLength());
@@ -773,20 +773,7 @@
 
 						}
 						
-<<<<<<< HEAD
 						if(!(addStatsBulk || addStatsRT)) break;
-=======
-						if(logDEBUG) Logger.debug(this, "Allocated "+messageID+" for "+item+" for "+this);
-						
-						MessageWrapper wrapper = new MessageWrapper(item, messageID);
-						MessageFragment frag = wrapper.getMessageFragment(maxPacketSize - packet.getLength());
-						if(frag == null) {
-							messageQueue.pushfrontPrioritizedMessageItem(item);
-							break;
-						}
-						packet.addMessageFragment(frag);
-						sentPacket.addFragment(frag);
->>>>>>> 6e1720eb
 						
 						if(addStatsBulk) {
 							MessageItem item = pn.makeLoadStats(false, false);
