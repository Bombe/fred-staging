/* This code is part of Freenet. It is distributed under the GNU General
 * Public License, version 2 (or at your option any later version). See
 * http://www.gnu.org/ for further details of the GPL. */
/* Freenet 0.7 node. */
package freenet.node;

import static freenet.node.stats.DataStoreKeyType.CHK;
import static freenet.node.stats.DataStoreKeyType.PUB_KEY;
import static freenet.node.stats.DataStoreKeyType.SSK;
import static freenet.node.stats.DataStoreType.CACHE;
import static freenet.node.stats.DataStoreType.CLIENT;
import static freenet.node.stats.DataStoreType.SLASHDOT;
import static freenet.node.stats.DataStoreType.STORE;

import java.io.BufferedReader;
import java.io.EOFException;
import java.io.File;
import java.io.FileFilter;
import java.io.FileInputStream;
import java.io.FileNotFoundException;
import java.io.FileOutputStream;
import java.io.IOException;
import java.io.InputStreamReader;
import java.io.RandomAccessFile;
import java.io.UnsupportedEncodingException;
import java.net.InetAddress;
import java.net.UnknownHostException;
import java.text.DecimalFormat;
import java.util.ArrayList;
import java.util.Calendar;
import java.util.HashMap;
import java.util.HashSet;
import java.util.Iterator;
import java.util.LinkedHashMap;
import java.util.Locale;
import java.util.Map;
import java.util.MissingResourceException;
import java.util.Random;
import java.util.Set;
import java.util.TimeZone;
import java.util.Vector;

import freenet.support.math.MersenneTwister;
import org.tanukisoftware.wrapper.WrapperManager;

import com.db4o.Db4o;
import com.db4o.ObjectContainer;
import com.db4o.ObjectSet;
import com.db4o.config.Configuration;
import com.db4o.config.GlobalOnlyConfigException;
import com.db4o.defragment.AvailableClassFilter;
import com.db4o.defragment.BTreeIDMapping;
import com.db4o.defragment.Defragment;
import com.db4o.defragment.DefragmentConfig;
import com.db4o.diagnostic.ClassHasNoFields;
import com.db4o.diagnostic.Diagnostic;
import com.db4o.diagnostic.DiagnosticBase;
import com.db4o.diagnostic.DiagnosticListener;
import com.db4o.ext.Db4oException;
import com.db4o.io.IoAdapter;
import com.db4o.io.RandomAccessFileAdapter;
import com.sleepycat.je.DatabaseException;
import com.sleepycat.je.Environment;
import com.sleepycat.je.EnvironmentConfig;
import com.sleepycat.je.EnvironmentMutableConfig;

import freenet.client.FECQueue;
import freenet.client.FetchContext;
import freenet.client.async.ClientRequestScheduler;
import freenet.client.async.SplitFileInserterSegment;
import freenet.clients.http.SecurityLevelsToadlet;
import freenet.clients.http.SimpleToadletServer;
import freenet.config.EnumerableOptionCallback;
import freenet.config.FreenetFilePersistentConfig;
import freenet.config.InvalidConfigValueException;
import freenet.config.NodeNeedRestartException;
import freenet.config.PersistentConfig;
import freenet.config.SubConfig;
import freenet.crypt.DSAPublicKey;
import freenet.crypt.DiffieHellman;
import freenet.crypt.EncryptingIoAdapter;
import freenet.crypt.RandomSource;
import freenet.crypt.Yarrow;
import freenet.io.comm.DMT;
import freenet.io.comm.DisconnectedException;
import freenet.io.comm.FreenetInetAddress;
import freenet.io.comm.IOStatisticCollector;
import freenet.io.comm.Message;
import freenet.io.comm.MessageCore;
import freenet.io.comm.MessageFilter;
import freenet.io.comm.Peer;
import freenet.io.comm.PeerParseException;
import freenet.io.comm.ReferenceSignatureVerificationException;
import freenet.io.comm.UdpSocketHandler;
import freenet.io.xfer.PartiallyReceivedBlock;
import freenet.keys.CHKBlock;
import freenet.keys.CHKVerifyException;
import freenet.keys.ClientCHK;
import freenet.keys.ClientCHKBlock;
import freenet.keys.ClientKey;
import freenet.keys.ClientKeyBlock;
import freenet.keys.ClientSSK;
import freenet.keys.ClientSSKBlock;
import freenet.keys.Key;
import freenet.keys.KeyBlock;
import freenet.keys.KeyVerifyException;
import freenet.keys.NodeCHK;
import freenet.keys.NodeSSK;
import freenet.keys.SSKBlock;
import freenet.keys.SSKVerifyException;
import freenet.l10n.BaseL10n;
import freenet.l10n.NodeL10n;
import freenet.node.NodeDispatcher.NodeDispatcherCallback;
import freenet.node.OpennetManager.ConnectionType;
import freenet.node.SecurityLevels.FRIENDS_THREAT_LEVEL;
import freenet.node.SecurityLevels.NETWORK_THREAT_LEVEL;
import freenet.node.SecurityLevels.PHYSICAL_THREAT_LEVEL;
import freenet.node.fcp.FCPMessage;
import freenet.node.fcp.FeedMessage;
import freenet.node.stats.DataStoreInstanceType;
import freenet.node.stats.DataStoreStats;
import freenet.node.stats.NotAvailNodeStoreStats;
import freenet.node.stats.StoreCallbackStats;
import freenet.node.updater.NodeUpdateManager;
import freenet.node.useralerts.BuildOldAgeUserAlert;
import freenet.node.useralerts.ExtOldAgeUserAlert;
import freenet.node.useralerts.MeaningfulNodeNameUserAlert;
import freenet.node.useralerts.NotEnoughNiceLevelsUserAlert;
import freenet.node.useralerts.SimpleUserAlert;
import freenet.node.useralerts.TimeSkewDetectedUserAlert;
import freenet.node.useralerts.UserAlert;
import freenet.pluginmanager.ForwardPort;
import freenet.pluginmanager.PluginManager;
import freenet.pluginmanager.PluginStore;
import freenet.store.BerkeleyDBFreenetStore;
import freenet.store.BlockMetadata;
import freenet.store.CHKStore;
import freenet.store.FreenetStore;
import freenet.store.KeyCollisionException;
import freenet.store.NullFreenetStore;
import freenet.store.PubkeyStore;
import freenet.store.RAMFreenetStore;
import freenet.store.SSKStore;
import freenet.store.SlashdotStore;
import freenet.store.StorableBlock;
import freenet.store.StoreCallback;
import freenet.store.FreenetStore.StoreType;
import freenet.store.saltedhash.SaltedHashFreenetStore;
import freenet.support.Executor;
import freenet.support.Fields;
import freenet.support.FileLoggerHook;
import freenet.support.HTMLNode;
import freenet.support.HexUtil;
import freenet.support.LRUQueue;
import freenet.support.LogThresholdCallback;
import freenet.support.Logger;
import freenet.support.OOMHandler;
import freenet.support.PooledExecutor;
import freenet.support.ShortBuffer;
import freenet.support.SimpleFieldSet;
import freenet.support.SizeUtil;
import freenet.support.TokenBucket;
import freenet.support.Logger.LogLevel;
import freenet.support.api.BooleanCallback;
import freenet.support.api.IntCallback;
import freenet.support.api.LongCallback;
import freenet.support.api.ShortCallback;
import freenet.support.api.StringCallback;
import freenet.support.io.ArrayBucketFactory;
import freenet.support.io.Closer;
import freenet.support.io.FileUtil;
import freenet.support.io.NativeThread;
import freenet.support.transport.ip.HostnameSyntaxException;

/**
 * @author amphibian
 */
public class Node implements TimeSkewDetectorCallback {

	public class MigrateOldStoreData implements Runnable {

		private final boolean clientCache;

		public MigrateOldStoreData(boolean clientCache) {
			this.clientCache = clientCache;
			if(clientCache) {
				oldCHKClientCache = chkClientcache;
				oldPKClientCache = pubKeyClientcache;
				oldSSKClientCache = sskClientcache;
			} else {
				oldCHK = chkDatastore;
				oldPK = pubKeyDatastore;
				oldSSK = sskDatastore;
				oldCHKCache = chkDatastore;
				oldPKCache = pubKeyDatastore;
				oldSSKCache = sskDatastore;
			}
		}

		public void run() {
			System.err.println("Migrating old "+(clientCache ? "client cache" : "datastore"));
			if(clientCache) {
				migrateOldStore(oldCHKClientCache, chkClientcache, true);
				StoreCallback<? extends StorableBlock> old;
				synchronized(Node.this) {
					old = oldCHKClientCache;
					oldCHKClientCache = null;
				}
				closeOldStore(old);
				migrateOldStore(oldPKClientCache, pubKeyClientcache, true);
				synchronized(Node.this) {
					old = oldPKClientCache;
					oldPKClientCache = null;
				}
				closeOldStore(old);
				migrateOldStore(oldSSKClientCache, sskClientcache, true);
				synchronized(Node.this) {
					old = oldSSKClientCache;
					oldSSKClientCache = null;
				}
				closeOldStore(old);
			} else {
				migrateOldStore(oldCHK, chkDatastore, false);
				oldCHK = null;
				migrateOldStore(oldPK, pubKeyDatastore, false);
				oldPK = null;
				migrateOldStore(oldSSK, sskDatastore, false);
				oldSSK = null;
				migrateOldStore(oldCHKCache, chkDatacache, false);
				oldCHKCache = null;
				migrateOldStore(oldPKCache, pubKeyDatacache, false);
				oldPKCache = null;
				migrateOldStore(oldSSKCache, sskDatacache, false);
				oldSSKCache = null;
			}
			System.err.println("Finished migrating old "+(clientCache ? "client cache" : "datastore"));
		}

	}

	volatile CHKStore oldCHK;
	volatile PubkeyStore oldPK;
	volatile SSKStore oldSSK;

	volatile CHKStore oldCHKCache;
	volatile PubkeyStore oldPKCache;
	volatile SSKStore oldSSKCache;

	volatile CHKStore oldCHKClientCache;
	volatile PubkeyStore oldPKClientCache;
	volatile SSKStore oldSSKClientCache;

	private <T extends StorableBlock> void migrateOldStore(StoreCallback<T> old, StoreCallback<T> newStore, boolean canReadClientCache) {
		FreenetStore<T> store = old.getStore();
		if(store instanceof RAMFreenetStore) {
			RAMFreenetStore<T> ramstore = (RAMFreenetStore<T>)store;
			try {
				ramstore.migrateTo(newStore, canReadClientCache);
			} catch (IOException e) {
				Logger.error(this, "Caught migrating old store: "+e, e);
			}
			ramstore.clear();
		} else if(store instanceof SaltedHashFreenetStore) {
			SaltedHashFreenetStore<T> saltstore = (SaltedHashFreenetStore<T>) store;
			// FIXME
			Logger.error(this, "Migrating from from a saltedhashstore not fully supported yet: will not keep old keys");
		}
	}


	public <T extends StorableBlock> void closeOldStore(StoreCallback<T> old) {
		FreenetStore<T> store = old.getStore();
		if(store instanceof SaltedHashFreenetStore) {
			SaltedHashFreenetStore<T> saltstore = (SaltedHashFreenetStore<T>) store;
			saltstore.close();
			saltstore.destruct();
		}
	}


	private static volatile boolean logMINOR;
	private static volatile boolean logDEBUG;

	static {
		Logger.registerLogThresholdCallback(new LogThresholdCallback(){
			@Override
			public void shouldUpdate(){
				logMINOR = Logger.shouldLog(LogLevel.MINOR, this);
				logDEBUG = Logger.shouldLog(LogLevel.DEBUG, this);
			}
		});
	}
	private static MeaningfulNodeNameUserAlert nodeNameUserAlert;
	private static BuildOldAgeUserAlert buildOldAgeUserAlert;
	private static TimeSkewDetectedUserAlert timeSkewDetectedUserAlert;

	public class NodeNameCallback extends StringCallback  {
		NodeNameCallback() {
		}
		@Override
		public String get() {
			String name;
			synchronized(this) {
				name = myName;
			}
			if(name.startsWith("Node id|")|| name.equals("MyFirstFreenetNode")){
				clientCore.alerts.register(nodeNameUserAlert);
			}else{
				clientCore.alerts.unregister(nodeNameUserAlert);
			}
			return name;
		}

		@Override
		public void set(String val) throws InvalidConfigValueException {
			if(get().equals(val)) return;
			else if(val.length() > 128)
				throw new InvalidConfigValueException("The given node name is too long ("+val+')');
			else if("".equals(val))
				val = "~none~";
			synchronized(this) {
				myName = val;
			}
			// We'll broadcast the new name to our connected darknet peers via a differential node reference
			SimpleFieldSet fs = new SimpleFieldSet(true);
			fs.putSingle("myName", myName);
			peers.locallyBroadcastDiffNodeRef(fs, true, false);
			// We call the callback once again to ensure MeaningfulNodeNameUserAlert
			// has been unregistered ... see #1595
			get();
		}
	}

	private class StoreTypeCallback extends StringCallback implements EnumerableOptionCallback {

		@Override
		public String get() {
			synchronized(Node.this) {
				return storeType;
			}
		}

		@Override
		public void set(String val) throws InvalidConfigValueException, NodeNeedRestartException {
			boolean found = false;
			for (String p : getPossibleValues()) {
				if (p.equals(val)) {
					found = true;
					break;
				}
			}
			if (!found)
				throw new InvalidConfigValueException("Invalid store type");

			String type;
			synchronized(Node.this) {
				type = storeType;
			}
			if(type.equals("ram")) {
				synchronized(this) { // Serialise this part.
					makeStore(val);
				}
			} else {
				synchronized(Node.this) {
					storeType = val;
				}
				throw new NodeNeedRestartException("Store type cannot be changed on the fly");
			}
		}

		public String[] getPossibleValues() {
			return new String[] { "bdb-index", "salt-hash", "ram" };
		}
	}

	private class ClientCacheTypeCallback extends StringCallback implements EnumerableOptionCallback {

		@Override
		public String get() {
			synchronized(Node.this) {
				return clientCacheType;
			}
		}

		@Override
		public void set(String val) throws InvalidConfigValueException, NodeNeedRestartException {
			boolean found = false;
			for (String p : getPossibleValues()) {
				if (p.equals(val)) {
					found = true;
					break;
				}
			}
			if (!found)
				throw new InvalidConfigValueException("Invalid store type");

			String type;
			synchronized(Node.this) {
				type = clientCacheType;
				if(clientCacheAwaitingPassword)
					type = "ram";
			}
				synchronized(this) { // Serialise this part.
					String suffix = getStoreSuffix();
					if (val.equals("salt-hash")) {
						byte[] key;
						synchronized(Node.this) {
							key = cachedClientCacheKey;
							cachedClientCacheKey = null;
						}
						if(key == null) {
							MasterKeys keys = null;
							try {
								if(securityLevels.physicalThreatLevel == PHYSICAL_THREAT_LEVEL.MAXIMUM) {
									key = new byte[32];
									random.nextBytes(key);
								} else {
									keys = MasterKeys.read(masterKeysFile, random, "");
									key = keys.clientCacheMasterKey;
									keys.clearAllNotClientCacheKey();
								}
							} catch (MasterKeysWrongPasswordException e1) {
								setClientCacheAwaitingPassword();
								synchronized(Node.this) {
									clientCacheType = val;
								}
								throw new InvalidConfigValueException("You must enter the password");
							} catch (MasterKeysFileSizeException e1) {
								throw new InvalidConfigValueException("Master keys file corrupted (too " + e1.sizeToString() + ")");
							} catch (IOException e1) {
								throw new InvalidConfigValueException("Master keys file cannot be accessed: "+e1);
							}
						}
						try {
							initSaltHashClientCacheFS(suffix, true, key);
						} catch (NodeInitException e) {
							Logger.error(this, "Unable to create new store", e);
							System.err.println("Unable to create new store: "+e);
							e.printStackTrace();
							// FIXME l10n both on the NodeInitException and the wrapper message
							throw new InvalidConfigValueException("Unable to create new store: "+e);
						} finally {
							MasterKeys.clear(key);
						}
					} else if(val.equals("ram")) {
						initRAMClientCacheFS();
					} else /*if(val.equals("none")) */{
						initNoClientCacheFS();
					}

					synchronized(Node.this) {
						clientCacheType = val;
					}
				}
		}

		public String[] getPossibleValues() {
			return new String[] { "salt-hash", "ram", "none" };
		}
	}

	private static class L10nCallback extends StringCallback implements EnumerableOptionCallback {
		@Override
		public String get() {
			return NodeL10n.getBase().getSelectedLanguage().fullName;
		}

		@Override
		public void set(String val) throws InvalidConfigValueException {
			if(val == null || get().equalsIgnoreCase(val)) return;
			try {
				NodeL10n.getBase().setLanguage(BaseL10n.LANGUAGE.mapToLanguage(val));
			} catch (MissingResourceException e) {
				throw new InvalidConfigValueException(e.getLocalizedMessage());
			}
			PluginManager.setLanguage(NodeL10n.getBase().getSelectedLanguage());
		}

		public String[] getPossibleValues() {
			return BaseL10n.LANGUAGE.valuesWithFullNames();
		}
	}

	private final File dbFile;
	private final File dbFileCrypt;
	private boolean defragDatabaseOnStartup;
	private boolean defragOnce;
	/** db4o database for node and client layer.
	 * Other databases can be created for the datastore (since its usage
	 * patterns and content are completely different), or for plugins (for
	 * security reasons). */
	public ObjectContainer db;
	/** A fixed random number which identifies the top-level objects belonging to
	 * this node, as opposed to any others that might be stored in the same database
	 * (e.g. because of many-nodes-in-one-VM). */
	public long nodeDBHandle;

	private boolean autoChangeDatabaseEncryption = true;

	/** Stats */
	public final NodeStats nodeStats;
	public final NetworkIDManager netid;

	/** Config object for the whole node. */
	public final PersistentConfig config;

	// Static stuff related to logger

	/** Directory to log to */
	static File logDir;
	/** Maximum size of gzipped logfiles */
	static long maxLogSize;
	/** Log config handler */
	public static LoggingConfigHandler logConfigHandler;

	public static final int PACKETS_IN_BLOCK = 32;
	public static final int PACKET_SIZE = 1024;
	public static final double DECREMENT_AT_MIN_PROB = 0.25;
	public static final double DECREMENT_AT_MAX_PROB = 0.5;
	// Send keepalives every 14-28 seconds. Comfortably fits within 30 second timeout.
	// If the packet is dropped, we will send ack requests etc, so this should be fine.
	public static final int KEEPALIVE_INTERVAL = 14000;
	// If no activity for 30 seconds, node is dead
	public static final int MAX_PEER_INACTIVITY = 60000;
	/** Time after which a handshake is assumed to have failed. */
	public static final int HANDSHAKE_TIMEOUT = 4800; // Keep the below within the 30 second assumed timeout.
	// Inter-handshake time must be at least 2x handshake timeout
	public static final int MIN_TIME_BETWEEN_HANDSHAKE_SENDS = HANDSHAKE_TIMEOUT*2; // 10-20 secs
	public static final int RANDOMIZED_TIME_BETWEEN_HANDSHAKE_SENDS = HANDSHAKE_TIMEOUT*2; // avoid overlap when the two handshakes are at the same time
	public static final int MIN_TIME_BETWEEN_VERSION_PROBES = HANDSHAKE_TIMEOUT*4;
	public static final int RANDOMIZED_TIME_BETWEEN_VERSION_PROBES = HANDSHAKE_TIMEOUT*2; // 20-30 secs
	public static final int MIN_TIME_BETWEEN_VERSION_SENDS = HANDSHAKE_TIMEOUT*4;
	public static final int RANDOMIZED_TIME_BETWEEN_VERSION_SENDS = HANDSHAKE_TIMEOUT*2; // 20-30 secs
	public static final int MIN_TIME_BETWEEN_BURSTING_HANDSHAKE_BURSTS = HANDSHAKE_TIMEOUT*24; // 2-5 minutes
	public static final int RANDOMIZED_TIME_BETWEEN_BURSTING_HANDSHAKE_BURSTS = HANDSHAKE_TIMEOUT*36;
	public static final int MIN_BURSTING_HANDSHAKE_BURST_SIZE = 1; // 1-4 handshake sends per burst
	public static final int RANDOMIZED_BURSTING_HANDSHAKE_BURST_SIZE = 3;
	// If we don't receive any packets at all in this period, from any node, tell the user
	public static final long ALARM_TIME = 60*1000;

	// 900ms
	static final int MIN_INTERVAL_BETWEEN_INCOMING_SWAP_REQUESTS = 900;
	static final int MIN_INTERVAL_BETWEEN_INCOMING_PROBE_REQUESTS = 1000;
	public static final int SYMMETRIC_KEY_LENGTH = 32; // 256 bits - note that this isn't used everywhere to determine it
	/** Minimum space for zipped logfiles on testnet */
	static final long TESTNET_MIN_MAX_ZIPPED_LOGFILES = 512*1024*1024;
	static final String TESTNET_MIN_MAX_ZIPPED_LOGFILES_STRING = "512M";

	/** Datastore directory */
	private final File storeDir;

	/** Datastore properties */
	private String storeType;
	private int storeBloomFilterSize;
	private final boolean storeBloomFilterCounting;
	private boolean storeSaltHashResizeOnStart;

	/** The number of bytes per key total in all the different datastores. All the datastores
	 * are always the same size in number of keys. */
	static final int sizePerKey = CHKBlock.DATA_LENGTH + CHKBlock.TOTAL_HEADERS_LENGTH +
		DSAPublicKey.PADDED_SIZE + SSKBlock.DATA_LENGTH + SSKBlock.TOTAL_HEADERS_LENGTH;

	/** The maximum number of keys stored in each of the datastores, cache and store combined. */
	private long maxTotalKeys;
	long maxCacheKeys;
	long maxStoreKeys;
	/** The maximum size of the datastore. Kept to avoid rounding turning 5G into 5368698672 */
	private long maxTotalDatastoreSize;
	/** If true, store shrinks occur immediately even if they are over 10% of the store size. If false,
	 * we just set the storeSize and do an offline shrink on the next startup. Online shrinks do not
	 * preserve the most recently used data so are not recommended. */
	private boolean storeForceBigShrinks;

	/* These are private because must be protected by synchronized(this) */
	private Environment storeEnvironment;
	private EnvironmentMutableConfig envMutableConfig;
	private final SemiOrderedShutdownHook shutdownHook;
	private long databaseMaxMemory;
	/** The CHK datastore. Long term storage; data should only be inserted here if
	 * this node is the closest location on the chain so far, and it is on an
	 * insert (because inserts will always reach the most specialized node; if we
	 * allow requests to store here, then we get pollution by inserts for keys not
	 * close to our specialization). These conclusions derived from Oskar's simulations. */
	private CHKStore chkDatastore;
	/** The SSK datastore. See description for chkDatastore. */
	private SSKStore sskDatastore;
	/** The store of DSAPublicKeys (by hash). See description for chkDatastore. */
	private PubkeyStore pubKeyDatastore;

	/** Client cache store type */
	private String clientCacheType;
	/** Client cache could not be opened so is a RAMFS until the correct password is entered */
	private boolean clientCacheAwaitingPassword;
	private boolean databaseAwaitingPassword;
	/** Client cache maximum cached keys for each type */
	long maxClientCacheKeys;
	/** Maximum size of the client cache. Kept to avoid rounding problems. */
	private long maxTotalClientCacheSize;

	/** Cached client cache key if the user is in the first-time wizard */
	private byte[] cachedClientCacheKey;

	/** The CHK datacache. Short term cache which stores everything that passes
	 * through this node. */
	private CHKStore chkDatacache;
	/** The SSK datacache. Short term cache which stores everything that passes
	 * through this node. */
	private SSKStore sskDatacache;
	/** The public key datacache (by hash). Short term cache which stores
	 * everything that passes through this node. */
	private PubkeyStore pubKeyDatacache;

	/** The CHK client cache. Caches local requests only. */
	private CHKStore chkClientcache;
	/** The SSK client cache. Caches local requests only. */
	private SSKStore sskClientcache;
	/** The pubkey client cache. Caches local requests only. */
	private PubkeyStore pubKeyClientcache;

	// These only cache keys for 30 minutes.

	// FIXME make the first two configurable
	private long maxSlashdotCacheSize;
	private int maxSlashdotCacheKeys;
	static final long PURGE_INTERVAL = 60*1000;

	private CHKStore chkSlashdotcache;
	private SlashdotStore<CHKBlock> chkSlashdotcacheStore;
	private SSKStore sskSlashdotcache;
	private SlashdotStore<SSKBlock> sskSlashdotcacheStore;
	private PubkeyStore pubKeySlashdotcache;
	private SlashdotStore<DSAPublicKey> pubKeySlashdotcacheStore;

	/** If false, only ULPRs will use the slashdot cache. If true, everything does. */
	private boolean useSlashdotCache;
	/** If true, we write stuff to the datastore even though we shouldn't because the HTL is
	 * too high. However it is flagged as old so it won't be included in the Bloom filter for
	 * sharing purposes. */
	private boolean writeLocalToDatastore;

	final GetPubkey getPubKey;

	/** RequestSender's currently transferring, by key */
	private final HashMap<NodeCHK, RequestSender> transferringRequestSenders;
	/** UIDs of RequestHandler's currently transferring */
	private final HashSet<Long> transferringRequestHandlers;
	/** FetchContext for ARKs */
	public final FetchContext arkFetcherContext;

	/** IP detector */
	public final NodeIPDetector ipDetector;
	/** For debugging/testing, set this to true to stop the
	 * probabilistic decrement at the edges of the HTLs. */
	boolean disableProbabilisticHTLs;

	/** HashSet of currently running request UIDs */
	private final HashMap<Long,UIDTag> runningUIDs;
	private final HashMap<Long,RequestTag> runningCHKGetUIDs;
	private final HashMap<Long,RequestTag> runningLocalCHKGetUIDs;
	private final HashMap<Long,RequestTag> runningSSKGetUIDs;
	private final HashMap<Long,RequestTag> runningLocalSSKGetUIDs;
	private final HashMap<Long,InsertTag> runningCHKPutUIDs;
	private final HashMap<Long,InsertTag> runningLocalCHKPutUIDs;
	private final HashMap<Long,InsertTag> runningSSKPutUIDs;
	private final HashMap<Long,InsertTag> runningLocalSSKPutUIDs;
	private final HashMap<Long,OfferReplyTag> runningCHKOfferReplyUIDs;
	private final HashMap<Long,OfferReplyTag> runningSSKOfferReplyUIDs;

	/** Semi-unique ID for swap requests. Used to identify us so that the
	 * topology can be reconstructed. */
	public long swapIdentifier;
	private String myName;
	public final LocationManager lm;
	/** My peers */
	public final PeerManager peers;
	/** Node-reference directory (node identity, peers, etc) */
	final ProgramDirectory nodeDir;
	/** Config directory (l10n overrides, etc) */
	final ProgramDirectory cfgDir;
	/** User data directory (bookmarks, download lists, etc) */
	final ProgramDirectory userDir;
	/** Run-time state directory (bootID, PRNG seed, etc) */
	final ProgramDirectory runDir;
	/** Plugin directory */
	final ProgramDirectory pluginDir;

	/** File to write crypto master keys into, possibly passworded */
	final File masterKeysFile;
	/** Directory to put extra peer data into */
	final File extraPeerDataDir;
	/** Strong RNG */
	public final RandomSource random;
	/** Weak but fast RNG */
	public final Random fastWeakRandom;
	/** The object which handles incoming messages and allows us to wait for them */
	final MessageCore usm;

	// Darknet stuff

	NodeCrypto darknetCrypto;

	// Opennet stuff

	private final NodeCryptoConfig opennetCryptoConfig;
	OpennetManager opennet;
	private volatile boolean isAllowedToConnectToSeednodes;
	private int maxOpennetPeers;
	private boolean acceptSeedConnections;
	private boolean passOpennetRefsThroughDarknet;

	// General stuff

	public final Executor executor;
	public final PacketSender ps;
	public final PrioritisedTicker ticker;
	final DNSRequester dnsr;
	final NodeDispatcher dispatcher;
	public final UptimeEstimator uptime;
	final boolean testnetEnabled;
	final TestnetHandler testnetHandler;
	public final TokenBucket outputThrottle;
	public boolean throttleLocalData;
	private int outputBandwidthLimit;
	private int inputBandwidthLimit;
	boolean inputLimitDefault;
	final boolean enableARKs;
	final boolean enablePerNodeFailureTables;
	final boolean enableULPRDataPropagation;
	final boolean enableSwapping;
	private volatile boolean publishOurPeersLocation;
	private volatile boolean routeAccordingToOurPeersLocation;
	boolean enableSwapQueueing;
	boolean enablePacketCoalescing;
	public static final short DEFAULT_MAX_HTL = (short)18;
	private short maxHTL;
	private boolean skipWrapperWarning;
	/** Should inserts ignore low backoff times by default? */
	public static boolean IGNORE_LOW_BACKOFF_DEFAULT = false;
	/** Definition of "low backoff times" for above. */
	public static int LOW_BACKOFF = 30*1000;
	/** Should inserts be fairly blatently prioritised on accept by default? */
	public static boolean PREFER_INSERT_DEFAULT = false;
	/** Should inserts fork when the HTL reaches cacheability? */
	public static boolean FORK_ON_CACHEABLE_DEFAULT = true;
	public final IOStatisticCollector collector;
	/** Type identifier for fproxy node to node messages, as sent on DMT.nodeToNodeMessage's */
	public static final int N2N_MESSAGE_TYPE_FPROXY = 1;
	/** Type identifier for differential node reference messages, as sent on DMT.nodeToNodeMessage's */
	public static final int N2N_MESSAGE_TYPE_DIFFNODEREF = 2;
	/** Identifier within fproxy messages for simple, short text messages to be displayed on the homepage as useralerts */
	public static final int N2N_TEXT_MESSAGE_TYPE_USERALERT = 1;
	/** Identifier within fproxy messages for an offer to transfer a file */
	public static final int N2N_TEXT_MESSAGE_TYPE_FILE_OFFER = 2;
	/** Identifier within fproxy messages for accepting an offer to transfer a file */
	public static final int N2N_TEXT_MESSAGE_TYPE_FILE_OFFER_ACCEPTED = 3;
	/** Identifier within fproxy messages for rejecting an offer to transfer a file */
	public static final int N2N_TEXT_MESSAGE_TYPE_FILE_OFFER_REJECTED = 4;
	/** Identified within friend feed for the recommendation of a bookmark */
	public static final int N2N_TEXT_MESSAGE_TYPE_BOOKMARK = 5;
	/** Identified within friend feed for the recommendation of a file */
	public static final int N2N_TEXT_MESSAGE_TYPE_DOWNLOAD = 6;
	public static final int EXTRA_PEER_DATA_TYPE_N2NTM = 1;
	public static final int EXTRA_PEER_DATA_TYPE_PEER_NOTE = 2;
	public static final int EXTRA_PEER_DATA_TYPE_QUEUED_TO_SEND_N2NM = 3;
	public static final int EXTRA_PEER_DATA_TYPE_BOOKMARK = 4;
	public static final int EXTRA_PEER_DATA_TYPE_DOWNLOAD = 5;
	public static final int PEER_NOTE_TYPE_PRIVATE_DARKNET_COMMENT = 1;

	/** The bootID of the last time the node booted up. Or -1 if we don't know due to
	 * permissions problems, or we suspect that the node has been booted and not
	 * written the file e.g. if we can't write it. So if we want to compare data
	 * gathered in the last session and only recorded to disk on a clean shutdown
	 * to data we have now, we just include the lastBootID. */
	public final long lastBootID;
	public final long bootID;
	public final long startupTime;

	private SimpleToadletServer toadlets;

	public final NodeClientCore clientCore;

	// ULPRs, RecentlyFailed, per node failure tables, are all managed by FailureTable.
	final FailureTable failureTable;

	// The version we were before we restarted.
	public int lastVersion;

	/** NodeUpdater **/
	public final NodeUpdateManager nodeUpdater;

	public final SecurityLevels securityLevels;

	// Things that's needed to keep track of
	public final PluginManager pluginManager;

	// Helpers
	public final InetAddress localhostAddress;
	public final FreenetInetAddress fLocalhostAddress;

	private boolean wasTestnet;

	// The node starter
	private static NodeStarter nodeStarter;

	// The watchdog will be silenced until it's true
	private boolean hasStarted;
	private boolean isStopping = false;

	/**
	 * Minimum uptime for us to consider a node an acceptable place to store a key. We store a key
	 * to the datastore only if it's from an insert, and we are a sink, but when calculating whether
	 * we are a sink we ignore nodes which have less uptime (percentage) than this parameter.
	 */
	static final int MIN_UPTIME_STORE_KEY = 40;

	private volatile boolean isPRNGReady = false;

	private boolean storePreallocate;

	/**
	 * Read all storable settings (identity etc) from the node file.
	 * @param filename The name of the file to read from.
	 * @throws IOException throw when I/O error occur
	 */
	private void readNodeFile(String filename) throws IOException {
		// REDFLAG: Any way to share this code with NodePeer?
		FileInputStream fis = new FileInputStream(filename);
		InputStreamReader isr = new InputStreamReader(fis, "UTF-8");
		BufferedReader br = new BufferedReader(isr);
		SimpleFieldSet fs = new SimpleFieldSet(br, false, true);
		br.close();
		// Read contents
		String[] udp = fs.getAll("physical.udp");
		if((udp != null) && (udp.length > 0)) {
			for(String udpAddr : udp) {
				// Just keep the first one with the correct port number.
				Peer p;
				try {
					p = new Peer(udpAddr, false, true);
				} catch (HostnameSyntaxException e) {
					Logger.error(this, "Invalid hostname or IP Address syntax error while parsing our darknet node reference: "+udpAddr);
					System.err.println("Invalid hostname or IP Address syntax error while parsing our darknet node reference: "+udpAddr);
					continue;
				} catch (PeerParseException e) {
					throw (IOException)new IOException().initCause(e);
				}
				if(p.getPort() == getDarknetPortNumber()) {
					// DNSRequester doesn't deal with our own node
					ipDetector.setOldIPAddress(p.getFreenetAddress());
					break;
				}
			}
		}

		darknetCrypto.readCrypto(fs);

		swapIdentifier = Fields.bytesToLong(darknetCrypto.identityHashHash);
		String loc = fs.get("location");
		double locD = Location.getLocation(loc);
		if (locD == -1.0)
			throw new IOException("Invalid location: " + loc);
		lm.setLocation(locD);
		myName = fs.get("myName");
		if(myName == null) {
			myName = newName();
		}

		String verString = fs.get("version");
		if(verString == null) {
			Logger.error(this, "No version!");
			System.err.println("No version!");
		} else {
			lastVersion = Version.getArbitraryBuildNumber(verString, -1);
		}

		wasTestnet = Fields.stringToBool(fs.get("testnet"), false);
	}

	public void makeStore(String val) throws InvalidConfigValueException {
		String suffix = getStoreSuffix();
		if (val.equals("salt-hash")) {
			try {
				initSaltHashFS(suffix, true, null);
			} catch (NodeInitException e) {
				Logger.error(this, "Unable to create new store", e);
				System.err.println("Unable to create new store: "+e);
				e.printStackTrace();
				// FIXME l10n both on the NodeInitException and the wrapper message
				throw new InvalidConfigValueException("Unable to create new store: "+e);
			}
		} else if (val.equals("bdb-index")) {
			try {
				initBDBFS(suffix);
			} catch (NodeInitException e) {
				Logger.error(this, "Unable to create new store", e);
				System.err.println("Unable to create new store: "+e);
				e.printStackTrace();
				// FIXME l10n both on the NodeInitException and the wrapper message
				throw new InvalidConfigValueException("Unable to create new store: "+e);
			}
		} else {
			initRAMFS();
		}

		synchronized(Node.this) {
			storeType = val;
		}
	}


	private String newName() {
		return "Node id|"+random.nextLong();
	}

	private final Object writeNodeFileSync = new Object();

	public void writeNodeFile() {
		synchronized(writeNodeFileSync) {
			writeNodeFile(nodeDir.file("node-"+getDarknetPortNumber()), nodeDir.file("node-"+getDarknetPortNumber()+".bak"));
		}
	}

	public void writeOpennetFile() {
		OpennetManager om = opennet;
		if(om != null) om.writeFile();
	}

	private void writeNodeFile(File orig, File backup) {
		SimpleFieldSet fs = darknetCrypto.exportPrivateFieldSet();

		if(orig.exists()) backup.delete();

		FileOutputStream fos = null;
		try {
			fos = new FileOutputStream(backup);
			fs.writeTo(fos);
			fos.close();
			fos = null;
			FileUtil.renameTo(backup, orig);
		} catch (IOException ioe) {
			Logger.error(this, "IOE :"+ioe.getMessage(), ioe);
			return;
		} finally {
			Closer.close(fos);
		}
	}

	private void initNodeFileSettings() {
		Logger.normal(this, "Creating new node file from scratch");
		// Don't need to set getDarknetPortNumber()
		// FIXME use a real IP!
		darknetCrypto.initCrypto();
		swapIdentifier = Fields.bytesToLong(darknetCrypto.identityHashHash);
		myName = newName();
	}

	/**
	 * Read the config file from the arguments.
	 * Then create a node.
	 * Anything that needs static init should ideally be in here.
	 * @param args
	 */
	public static void main(String[] args) throws IOException {
		NodeStarter.main(args);
	}

	public boolean isUsingWrapper(){
		if(nodeStarter!=null && WrapperManager.isControlledByNativeWrapper())
			return true;
		else
			return false;
	}

	public NodeStarter getNodeStarter(){
		return nodeStarter;
	}

	/**
	 * Create a Node from a Config object.
	 * @param config The Config object for this node.
	 * @param r The random number generator for this node. Passed in because we may want
	 * to use a non-secure RNG for e.g. one-JVM live-code simulations. Should be a Yarrow in
	 * a production node. Yarrow will be used if that parameter is null
	 * @param weakRandom The fast random number generator the node will use. If null a MT
	 * instance will be used, seeded from the secure PRNG.
	 * @param lc logging config Handler
	 * @param ns NodeStarter
	 * @param executor Executor
	 * @throws NodeInitException If the node initialization fails.
	 */
	 Node(PersistentConfig config, RandomSource r, RandomSource weakRandom, LoggingConfigHandler lc, NodeStarter ns, Executor executor) throws NodeInitException {
		this.shutdownHook = SemiOrderedShutdownHook.get();
		// Easy stuff
		String tmp = "Initializing Node using Freenet Build #"+Version.buildNumber()+" r"+Version.cvsRevision()+" and freenet-ext Build #"+NodeStarter.extBuildNumber+" r"+NodeStarter.extRevisionNumber+" with "+System.getProperty("java.vendor")+" JVM version "+System.getProperty("java.version")+" running on "+System.getProperty("os.arch")+' '+System.getProperty("os.name")+' '+System.getProperty("os.version");
		Logger.normal(this, tmp);
		System.out.println(tmp);
		collector = new IOStatisticCollector();
		this.executor = executor;
		nodeStarter=ns;
		if(logConfigHandler != lc)
			logConfigHandler=lc;
		getPubKey = new GetPubkey(this);
		startupTime = System.currentTimeMillis();
		SimpleFieldSet oldConfig = config.getSimpleFieldSet();
		// Setup node-specific configuration
		final SubConfig nodeConfig = new SubConfig("node", config);

		int sortOrder = 0;

		// Directory for node-related files other than store
		this.nodeDir = setupProgramDir(nodeConfig, "node references", "nodeDir", ".",
		  sortOrder++, "Node.nodeDir", "Node.nodeDirLong");
		this.cfgDir = setupProgramDir(nodeConfig, "user config", "cfgDir", nodeDir.dir.toString(),
		  sortOrder++, "Node.cfgDir", "Node.cfgDirLong");
		this.userDir = setupProgramDir(nodeConfig, "user state", "userDir", nodeDir.dir.toString(),
		  sortOrder++, "Node.userDir", "Node.userDirLong");
		this.runDir = setupProgramDir(nodeConfig, "runtime state", "runDir", nodeDir.dir.toString(),
		  sortOrder++, "Node.runDir", "Node.runDirLong");
		this.pluginDir = setupProgramDir(nodeConfig, "plugins", "pluginDir", new File(nodeDir.dir, "plugins").toString(),
		  sortOrder++, "Node.pluginDir", "Node.pluginDirLong");

		// l10n stuffs
		nodeConfig.register("l10n", Locale.getDefault().getLanguage().toLowerCase(), sortOrder++, false, true,
				"Node.l10nLanguage",
				"Node.l10nLanguageLong",
				new L10nCallback());

		try {
			new NodeL10n(BaseL10n.LANGUAGE.mapToLanguage(nodeConfig.getString("l10n")), cfgDir.dir());
		} catch (MissingResourceException e) {
			try {
				new NodeL10n(BaseL10n.LANGUAGE.mapToLanguage(nodeConfig.getOption("l10n").getDefault()), cfgDir.dir());
			} catch (MissingResourceException e1) {
				new NodeL10n(BaseL10n.LANGUAGE.mapToLanguage(BaseL10n.LANGUAGE.getDefault().shortCode), cfgDir.dir());
			}
		}

		// FProxy config needs to be here too
		SubConfig fproxyConfig = new SubConfig("fproxy", config);
		try {
			toadlets = new SimpleToadletServer(fproxyConfig, new ArrayBucketFactory(), executor, this);
			fproxyConfig.finishedInitialization();
			toadlets.start();
		} catch (IOException e4) {
			Logger.error(this, "Could not start web interface: "+e4, e4);
			System.err.println("Could not start web interface: "+e4);
			e4.printStackTrace();
			throw new NodeInitException(NodeInitException.EXIT_COULD_NOT_START_FPROXY, "Could not start FProxy: "+e4);
		} catch (InvalidConfigValueException e4) {
			System.err.println("Invalid config value, cannot start web interface: "+e4);
			e4.printStackTrace();
			throw new NodeInitException(NodeInitException.EXIT_COULD_NOT_START_FPROXY, "Could not start FProxy: "+e4);
		}

		// Setup RNG if needed : DO NOT USE IT BEFORE THAT POINT!
		if (r == null) {
			final NativeThread entropyGatheringThread = new NativeThread(new Runnable() {

				private void recurse(File f) {
					if(isPRNGReady)
						return;
					File[] subDirs = f.listFiles(new FileFilter() {

						public boolean accept(File pathname) {
							return pathname.exists() && pathname.canRead() && pathname.isDirectory();
						}
					});


					// @see http://bugs.sun.com/bugdatabase/view_bug.do?bug_id=5086412
					if(subDirs != null)
						for(File currentDir : subDirs)
							recurse(currentDir);
				}

				public void run() {
					for(File root : File.listRoots()) {
						if(isPRNGReady)
							return;
						recurse(root);
					}
				}
			}, "Entropy Gathering Thread", NativeThread.MIN_PRIORITY, true);

			File seed = userDir.file("prng.seed");
			FileUtil.setOwnerRW(seed);
			entropyGatheringThread.start();
			this.random = new Yarrow(seed);
			DiffieHellman.init(random);

		} else // if it's not null it's because we are running in the simulator
			this.random = r;
		isPRNGReady = true;
		toadlets.getStartupToadlet().setIsPRNGReady();
		if(weakRandom == null) {
			byte buffer[] = new byte[16];
			random.nextBytes(buffer);
			this.fastWeakRandom = new MersenneTwister(buffer);
		}else
			this.fastWeakRandom = weakRandom;

		nodeNameUserAlert = new MeaningfulNodeNameUserAlert(this);
		recentlyCompletedIDs = new LRUQueue<Long>();
		this.config = config;
		lm = new LocationManager(random, this);

		try {
			localhostAddress = InetAddress.getByName("127.0.0.1");
		} catch (UnknownHostException e3) {
			// Does not do a reverse lookup, so this is impossible
			throw new Error(e3);
		}
		fLocalhostAddress = new FreenetInetAddress(localhostAddress);
		transferringRequestSenders = new HashMap<NodeCHK, RequestSender>();
		transferringRequestHandlers = new HashSet<Long>();
		runningUIDs = new HashMap<Long,UIDTag>();
		runningCHKGetUIDs = new HashMap<Long,RequestTag>();
		runningLocalCHKGetUIDs = new HashMap<Long,RequestTag>();
		runningSSKGetUIDs = new HashMap<Long,RequestTag>();
		runningLocalSSKGetUIDs = new HashMap<Long,RequestTag>();
		runningCHKPutUIDs = new HashMap<Long,InsertTag>();
		runningLocalCHKPutUIDs = new HashMap<Long,InsertTag>();
		runningSSKPutUIDs = new HashMap<Long,InsertTag>();
		runningLocalSSKPutUIDs = new HashMap<Long,InsertTag>();
		runningCHKOfferReplyUIDs = new HashMap<Long,OfferReplyTag>();
		runningSSKOfferReplyUIDs = new HashMap<Long,OfferReplyTag>();

		this.securityLevels = new SecurityLevels(this, config);

		nodeConfig.register("autoChangeDatabaseEncryption", true, sortOrder++, true, false, "Node.autoChangeDatabaseEncryption", "Node.autoChangeDatabaseEncryptionLong", new BooleanCallback() {

			@Override
			public Boolean get() {
				synchronized(Node.this) {
					return autoChangeDatabaseEncryption;
				}
			}

			@Override
			public void set(Boolean val) throws InvalidConfigValueException, NodeNeedRestartException {
				synchronized(Node.this) {
					autoChangeDatabaseEncryption = val;
				}
			}

		});

		autoChangeDatabaseEncryption = nodeConfig.getBoolean("autoChangeDatabaseEncryption");

		// Location of master key
		nodeConfig.register("masterKeyFile", "master.keys", sortOrder++, true, true, "Node.masterKeyFile", "Node.masterKeyFileLong",
			new StringCallback() {

				@Override
				public String get() {
					if(masterKeysFile == null) return "none";
					else return masterKeysFile.getPath();
				}

				@Override
				public void set(String val) throws InvalidConfigValueException, NodeNeedRestartException {
					// FIXME l10n
					// FIXME wipe the old one and move
					throw new InvalidConfigValueException("Node.masterKeyFile cannot be changed on the fly, you must shutdown, wipe the old file and reconfigure");
				}

		});
		String value = nodeConfig.getString("masterKeyFile");
		File f;
		if (value.equalsIgnoreCase("none")) {
			f = null;
		} else {
			f = new File(value);
			if (!f.isAbsolute()) { f = userDir.file(value); }

			if(f.exists() && !(f.canWrite() && f.canRead()))
				throw new NodeInitException(NodeInitException.EXIT_CANT_WRITE_MASTER_KEYS, "Cannot read from and write to master keys file "+f);
		}
		masterKeysFile = f;
		FileUtil.setOwnerRW(masterKeysFile);

		shutdownHook.addEarlyJob(new NativeThread("Shutdown database", NativeThread.HIGH_PRIORITY, true) {

			public void realRun() {
				System.err.println("Stopping database jobs...");
				if(clientCore == null) return;
				clientCore.killDatabase();
			}

		});

		shutdownHook.addLateJob(new NativeThread("Close database", NativeThread.HIGH_PRIORITY, true) {

			@Override
			public void realRun() {
				if(db == null) return;
				System.err.println("Rolling back unfinished transactions...");
				db.rollback();
				System.err.println("Closing database...");
				db.close();
				if(securityLevels.getPhysicalThreatLevel() == PHYSICAL_THREAT_LEVEL.MAXIMUM) {
					try {
						FileUtil.secureDelete(dbFileCrypt, random);
					} catch (IOException e) {
						// Ignore
					} finally {
						dbFileCrypt.delete();
					}
				}
			}

		});

		nodeConfig.register("defragDatabaseOnStartup", true, sortOrder++, false, true, "Node.defragDatabaseOnStartup", "Node.defragDatabaseOnStartupLong", new BooleanCallback() {

			@Override
			public Boolean get() {
				synchronized(Node.this) {
					return defragDatabaseOnStartup;
				}
			}

			@Override
			public void set(Boolean val) throws InvalidConfigValueException, NodeNeedRestartException {
				synchronized(Node.this) {
					defragDatabaseOnStartup = val;
				}
			}

		});

		defragDatabaseOnStartup = nodeConfig.getBoolean("defragDatabaseOnStartup");

		nodeConfig.register("defragOnce", false, sortOrder++, false, true, "Node.defragOnce", "Node.defragOnceLong", new BooleanCallback() {

			@Override
			public Boolean get() {
				synchronized(Node.this) {
					return defragOnce;
				}
			}

			@Override
			public void set(Boolean val) throws InvalidConfigValueException, NodeNeedRestartException {
				synchronized(Node.this) {
					defragOnce = val;
				}
			}

		});

		defragOnce = nodeConfig.getBoolean("defragOnce");

		dbFile = userDir.file("node.db4o");
		dbFileCrypt = userDir.file("node.db4o.crypt");

		boolean dontCreate = (!dbFile.exists()) && (!dbFileCrypt.exists()) && (!toadlets.fproxyHasCompletedWizard());

		if(!dontCreate) {
			try {
				setupDatabase(null);
			} catch (MasterKeysWrongPasswordException e2) {
				System.out.println("Client database node.db4o is encrypted!");
				databaseAwaitingPassword = true;
			} catch (MasterKeysFileSizeException e2) {
				System.err.println("Unable to decrypt database: master.keys file too " + e2.sizeToString() + "!");
			} catch (IOException e2) {
				System.err.println("Unable to access master.keys file to decrypt database: "+e2);
				e2.printStackTrace();
			}
		} else
			System.out.println("Not creating node.db4o for now, waiting for config as to security level...");

		// Boot ID
		bootID = random.nextLong();
		// Fixed length file containing boot ID. Accessed with random access file. So hopefully it will always be
		// written. Note that we set lastBootID to -1 if we can't _write_ our ID as well as if we can't read it,
		// because if we can't write it then we probably couldn't write it on the last bootup either.
		File bootIDFile = runDir.file("bootID");
		int BOOT_FILE_LENGTH = 64 / 4; // A long in padded hex bytes
		long oldBootID = -1;
		RandomAccessFile raf = null;
		try {
			raf = new RandomAccessFile(bootIDFile, "rw");
			if(raf.length() < BOOT_FILE_LENGTH) {
				oldBootID = -1;
			} else {
				byte[] buf = new byte[BOOT_FILE_LENGTH];
				raf.readFully(buf);
				String s = new String(buf, "ISO-8859-1");
				try {
					oldBootID = Fields.bytesToLong(HexUtil.hexToBytes(s));
				} catch (NumberFormatException e) {
					oldBootID = -1;
				}
				raf.seek(0);
			}
			String s = HexUtil.bytesToHex(Fields.longToBytes(bootID));
			byte[] buf = s.getBytes("ISO-8859-1");
			if(buf.length != BOOT_FILE_LENGTH)
				System.err.println("Not 16 bytes for boot ID "+bootID+" - WTF??");
			raf.write(buf);
		} catch (IOException e) {
			oldBootID = -1;
			// If we have an error in reading, *or in writing*, we don't reliably know the last boot ID.
		} finally {
			Closer.close(raf);
		}
		lastBootID = oldBootID;

		buildOldAgeUserAlert = new BuildOldAgeUserAlert();

		nodeConfig.register("disableProbabilisticHTLs", false, sortOrder++, true, false, "Node.disablePHTLS", "Node.disablePHTLSLong",
				new BooleanCallback() {

					@Override
					public Boolean get() {
						return disableProbabilisticHTLs;
					}

					@Override
					public void set(Boolean val) throws InvalidConfigValueException {
						disableProbabilisticHTLs = val;
					}

		});

		disableProbabilisticHTLs = nodeConfig.getBoolean("disableProbabilisticHTLs");

		nodeConfig.register("maxHTL", DEFAULT_MAX_HTL, sortOrder++, true, false, "Node.maxHTL", "Node.maxHTLLong", new ShortCallback() {

					@Override
					public Short get() {
						return maxHTL;
					}

					@Override
					public void set(Short val) throws InvalidConfigValueException {
						if(maxHTL < 0) throw new InvalidConfigValueException("Impossible max HTL");
						maxHTL = val;
					}
		}, false);

		maxHTL = nodeConfig.getShort("maxHTL");

		// FIXME maybe these should persist? They need to be private.
		decrementAtMax = random.nextDouble() <= DECREMENT_AT_MAX_PROB;
		decrementAtMin = random.nextDouble() <= DECREMENT_AT_MIN_PROB;

		// Determine where to bind to

		usm = new MessageCore(executor);

		// FIXME maybe these configs should actually be under a node.ip subconfig?
		ipDetector = new NodeIPDetector(this);
		sortOrder = ipDetector.registerConfigs(nodeConfig, sortOrder);

		// ARKs enabled?

		nodeConfig.register("enableARKs", true, sortOrder++, true, false, "Node.enableARKs", "Node.enableARKsLong", new BooleanCallback() {

			@Override
			public Boolean get() {
				return enableARKs;
			}

			@Override
			public void set(Boolean val) throws InvalidConfigValueException {
				throw new InvalidConfigValueException("Cannot change on the fly");
			}

			@Override
			public boolean isReadOnly() {
				        return true;
			        }
		});
		enableARKs = nodeConfig.getBoolean("enableARKs");

		nodeConfig.register("enablePerNodeFailureTables", true, sortOrder++, true, false, "Node.enablePerNodeFailureTables", "Node.enablePerNodeFailureTablesLong", new BooleanCallback() {

			@Override
			public Boolean get() {
				return enablePerNodeFailureTables;
			}

			@Override
			public void set(Boolean val) throws InvalidConfigValueException {
				throw new InvalidConfigValueException("Cannot change on the fly");
			}

			@Override
			public boolean isReadOnly() {
				        return true;
			      }
		});
		enablePerNodeFailureTables = nodeConfig.getBoolean("enablePerNodeFailureTables");

		nodeConfig.register("enableULPRDataPropagation", true, sortOrder++, true, false, "Node.enableULPRDataPropagation", "Node.enableULPRDataPropagationLong", new BooleanCallback() {

			@Override
			public Boolean get() {
				return enableULPRDataPropagation;
			}

			@Override
			public void set(Boolean val) throws InvalidConfigValueException {
				throw new InvalidConfigValueException("Cannot change on the fly");
			}

			@Override
			public boolean isReadOnly() {
				        return true;
			        }
		});
		enableULPRDataPropagation = nodeConfig.getBoolean("enableULPRDataPropagation");

		nodeConfig.register("enableSwapping", true, sortOrder++, true, false, "Node.enableSwapping", "Node.enableSwappingLong", new BooleanCallback() {

			@Override
			public Boolean get() {
				return enableSwapping;
			}

			@Override
			public void set(Boolean val) throws InvalidConfigValueException {
				throw new InvalidConfigValueException("Cannot change on the fly");
			}

			@Override
			public boolean isReadOnly() {
				        return true;
			        }
		});
		enableSwapping = nodeConfig.getBoolean("enableSwapping");

		/*
		 * Publish our peers' locations is enabled, even in MAXIMUM network security and/or HIGH friends security,
		 * because a node which doesn't publish its peers' locations will get dramatically less traffic.
		 *
		 * Publishing our peers' locations does make us slightly more vulnerable to some attacks, but I don't think
		 * it's a big difference: swapping reveals the same information, it just doesn't update as quickly. This
		 * may help slightly, but probably not dramatically against a clever attacker.
		 *
		 * FIXME review this decision.
		 */
		nodeConfig.register("publishOurPeersLocation", true, sortOrder++, true, false, "Node.publishOurPeersLocation", "Node.publishOurPeersLocationLong", new BooleanCallback() {

			@Override
			public Boolean get() {
				return publishOurPeersLocation;
			}

			@Override
			public void set(Boolean val) throws InvalidConfigValueException {
				publishOurPeersLocation = val;
			}
		});
		publishOurPeersLocation = nodeConfig.getBoolean("publishOurPeersLocation");

		nodeConfig.register("routeAccordingToOurPeersLocation", true, sortOrder++, true, false, "Node.routeAccordingToOurPeersLocation", "Node.routeAccordingToOurPeersLocationLong", new BooleanCallback() {

			@Override
			public Boolean get() {
				return routeAccordingToOurPeersLocation;
			}

			@Override
			public void set(Boolean val) throws InvalidConfigValueException {
				routeAccordingToOurPeersLocation = val;
			}
		});
		routeAccordingToOurPeersLocation = nodeConfig.getBoolean("routeAccordingToOurPeersLocation");

		securityLevels.addNetworkThreatLevelListener(new SecurityLevelListener<NETWORK_THREAT_LEVEL>() {

			public void onChange(NETWORK_THREAT_LEVEL oldLevel, NETWORK_THREAT_LEVEL newLevel) {
				synchronized(Node.this) {
					boolean wantFOAF = true;
					if(newLevel == NETWORK_THREAT_LEVEL.MAXIMUM || newLevel == NETWORK_THREAT_LEVEL.HIGH) {
						// Opennet is disabled.
						if(securityLevels.friendsThreatLevel == FRIENDS_THREAT_LEVEL.HIGH)
							wantFOAF = false;
					}
					routeAccordingToOurPeersLocation = wantFOAF;
				}
			}

		});

		securityLevels.addFriendsThreatLevelListener(new SecurityLevelListener<FRIENDS_THREAT_LEVEL>() {

			public void onChange(FRIENDS_THREAT_LEVEL oldLevel, FRIENDS_THREAT_LEVEL newLevel) {
				synchronized(Node.this) {
					boolean wantFOAF = true;
					NETWORK_THREAT_LEVEL networkLevel = securityLevels.networkThreatLevel;
					if(networkLevel == NETWORK_THREAT_LEVEL.MAXIMUM || networkLevel == NETWORK_THREAT_LEVEL.HIGH) {
						// Opennet is disabled.
						if(newLevel == FRIENDS_THREAT_LEVEL.HIGH)
							wantFOAF = false;
					}
					routeAccordingToOurPeersLocation = wantFOAF;
				}
			}

		});

		nodeConfig.register("enableSwapQueueing", true, sortOrder++, true, false, "Node.enableSwapQueueing", "Node.enableSwapQueueingLong", new BooleanCallback() {
			@Override
			public Boolean get() {
				return enableSwapQueueing;
			}

			@Override
			public void set(Boolean val) throws InvalidConfigValueException {
				enableSwapQueueing = val;
			}

		});
		enableSwapQueueing = nodeConfig.getBoolean("enableSwapQueueing");

		nodeConfig.register("enablePacketCoalescing", true, sortOrder++, true, false, "Node.enablePacketCoalescing", "Node.enablePacketCoalescingLong", new BooleanCallback() {
			@Override
			public Boolean get() {
				return enablePacketCoalescing;
			}

			@Override
			public void set(Boolean val) throws InvalidConfigValueException {
				enablePacketCoalescing = val;
			}

		});
		enablePacketCoalescing = nodeConfig.getBoolean("enablePacketCoalescing");

		// Determine the port number
		// @see #191
		if(oldConfig != null && "-1".equals(oldConfig.get("node.listenPort")))
			throw new NodeInitException(NodeInitException.EXIT_COULD_NOT_BIND_USM, "Your freenet.ini file is corrupted! 'listenPort=-1'");
		NodeCryptoConfig darknetConfig = new NodeCryptoConfig(nodeConfig, sortOrder++, false, securityLevels);
		sortOrder += NodeCryptoConfig.OPTION_COUNT;

		darknetCrypto = new NodeCrypto(this, false, darknetConfig, startupTime, enableARKs);

		nodeDBHandle = darknetCrypto.getNodeHandle(db);

		if(db != null) {
			db.commit();
			if(logMINOR) Logger.minor(this, "COMMITTED");
		}

		// Must be created after darknetCrypto
		dnsr = new DNSRequester(this);
		ps = new PacketSender(this);
		ticker = new PrioritisedTicker(this);
		if(executor instanceof PooledExecutor)
			((PooledExecutor)executor).setTicker(ticker);

		Logger.normal(Node.class, "Creating node...");

		shutdownHook.addEarlyJob(new Thread() {
			@Override
			public void run() {
				if (opennet != null)
					opennet.stop(false);
			}
		});

		shutdownHook.addEarlyJob(new Thread() {
			@Override
			public void run() {
				darknetCrypto.stop();
			}
		});

		// Bandwidth limit

		nodeConfig.register("outputBandwidthLimit", "15K", sortOrder++, false, true, "Node.outBWLimit", "Node.outBWLimitLong", new IntCallback() {
					@Override
					public Integer get() {
						//return BlockTransmitter.getHardBandwidthLimit();
						return outputBandwidthLimit;
					}
					@Override
					public void set(Integer obwLimit) throws InvalidConfigValueException {
						if(obwLimit <= 0) throw new InvalidConfigValueException(l10n("bwlimitMustBePositive"));
						synchronized(Node.this) {
							outputBandwidthLimit = obwLimit;
						}
						outputThrottle.changeNanosAndBucketSize((1000L * 1000L * 1000L) / obwLimit, obwLimit/2);
						nodeStats.setOutputLimit(obwLimit);
					}
		}, true);

		int obwLimit = nodeConfig.getInt("outputBandwidthLimit");
		if(obwLimit <= 0)
			throw new NodeInitException(NodeInitException.EXIT_BAD_BWLIMIT, "Invalid outputBandwidthLimit");
		outputBandwidthLimit = obwLimit;
		// Bucket size of 0.5 seconds' worth of bytes.
		// Add them at a rate determined by the obwLimit.
		// Maximum forced bytes 80%, in other words, 20% of the bandwidth is reserved for
		// block transfers, so we will use that 20% for block transfers even if more than 80% of the limit is used for non-limited data (resends etc).
		int bucketSize = obwLimit/2;
		// Must have at least space for ONE PACKET.
		// FIXME: make compatible with alternate transports.
		bucketSize = Math.max(bucketSize, 2048);
		outputThrottle = new TokenBucket(bucketSize, (1000L*1000L*1000L) / obwLimit, obwLimit/2);

		nodeConfig.register("inputBandwidthLimit", "-1", sortOrder++, false, true, "Node.inBWLimit", "Node.inBWLimitLong",	new IntCallback() {
					@Override
					public Integer get() {
						if(inputLimitDefault) return -1;
						return inputBandwidthLimit;
					}
					@Override
					public void set(Integer ibwLimit) throws InvalidConfigValueException {
						synchronized(Node.this) {
							if(ibwLimit == -1) {
								inputLimitDefault = true;
								ibwLimit = outputBandwidthLimit * 4;
							} else {
								if(ibwLimit <= 1) throw new InvalidConfigValueException(l10n("bandwidthLimitMustBePositiveOrMinusOne"));
								inputLimitDefault = false;
							}
							inputBandwidthLimit = ibwLimit;
						}
						nodeStats.setInputLimit(ibwLimit);
					}
		}, true);

		int ibwLimit = nodeConfig.getInt("inputBandwidthLimit");
		if(ibwLimit == -1) {
			inputLimitDefault = true;
			ibwLimit = obwLimit * 4;
		} else if(ibwLimit <= 0)
			throw new NodeInitException(NodeInitException.EXIT_BAD_BWLIMIT, "Invalid inputBandwidthLimit");
		inputBandwidthLimit = ibwLimit;

		nodeConfig.register("throttleLocalTraffic", false, sortOrder++, true, false, "Node.throttleLocalTraffic", "Node.throttleLocalTrafficLong", new BooleanCallback() {

			@Override
			public Boolean get() {
				return throttleLocalData;
			}

			@Override
			public void set(Boolean val) throws InvalidConfigValueException {
				throttleLocalData = val;
			}

		});

		throttleLocalData = nodeConfig.getBoolean("throttleLocalTraffic");

		// Testnet.
		// Cannot be enabled/disabled on the fly.
		// If enabled, forces certain other config options.

		if((testnetHandler = TestnetHandler.maybeCreate(this, config)) != null) {
			String msg = "WARNING: ENABLING TESTNET CODE! This WILL seriously jeopardize your anonymity!";
			Logger.error(this, msg);
			System.err.println(msg);
			testnetEnabled = true;
			if(logConfigHandler.getFileLoggerHook() == null) {
				System.err.println("Forcing logging enabled (essential for testnet)");
				logConfigHandler.forceEnableLogging();
			}
			LogLevel x = Logger.globalGetThresholdNew();
			if(!((x == LogLevel.MINOR) || (x == LogLevel.DEBUG))) {
				System.err.println("Forcing log threshold to MINOR for testnet, was "+x);
				Logger.globalSetThreshold(LogLevel.MINOR);
			}
			if(logConfigHandler.getMaxZippedLogFiles() < TESTNET_MIN_MAX_ZIPPED_LOGFILES) {
				System.err.println("Forcing max zipped logfiles space to 256MB for testnet");
				try {
					logConfigHandler.setMaxZippedLogFiles(TESTNET_MIN_MAX_ZIPPED_LOGFILES_STRING);
				} catch (InvalidConfigValueException e) {
					throw new Error("Impossible: " + e, e);
				} catch (NodeNeedRestartException e) {
					throw new Error("Impossible: " + e, e);
				}
			}
		} else {
			String s = "Testnet mode DISABLED. You may have some level of anonymity. :)\n"+
				"Note that this version of Freenet is still a very early alpha, and may well have numerous bugs and design flaws.\n"+
				"In particular: YOU ARE WIDE OPEN TO YOUR IMMEDIATE PEERS! They can eavesdrop on your requests with relatively little difficulty at present (correlation attacks etc).";
			Logger.normal(this, s);
			System.err.println(s);
			testnetEnabled = false;
			if(wasTestnet) {
				FileLoggerHook flh = logConfigHandler.getFileLoggerHook();
				if(flh != null) flh.deleteAllOldLogFiles();
			}
		}

		File nodeFile = nodeDir.file("node-"+getDarknetPortNumber());
		File nodeFileBackup = nodeDir.file("node-"+getDarknetPortNumber()+".bak");
		// After we have set up testnet and IP address, load the node file
		try {
			// FIXME should take file directly?
			readNodeFile(nodeFile.getPath());
		} catch (IOException e) {
			try {
				System.err.println("Trying to read node file backup ...");
				readNodeFile(nodeFileBackup.getPath());
			} catch (IOException e1) {
				if(nodeFile.exists() || nodeFileBackup.exists()) {
					System.err.println("No node file or cannot read, (re)initialising crypto etc");
					System.err.println(e1.toString());
					e1.printStackTrace();
					System.err.println("After:");
					System.err.println(e.toString());
					e.printStackTrace();
				} else {
					System.err.println("Creating new cryptographic keys...");
				}
				initNodeFileSettings();
			}
		}

		if(wasTestnet != testnetEnabled) {
			Logger.error(this, "Switched from testnet mode to non-testnet mode or vice versa! Regenerating pubkey, privkey, and deleting logs.");
			// FIXME do we delete logs?
			darknetCrypto.initCrypto();
		}

		usm.setDispatcher(dispatcher=new NodeDispatcher(this));

		// Then read the peers
		peers = new PeerManager(this);
		peers.tryReadPeers(nodeDir.file("peers-"+getDarknetPortNumber()).getPath(), darknetCrypto, null, false, false);
		peers.writePeers();
		peers.updatePMUserAlert();

		uptime = new UptimeEstimator(runDir, ticker, darknetCrypto.identityHash);

		// ULPRs

		failureTable = new FailureTable(this);

		// Opennet

		final SubConfig opennetConfig = new SubConfig("node.opennet", config);
		opennetConfig.register("connectToSeednodes", true, 0, true, false, "Node.withAnnouncement", "Node.withAnnouncementLong", new BooleanCallback() {
			@Override
			public Boolean get() {
				return isAllowedToConnectToSeednodes;
			}
			@Override
			public void set(Boolean val) throws InvalidConfigValueException, NodeNeedRestartException {
				if (get().equals(val))
					        return;
				synchronized(Node.this) {
					isAllowedToConnectToSeednodes = val;
					if(opennet != null)
						throw new NodeNeedRestartException(l10n("connectToSeednodesCannotBeChangedMustDisableOpennetOrReboot"));
				}
			}
		});
		isAllowedToConnectToSeednodes = opennetConfig.getBoolean("connectToSeednodes");

		// Can be enabled on the fly
		opennetConfig.register("enabled", false, 0, true, true, "Node.opennetEnabled", "Node.opennetEnabledLong", new BooleanCallback() {
			@Override
			public Boolean get() {
				synchronized(Node.this) {
					return opennet != null;
				}
			}
			@Override
			public void set(Boolean val) throws InvalidConfigValueException {
				OpennetManager o;
				synchronized(Node.this) {
					if(val == (opennet != null)) return;
					if(val) {
						try {
							o = opennet = new OpennetManager(Node.this, opennetCryptoConfig, System.currentTimeMillis(), isAllowedToConnectToSeednodes);
						} catch (NodeInitException e) {
							opennet = null;
							throw new InvalidConfigValueException(e.getMessage());
						}
					} else {
						o = opennet;
						opennet = null;
					}
				}
				if(val) o.start();
				else o.stop(true);
				ipDetector.ipDetectorManager.notifyPortChange(getPublicInterfacePorts());
			}
		});
		boolean opennetEnabled = opennetConfig.getBoolean("enabled");

		opennetConfig.register("maxOpennetPeers", OpennetManager.MAX_PEERS_FOR_SCALING, 1, true, false, "Node.maxOpennetPeers",
				"Node.maxOpennetPeersLong", new IntCallback() {
					@Override
					public Integer get() {
						return maxOpennetPeers;
					}
					@Override
					public void set(Integer inputMaxOpennetPeers) throws InvalidConfigValueException {
						if(inputMaxOpennetPeers < 0) throw new InvalidConfigValueException(l10n("mustBePositive"));
						if(inputMaxOpennetPeers > OpennetManager.MAX_PEERS_FOR_SCALING) throw new InvalidConfigValueException(l10n("maxOpennetPeersMustBeTwentyOrLess"));
						maxOpennetPeers = inputMaxOpennetPeers;
						}
					}
		, false);

		maxOpennetPeers = opennetConfig.getInt("maxOpennetPeers");
		if(maxOpennetPeers > OpennetManager.MAX_PEERS_FOR_SCALING) {
			Logger.error(this, "maxOpennetPeers may not be over "+OpennetManager.MAX_PEERS_FOR_SCALING);
			maxOpennetPeers = OpennetManager.MAX_PEERS_FOR_SCALING;
		}

		opennetCryptoConfig = new NodeCryptoConfig(opennetConfig, 2 /* 0 = enabled */, true, securityLevels);

		if(opennetEnabled) {
			opennet = new OpennetManager(this, opennetCryptoConfig, System.currentTimeMillis(), isAllowedToConnectToSeednodes);
			// Will be started later
		} else {
			opennet = null;
		}

		securityLevels.addNetworkThreatLevelListener(new SecurityLevelListener<NETWORK_THREAT_LEVEL>() {

			public void onChange(NETWORK_THREAT_LEVEL oldLevel, NETWORK_THREAT_LEVEL newLevel) {
				if(newLevel == NETWORK_THREAT_LEVEL.HIGH
						|| newLevel == NETWORK_THREAT_LEVEL.MAXIMUM) {
					OpennetManager om;
					synchronized(Node.this) {
						om = opennet;
						if(om != null)
							opennet = null;
					}
					if(om != null) {
						om.stop(true);
						ipDetector.ipDetectorManager.notifyPortChange(getPublicInterfacePorts());
					}
				} else if(newLevel == NETWORK_THREAT_LEVEL.NORMAL
						|| newLevel == NETWORK_THREAT_LEVEL.LOW) {
					OpennetManager o = null;
					synchronized(Node.this) {
						if(opennet == null) {
							try {
								o = opennet = new OpennetManager(Node.this, opennetCryptoConfig, System.currentTimeMillis(), isAllowedToConnectToSeednodes);
							} catch (NodeInitException e) {
								opennet = null;
								Logger.error(this, "UNABLE TO ENABLE OPENNET: "+e, e);
								clientCore.alerts.register(new SimpleUserAlert(false, l10n("enableOpennetFailedTitle"), l10n("enableOpennetFailed", "message", e.getLocalizedMessage()), l10n("enableOpennetFailed", "message", e.getLocalizedMessage()), UserAlert.ERROR));
							}
						}
					}
					if(o != null) {
						o.start();
						ipDetector.ipDetectorManager.notifyPortChange(getPublicInterfacePorts());
					}
				}
				Node.this.config.store();
			}

		});

		opennetConfig.register("acceptSeedConnections", false, 2, true, true, "Node.acceptSeedConnectionsShort", "Node.acceptSeedConnections", new BooleanCallback() {

			@Override
			public Boolean get() {
				return acceptSeedConnections;
			}

			@Override
			public void set(Boolean val) throws InvalidConfigValueException {
				acceptSeedConnections = val;
			}

		});

		acceptSeedConnections = opennetConfig.getBoolean("acceptSeedConnections");
		
		if(acceptSeedConnections && opennet != null)
			opennet.crypto.socket.getAddressTracker().setHugeTracker();

		opennetConfig.finishedInitialization();

		nodeConfig.register("passOpennetPeersThroughDarknet", true, sortOrder++, true, false, "Node.passOpennetPeersThroughDarknet", "Node.passOpennetPeersThroughDarknetLong",
				new BooleanCallback() {

					@Override
					public Boolean get() {
						synchronized(Node.this) {
							return passOpennetRefsThroughDarknet;
						}
					}

					@Override
					public void set(Boolean val) throws InvalidConfigValueException {
						synchronized(Node.this) {
							passOpennetRefsThroughDarknet = val;
						}
					}

		});

		passOpennetRefsThroughDarknet = nodeConfig.getBoolean("passOpennetPeersThroughDarknet");

		// HACK to prepare the extra-peer-data config option for removal
		// FIXME TODO REMOVEME replace this with the code from dir-struct branch when this code is more well-deployed
		String defaultExtraPeerDataDir = new File(nodeDir.dir, "extra-peer-data-"+getDarknetPortNumber()).toString();
		String currentExtraPeerDataDir = nodeConfig.getRawOption("extraPeerDataDir");
		if(currentExtraPeerDataDir != null) {
			System.out.println("NOTE: The configuration option node.extraPeerDataDir will removed in a future release.");
			if (!currentExtraPeerDataDir.equals(defaultExtraPeerDataDir)) {
				new File(currentExtraPeerDataDir).renameTo(new File(defaultExtraPeerDataDir));
				System.out.println("NOTE: That directory has been moved from " + currentExtraPeerDataDir + " to " + defaultExtraPeerDataDir);
			}
		}

		extraPeerDataDir = userDir.file("extra-peer-data-"+getDarknetPortNumber());
		if (!((extraPeerDataDir.exists() && extraPeerDataDir.isDirectory()) || (extraPeerDataDir.mkdir()))) {
			String msg = "Could not find or create extra peer data directory";
			throw new NodeInitException(NodeInitException.EXIT_BAD_DIR, msg);
		}

		// Name
		nodeConfig.register("name", myName, sortOrder++, false, true, "Node.nodeName", "Node.nodeNameLong",
						new NodeNameCallback());
		myName = nodeConfig.getString("name");

		// Datastore
		nodeConfig.register("storeForceBigShrinks", false, sortOrder++, true, false, "Node.forceBigShrink", "Node.forceBigShrinkLong",
				new BooleanCallback() {

					@Override
					public Boolean get() {
						synchronized(Node.this) {
							return storeForceBigShrinks;
						}
					}

					@Override
					public void set(Boolean val) throws InvalidConfigValueException {
						synchronized(Node.this) {
							storeForceBigShrinks = val;
						}
					}

		});

		// Datastore

		nodeConfig.register("storeType", "ram", sortOrder++, true, true, "Node.storeType", "Node.storeTypeLong", new StoreTypeCallback());

		storeType = nodeConfig.getString("storeType");

		/*
		 * Very small initial store size, since the node will preallocate it when starting up for the first time,
		 * BLOCKING STARTUP, and since everyone goes through the wizard anyway...
		 */
		nodeConfig.register("storeSize", "10M", sortOrder++, false, true, "Node.storeSize", "Node.storeSizeLong",
				new LongCallback() {

					@Override
					public Long get() {
						return maxTotalDatastoreSize;
					}

					@Override
					public void set(Long storeSize) throws InvalidConfigValueException {
						if((storeSize < 0) || (storeSize < (32 * 1024 * 1024)))
							throw new InvalidConfigValueException(l10n("invalidStoreSize"));
						long newMaxStoreKeys = storeSize / sizePerKey;
						if(newMaxStoreKeys == maxTotalKeys) return;
						// Update each datastore
						synchronized(Node.this) {
							maxTotalDatastoreSize = storeSize;
							maxTotalKeys = newMaxStoreKeys;
							maxStoreKeys = maxTotalKeys / 2;
							maxCacheKeys = maxTotalKeys - maxStoreKeys;
						}
						try {
							chkDatastore.setMaxKeys(maxStoreKeys, storeForceBigShrinks);
							chkDatacache.setMaxKeys(maxCacheKeys, storeForceBigShrinks);
							pubKeyDatastore.setMaxKeys(maxStoreKeys, storeForceBigShrinks);
							pubKeyDatacache.setMaxKeys(maxCacheKeys, storeForceBigShrinks);
							sskDatastore.setMaxKeys(maxStoreKeys, storeForceBigShrinks);
							sskDatacache.setMaxKeys(maxCacheKeys, storeForceBigShrinks);
						} catch (IOException e) {
							// FIXME we need to be able to tell the user.
							Logger.error(this, "Caught "+e+" resizing the datastore", e);
							System.err.println("Caught "+e+" resizing the datastore");
							e.printStackTrace();
						} catch (DatabaseException e) {
							Logger.error(this, "Caught "+e+" resizing the datastore", e);
							System.err.println("Caught "+e+" resizing the datastore");
							e.printStackTrace();
						}
						//Perhaps a bit hackish...? Seems like this should be near it's definition in NodeStats.
						nodeStats.avgStoreCHKLocation.changeMaxReports((int)maxStoreKeys);
						nodeStats.avgCacheCHKLocation.changeMaxReports((int)maxCacheKeys);
						nodeStats.avgSlashdotCacheCHKLocation.changeMaxReports((int)maxCacheKeys);
						nodeStats.avgClientCacheCHKLocation.changeMaxReports((int)maxCacheKeys);

						nodeStats.avgStoreSSKLocation.changeMaxReports((int)maxStoreKeys);
						nodeStats.avgCacheSSKLocation.changeMaxReports((int)maxCacheKeys);
						nodeStats.avgSlashdotCacheSSKLocation.changeMaxReports((int)maxCacheKeys);
						nodeStats.avgClientCacheSSKLocation.changeMaxReports((int)maxCacheKeys);
					}
		}, true);

		maxTotalDatastoreSize = nodeConfig.getLong("storeSize");

		if(maxTotalDatastoreSize < 0 || maxTotalDatastoreSize < (32 * 1024 * 1024) && !storeType.equals("ram")) { // totally arbitrary minimum!
			throw new NodeInitException(NodeInitException.EXIT_INVALID_STORE_SIZE, "Invalid store size");
		}

		maxTotalKeys = maxTotalDatastoreSize / sizePerKey;

		nodeConfig.register("storeBloomFilterSize", -1, sortOrder++, true, false, "Node.storeBloomFilterSize",
		        "Node.storeBloomFilterSizeLong", new IntCallback() {
			        private Integer cachedBloomFilterSize;

			        @Override
					public Integer get() {
			        	if (cachedBloomFilterSize == null)
					        cachedBloomFilterSize = storeBloomFilterSize;
				        return cachedBloomFilterSize;
			        }

			        @Override
					public void set(Integer val) throws InvalidConfigValueException, NodeNeedRestartException {
				        cachedBloomFilterSize = val;
				        throw new NodeNeedRestartException("Store bloom filter size cannot be changed on the fly");
			        }

			        @Override
					public boolean isReadOnly() {
				        return !("salt-hash".equals(storeType));
			        }
		        }, true);

		storeBloomFilterSize = nodeConfig.getInt("storeBloomFilterSize");

		nodeConfig.register("storeBloomFilterCounting", true, sortOrder++, true, false,
		        "Node.storeBloomFilterCounting", "Node.storeBloomFilterCountingLong", new BooleanCallback() {
			        private Boolean cachedBloomFilterCounting;

			        @Override
					public Boolean get() {
				        if (cachedBloomFilterCounting == null)
					        cachedBloomFilterCounting = storeBloomFilterCounting;
				        return cachedBloomFilterCounting;
			        }

			        @Override
					public void set(Boolean val) throws InvalidConfigValueException, NodeNeedRestartException {
				        cachedBloomFilterCounting = val;
				        throw new NodeNeedRestartException("Store bloom filter type cannot be changed on the fly");
			        }

			        @Override
					public boolean isReadOnly() {
				        return !("salt-hash".equals(storeType));
			        }
		        });

		storeBloomFilterCounting = nodeConfig.getBoolean("storeBloomFilterCounting");

		nodeConfig.register("storeSaltHashResizeOnStart", false, sortOrder++, true, false,
				"Node.storeSaltHashResizeOnStart", "Node.storeSaltHashResizeOnStartLong", new BooleanCallback() {
			@Override
			public Boolean get() {
				return storeSaltHashResizeOnStart;
			}

			@Override
			public void set(Boolean val) throws InvalidConfigValueException, NodeNeedRestartException {
				storeSaltHashResizeOnStart = val;
			}
		});
		storeSaltHashResizeOnStart = nodeConfig.getBoolean("storeSaltHashResizeOnStart");

		nodeConfig.register("storeDir", "datastore", sortOrder++, true, true, "Node.storeDirectory", "Node.storeDirectoryLong",
				new StringCallback() {
					@Override
					public String get() {
						return storeDir.getPath();
					}
					@Override
					public void set(String val) throws InvalidConfigValueException {
						if(storeDir.equals(new File(val))) return;
						// FIXME
						throw new InvalidConfigValueException("Moving datastore on the fly not supported at present");
					}
					@Override
					public boolean isReadOnly() {
				        return true;
			        }
		});

		final String suffix = getStoreSuffix();
		String datastoreDir = nodeConfig.getString("storeDir");
		storeDir = new File(datastoreDir);
		if(!((storeDir.exists() && storeDir.isDirectory()) || (storeDir.mkdir()))) {
			String msg = "Could not find or create datastore directory";
			throw new NodeInitException(NodeInitException.EXIT_STORE_OTHER, msg);
		}

		maxStoreKeys = maxTotalKeys / 2;
		maxCacheKeys = maxTotalKeys - maxStoreKeys;

		/*
		 * On Windows, setting the file length normally involves writing lots of zeros.
		 * So it's an uninterruptible system call that takes a loooong time. On OS/X,
		 * presumably the same is true. If the RNG is fast enough, this means that
		 * setting the length and writing random data take exactly the same amount
		 * of time. On most versions of Unix, holes can be created. However on all
		 * systems, predictable disk usage is a good thing. So lets turn it on by
		 * default for now, on all systems. The datastore can be read but mostly not
		 * written while the random data is being written.
		 */
		nodeConfig.register("storePreallocate", true, sortOrder++, true, true, "Node.storePreallocate", "Node.storePreallocateLong",
				new BooleanCallback() {
					@Override
                    public Boolean get() {
	                    return storePreallocate;
                    }

					@Override
                    public void set(Boolean val) throws InvalidConfigValueException, NodeNeedRestartException {
						storePreallocate = val;
						if (storeType.equals("salt-hash")) {
							((SaltedHashFreenetStore<CHKBlock>) chkDatastore.getStore()).setPreallocate(val);
							((SaltedHashFreenetStore<CHKBlock>) chkDatacache.getStore()).setPreallocate(val);
							((SaltedHashFreenetStore<DSAPublicKey>) pubKeyDatastore.getStore()).setPreallocate(val);
							((SaltedHashFreenetStore<DSAPublicKey>) pubKeyDatacache.getStore()).setPreallocate(val);
							((SaltedHashFreenetStore<SSKBlock>) sskDatastore.getStore()).setPreallocate(val);
							((SaltedHashFreenetStore<SSKBlock>) sskDatacache.getStore()).setPreallocate(val);
						}
                    }}
		);
		storePreallocate = nodeConfig.getBoolean("storePreallocate");

		if(File.separatorChar == '/' && System.getProperty("os.name").toLowerCase().indexOf("mac os") < 0) {
			securityLevels.addPhysicalThreatLevelListener(new SecurityLevelListener<SecurityLevels.PHYSICAL_THREAT_LEVEL>() {

				public void onChange(PHYSICAL_THREAT_LEVEL oldLevel, PHYSICAL_THREAT_LEVEL newLevel) {
					try {
						if(newLevel == PHYSICAL_THREAT_LEVEL.LOW)
							nodeConfig.set("storePreallocate", false);
						else
							nodeConfig.set("storePreallocate", true);
					} catch (NodeNeedRestartException e) {
						// Ignore
					} catch (InvalidConfigValueException e) {
						// Ignore
					}
				}
			});
		}

		securityLevels.addPhysicalThreatLevelListener(new SecurityLevelListener<SecurityLevels.PHYSICAL_THREAT_LEVEL>() {

			public void onChange(PHYSICAL_THREAT_LEVEL oldLevel, PHYSICAL_THREAT_LEVEL newLevel) {
					if(newLevel == PHYSICAL_THREAT_LEVEL.MAXIMUM) {
						synchronized(this) {
							clientCacheAwaitingPassword = false;
							databaseAwaitingPassword = false;
						}
						try {
							killMasterKeysFile();
						} catch (IOException e) {
							masterKeysFile.delete();
							Logger.error(this, "Unable to securely delete "+masterKeysFile);
							System.err.println(NodeL10n.getBase().getString("SecurityLevels.cantDeletePasswordFile", "filename", masterKeysFile.getAbsolutePath()));
							clientCore.alerts.register(new SimpleUserAlert(true, NodeL10n.getBase().getString("SecurityLevels.cantDeletePasswordFileTitle"), NodeL10n.getBase().getString("SecurityLevels.cantDeletePasswordFile"), NodeL10n.getBase().getString("SecurityLevels.cantDeletePasswordFileTitle"), UserAlert.CRITICAL_ERROR));
						}
					}
				}

			});

		if(securityLevels.physicalThreatLevel == PHYSICAL_THREAT_LEVEL.MAXIMUM) {
			try {
				killMasterKeysFile();
			} catch (IOException e) {
				String msg = "Unable to securely delete old master.keys file when switching to MAXIMUM seclevel!!";
				System.err.println(msg);
				throw new NodeInitException(NodeInitException.EXIT_CANT_WRITE_MASTER_KEYS, msg);
			}
		}

		nodeConfig.register("databaseMaxMemory", "20M", sortOrder++, true, false, "Node.databaseMemory", "Node.databaseMemoryLong",
				new LongCallback() {

			@Override
			public Long get() {
				return databaseMaxMemory;
			}

			@Override
			public void set(Long val) throws InvalidConfigValueException {
				if(val < 0)
					throw new InvalidConfigValueException(l10n("mustBePositive"));
				else {
					long maxHeapMemory = Runtime.getRuntime().maxMemory();
					/* There are some JVMs (for example libgcj 4.1.1) whose Runtime.maxMemory() does not work. */
					if(maxHeapMemory < Long.MAX_VALUE && val > (80 * maxHeapMemory / 100))
						throw new InvalidConfigValueException(l10n("storeMaxMemTooHigh"));
				}

				envMutableConfig.setCacheSize(val);
				try{
					storeEnvironment.setMutableConfig(envMutableConfig);
				} catch (DatabaseException e) {
					throw new InvalidConfigValueException(l10n("errorApplyingConfig", "error", e.getLocalizedMessage()));
				}
				databaseMaxMemory = val;
			}

		}, true);

		/* There are some JVMs (for example libgcj 4.1.1) whose Runtime.maxMemory() does not work. */
		long maxHeapMemory = Runtime.getRuntime().maxMemory();
		databaseMaxMemory = nodeConfig.getLong("databaseMaxMemory");
		// see #1202
		if(maxHeapMemory < Long.MAX_VALUE && databaseMaxMemory > (80 * maxHeapMemory / 100)){
			Logger.error(this, "The databaseMemory setting is set too high " + databaseMaxMemory +
					" ... let's assume it's not what the user wants to do and restore the default.");
			databaseMaxMemory = Fields.parseLong(nodeConfig.getOption("databaseMaxMemory").getDefault());
		}

		if (storeType.equals("salt-hash")) {
			initRAMFS();
			initSaltHashFS(suffix, false, null);
		} else if (storeType.equals("bdb-index")) {
			initBDBFS(suffix);
		} else {
			initRAMFS();
		}

		nodeStats = new NodeStats(this, sortOrder, new SubConfig("node.load", config), obwLimit, ibwLimit, lastVersion);

		clientCore = new NodeClientCore(this, config, nodeConfig, getDarknetPortNumber(), sortOrder, oldConfig, fproxyConfig, toadlets, nodeDBHandle, db);

		if(databaseAwaitingPassword) createPasswordUserAlert();
		if(notEnoughSpaceForAutoCrypt) createAutoCryptFailedUserAlert();

		netid = new NetworkIDManager(this);

		// Client cache

		// Default is 10MB, in memory only. The wizard will change this.

		nodeConfig.register("clientCacheType", "ram", sortOrder++, true, true, "Node.clientCacheType", "Node.clientCacheTypeLong", new ClientCacheTypeCallback());

		clientCacheType = nodeConfig.getString("clientCacheType");

		nodeConfig.register("clientCacheSize", "10M", sortOrder++, false, true, "Node.clientCacheSize", "Node.clientCacheSizeLong",
				new LongCallback() {

					@Override
					public Long get() {
						return maxTotalClientCacheSize;
					}

					@Override
					public void set(Long storeSize) throws InvalidConfigValueException {
						if((storeSize < 0))
							throw new InvalidConfigValueException(l10n("invalidStoreSize"));
						long newMaxStoreKeys = storeSize / sizePerKey;
						if(newMaxStoreKeys == maxClientCacheKeys) return;
						// Update each datastore
						synchronized(Node.this) {
							maxTotalClientCacheSize = storeSize;
							maxClientCacheKeys = newMaxStoreKeys;
						}
						try {
							chkClientcache.setMaxKeys(maxClientCacheKeys, storeForceBigShrinks);
							pubKeyClientcache.setMaxKeys(maxClientCacheKeys, storeForceBigShrinks);
							sskClientcache.setMaxKeys(maxClientCacheKeys, storeForceBigShrinks);
						} catch (IOException e) {
							// FIXME we need to be able to tell the user.
							Logger.error(this, "Caught "+e+" resizing the clientcache", e);
							System.err.println("Caught "+e+" resizing the clientcache");
							e.printStackTrace();
						} catch (DatabaseException e) {
							Logger.error(this, "Caught "+e+" resizing the clientcache", e);
							System.err.println("Caught "+e+" resizing the clientcache");
							e.printStackTrace();
						}
					}
		}, true);

		maxTotalClientCacheSize = nodeConfig.getLong("clientCacheSize");

		if(maxTotalClientCacheSize < 0) {
			throw new NodeInitException(NodeInitException.EXIT_INVALID_STORE_SIZE, "Invalid client cache size");
		}

		maxClientCacheKeys = maxTotalClientCacheSize / sizePerKey;

		boolean startedClientCache = false;

		boolean shouldWriteConfig = false;

		byte[] databaseKey = null;
		MasterKeys keys = null;

		for(int i=0;i<2 && !startedClientCache; i++) {
		if (clientCacheType.equals("salt-hash")) {

			byte[] clientCacheKey = null;
			try {
				if(securityLevels.physicalThreatLevel == PHYSICAL_THREAT_LEVEL.MAXIMUM) {
					clientCacheKey = new byte[32];
					random.nextBytes(clientCacheKey);
				} else {
					keys = MasterKeys.read(masterKeysFile, random, "");
					clientCacheKey = keys.clientCacheMasterKey;
					if(securityLevels.getPhysicalThreatLevel() == PHYSICAL_THREAT_LEVEL.HIGH) {
						System.err.println("Physical threat level is set to HIGH but no password, resetting to NORMAL - probably timing glitch");
						securityLevels.resetPhysicalThreatLevel(PHYSICAL_THREAT_LEVEL.NORMAL);
						databaseKey = keys.databaseKey;
						shouldWriteConfig = true;
					} else {
						keys.clearAllNotClientCacheKey();
					}
				}
				initSaltHashClientCacheFS(suffix, false, clientCacheKey);
				startedClientCache = true;
			} catch (MasterKeysWrongPasswordException e) {
				System.err.println("Cannot open client-cache, it is passworded");
				setClientCacheAwaitingPassword();
				break;
			} catch (MasterKeysFileSizeException e) {
				System.err.println("Impossible: master keys file "+masterKeysFile+" too " + e.sizeToString() + "! Deleting to enable startup, but you will lose your client cache.");
				masterKeysFile.delete();
			} catch (IOException e) {
				break;
			} finally {
				MasterKeys.clear(clientCacheKey);
			}
		} else if(clientCacheType.equals("none")) {
			initNoClientCacheFS();
			startedClientCache = true;
			break;
		} else { // ram
			initRAMClientCacheFS();
			startedClientCache = true;
			break;
		}
		}
		if(!startedClientCache)
			initRAMClientCacheFS();

		if(db == null && databaseKey != null)  {
			try {
				lateSetupDatabase(databaseKey);
			} catch (MasterKeysWrongPasswordException e2) {
				System.err.println("Impossible: "+e2);
				e2.printStackTrace();
			} catch (MasterKeysFileSizeException e2) {
				System.err.println("Impossible: "+e2);
				e2.printStackTrace();
			} catch (IOException e2) {
				System.err.println("Unable to load database: "+e2);
				e2.printStackTrace();
			}
			keys.clearAll();
		}

		nodeConfig.register("useSlashdotCache", true, sortOrder++, true, false, "Node.useSlashdotCache", "Node.useSlashdotCacheLong", new BooleanCallback() {

			@Override
			public Boolean get() {
				return useSlashdotCache;
			}

			@Override
			public void set(Boolean val) throws InvalidConfigValueException, NodeNeedRestartException {
				useSlashdotCache = val;
			}

		});
		useSlashdotCache = nodeConfig.getBoolean("useSlashdotCache");

		nodeConfig.register("writeLocalToDatastore", false, sortOrder++, true, false, "Node.writeLocalToDatastore", "Node.writeLocalToDatastoreLong", new BooleanCallback() {

			@Override
			public Boolean get() {
				return writeLocalToDatastore;
			}

			@Override
			public void set(Boolean val) throws InvalidConfigValueException, NodeNeedRestartException {
				writeLocalToDatastore = val;
			}

		});

		writeLocalToDatastore = nodeConfig.getBoolean("writeLocalToDatastore");

		// LOW network *and* physical seclevel = writeLocalToDatastore

		securityLevels.addNetworkThreatLevelListener(new SecurityLevelListener<NETWORK_THREAT_LEVEL>() {

			public void onChange(NETWORK_THREAT_LEVEL oldLevel, NETWORK_THREAT_LEVEL newLevel) {
				if(newLevel == NETWORK_THREAT_LEVEL.LOW && securityLevels.getPhysicalThreatLevel() == PHYSICAL_THREAT_LEVEL.LOW)
					writeLocalToDatastore = true;
				else
					writeLocalToDatastore = false;
			}

		});

		securityLevels.addPhysicalThreatLevelListener(new SecurityLevelListener<PHYSICAL_THREAT_LEVEL>() {

			public void onChange(PHYSICAL_THREAT_LEVEL oldLevel, PHYSICAL_THREAT_LEVEL newLevel) {
				if(newLevel == PHYSICAL_THREAT_LEVEL.LOW && securityLevels.getNetworkThreatLevel() == NETWORK_THREAT_LEVEL.LOW)
					writeLocalToDatastore = true;
				else
					writeLocalToDatastore = false;
			}

		});

		nodeConfig.register("slashdotCacheLifetime", 30*60*1000L, sortOrder++, true, false, "Node.slashdotCacheLifetime", "Node.slashdotCacheLifetimeLong", new LongCallback() {

			@Override
			public Long get() {
				return chkSlashdotcacheStore.getLifetime();
			}

			@Override
			public void set(Long val) throws InvalidConfigValueException, NodeNeedRestartException {
				if(val < 0) throw new InvalidConfigValueException("Must be positive!");
				chkSlashdotcacheStore.setLifetime(val);
				pubKeySlashdotcacheStore.setLifetime(val);
				sskSlashdotcacheStore.setLifetime(val);
			}

		}, false);

		long slashdotCacheLifetime = nodeConfig.getLong("slashdotCacheLifetime");

		nodeConfig.register("slashdotCacheSize", "10M", sortOrder++, false, true, "Node.slashdotCacheSize", "Node.slashdotCacheSizeLong",
				new LongCallback() {

					@Override
					public Long get() {
						return maxSlashdotCacheSize;
					}

					@Override
					public void set(Long storeSize) throws InvalidConfigValueException {
						if((storeSize < 0))
							throw new InvalidConfigValueException(l10n("invalidStoreSize"));
						int newMaxStoreKeys = (int) Math.min(storeSize / sizePerKey, Integer.MAX_VALUE);
						if(newMaxStoreKeys == maxSlashdotCacheKeys) return;
						// Update each datastore
						synchronized(Node.this) {
							maxSlashdotCacheSize = storeSize;
							maxSlashdotCacheKeys = newMaxStoreKeys;
						}
						try {
							chkSlashdotcache.setMaxKeys(maxSlashdotCacheKeys, storeForceBigShrinks);
							pubKeySlashdotcache.setMaxKeys(maxSlashdotCacheKeys, storeForceBigShrinks);
							sskSlashdotcache.setMaxKeys(maxSlashdotCacheKeys, storeForceBigShrinks);
						} catch (IOException e) {
							// FIXME we need to be able to tell the user.
							Logger.error(this, "Caught "+e+" resizing the slashdotcache", e);
							System.err.println("Caught "+e+" resizing the slashdotcache");
							e.printStackTrace();
						} catch (DatabaseException e) {
							Logger.error(this, "Caught "+e+" resizing the slashdotcache", e);
							System.err.println("Caught "+e+" resizing the slashdotcache");
							e.printStackTrace();
						}
					}
		}, true);

		maxSlashdotCacheSize = nodeConfig.getLong("slashdotCacheSize");

		if(maxSlashdotCacheSize < 0) {
			throw new NodeInitException(NodeInitException.EXIT_INVALID_STORE_SIZE, "Invalid client cache size");
		}

		maxSlashdotCacheKeys = (int) Math.min(maxSlashdotCacheSize / sizePerKey, Integer.MAX_VALUE);

		chkSlashdotcache = new CHKStore();
		chkSlashdotcacheStore = new SlashdotStore<CHKBlock>(chkSlashdotcache, maxSlashdotCacheKeys, slashdotCacheLifetime, PURGE_INTERVAL, ticker, this.clientCore.tempBucketFactory);
		pubKeySlashdotcache = new PubkeyStore();
		pubKeySlashdotcacheStore = new SlashdotStore<DSAPublicKey>(pubKeySlashdotcache, maxSlashdotCacheKeys, slashdotCacheLifetime, PURGE_INTERVAL, ticker, this.clientCore.tempBucketFactory);
		getPubKey.setLocalSlashdotcache(pubKeySlashdotcache);
		sskSlashdotcache = new SSKStore(getPubKey);
		sskSlashdotcacheStore = new SlashdotStore<SSKBlock>(sskSlashdotcache, maxSlashdotCacheKeys, slashdotCacheLifetime, PURGE_INTERVAL, ticker, this.clientCore.tempBucketFactory);

		// MAXIMUM seclevel = no slashdot cache.

		securityLevels.addNetworkThreatLevelListener(new SecurityLevelListener<NETWORK_THREAT_LEVEL>() {

			public void onChange(NETWORK_THREAT_LEVEL oldLevel, NETWORK_THREAT_LEVEL newLevel) {
				if(newLevel == NETWORK_THREAT_LEVEL.MAXIMUM)
					useSlashdotCache = false;
				else if(oldLevel == NETWORK_THREAT_LEVEL.MAXIMUM)
					useSlashdotCache = true;
			}

		});

		nodeConfig.register("skipWrapperWarning", false, sortOrder++, true, false, "Node.skipWrapperWarning", "Node.skipWrapperWarningLong", new BooleanCallback() {

			@Override
			public void set(Boolean value) throws InvalidConfigValueException, NodeNeedRestartException {
				skipWrapperWarning = value;
			}

			@Override
			public Boolean get() {
				return skipWrapperWarning;
			}
		});

		skipWrapperWarning = nodeConfig.getBoolean("skipWrapperWarning");

		nodeConfig.finishedInitialization();
		if(shouldWriteConfig)
			config.store();
		writeNodeFile();

		// Initialize the plugin manager
		Logger.normal(this, "Initializing Plugin Manager");
		System.out.println("Initializing Plugin Manager");
		pluginManager = new PluginManager(this, lastVersion);

		shutdownHook.addLateJob(new NativeThread("Shutdown plugins", NativeThread.HIGH_PRIORITY, true) {
			public void realRun() {
				pluginManager.stop(30*1000); // FIXME make it configurable??
			}
		});

		// FIXME
		// Short timeouts and JVM timeouts with nothing more said than the above have been seen...
		// I don't know why... need a stack dump...
		// For now just give it an extra 2 minutes. If it doesn't start in that time,
		// it's likely (on reports so far) that a restart will fix it.
		// And we have to get a build out because ALL plugins are now failing to load,
		// including the absolutely essential (for most nodes) JSTUN and UPnP.
		WrapperManager.signalStarting(120*1000);

		FetchContext ctx = clientCore.makeClient((short)0, true).getFetchContext();

		ctx.allowSplitfiles = false;
		ctx.dontEnterImplicitArchives = true;
		ctx.maxArchiveRestarts = 0;
		ctx.maxMetadataSize = 256;
		ctx.maxNonSplitfileRetries = 10;
		ctx.maxOutputLength = 4096;
		ctx.maxRecursionLevel = 2;
		ctx.maxTempLength = 4096;

		this.arkFetcherContext = ctx;

		// Node updater support

		System.out.println("Initializing Node Updater");
		try {
			nodeUpdater = NodeUpdateManager.maybeCreate(this, config);
		} catch (InvalidConfigValueException e) {
			e.printStackTrace();
			throw new NodeInitException(NodeInitException.EXIT_COULD_NOT_START_UPDATER, "Could not create Updater: "+e);
		}

		registerNodeToNodeMessageListener(N2N_MESSAGE_TYPE_FPROXY, fproxyN2NMListener);
		registerNodeToNodeMessageListener(Node.N2N_MESSAGE_TYPE_DIFFNODEREF, diffNoderefListener);

		// FIXME this is a hack
		// toadlet server should start after all initialized
		// see NodeClientCore line 437
		if (toadlets.isEnabled()) {
			toadlets.finishStart();
			toadlets.createFproxy();
			toadlets.removeStartupToadlet();
		}

		Logger.normal(this, "Node constructor completed");
		System.out.println("Node constructor completed");
	}

	/**
	** Sets up a program directory using the config value defined by the given
	** parameters.
	*/
	protected ProgramDirectory setupProgramDir(SubConfig nodeConfig, String shortname,
	  String cfgKey, String defaultValue, int sortOrder, String shortdesc, String longdesc) throws NodeInitException {
		ProgramDirectory dir = new ProgramDirectory();
		// forceWrite=true because currently it can't be changed on the fly, also for packages
		nodeConfig.register(cfgKey, defaultValue, sortOrder, true, true, shortdesc, longdesc, dir.getStringCallback());
		try {
			dir.move(nodeConfig.getString(cfgKey));
		} catch (IOException e) {
			throw new NodeInitException(NodeInitException.EXIT_BAD_DIR, "could not set up directory: " + shortname);
		}
		return dir;
	}

	public void lateSetupDatabase(byte[] databaseKey) throws MasterKeysWrongPasswordException, MasterKeysFileSizeException, IOException {
		if(db != null) return;
		System.out.println("Starting late database initialisation");
		setupDatabase(databaseKey);
		nodeDBHandle = darknetCrypto.getNodeHandle(db);

		if(db != null) {
			db.commit();
			if(logMINOR) Logger.minor(this, "COMMITTED");
			try {
				if(!clientCore.lateInitDatabase(nodeDBHandle, db))
					failLateInitDatabase();
			} catch (NodeInitException e) {
				failLateInitDatabase();
			}
		}
	}

	private void failLateInitDatabase() {
		System.err.println("Failed late initialisation of database, closing...");
		db.close();
		db = null;
	}

	private boolean databaseEncrypted;

	private void setupDatabase(byte[] databaseKey) throws MasterKeysWrongPasswordException, MasterKeysFileSizeException, IOException {
		/* FIXME: Backup the database! */
		Configuration dbConfig = Db4o.newConfiguration();
		/* On my db4o test node with lots of downloads, and several days old, com.db4o.internal.freespace.FreeSlotNode
		 * used 73MB out of the 128MB limit (117MB used). This memory was not reclaimed despite constant garbage collection.
		 * This is unacceptable, hence btree freespace. */
		dbConfig.freespace().useBTreeSystem();
		dbConfig.objectClass(freenet.client.async.PersistentCooldownQueueItem.class).objectField("key").indexed(true);
		dbConfig.objectClass(freenet.client.async.PersistentCooldownQueueItem.class).objectField("keyAsBytes").indexed(true);
		dbConfig.objectClass(freenet.client.async.PersistentCooldownQueueItem.class).objectField("time").indexed(true);
		dbConfig.objectClass(freenet.client.async.RegisterMe.class).objectField("core").indexed(true);
		dbConfig.objectClass(freenet.client.async.RegisterMe.class).objectField("priority").indexed(true);
		dbConfig.objectClass(freenet.client.async.PersistentCooldownQueueItem.class).objectField("time").indexed(true);
		dbConfig.objectClass(freenet.client.FECJob.class).objectField("priority").indexed(true);
		dbConfig.objectClass(freenet.client.FECJob.class).objectField("addedTime").indexed(true);
		dbConfig.objectClass(freenet.client.FECJob.class).objectField("queue").indexed(true);
		dbConfig.objectClass(freenet.client.async.InsertCompressor.class).objectField("nodeDBHandle").indexed(true);
		dbConfig.objectClass(freenet.node.fcp.FCPClient.class).objectField("name").indexed(true);
		dbConfig.objectClass(freenet.client.async.DatastoreCheckerItem.class).objectField("prio").indexed(true);
		dbConfig.objectClass(freenet.client.async.DatastoreCheckerItem.class).objectField("getter").indexed(true);
		dbConfig.objectClass(freenet.support.io.PersistentBlobTempBucketTag.class).objectField("index").indexed(true);
		dbConfig.objectClass(freenet.support.io.PersistentBlobTempBucketTag.class).objectField("bucket").indexed(true);
		dbConfig.objectClass(freenet.support.io.PersistentBlobTempBucketTag.class).objectField("factory").indexed(true);
		dbConfig.objectClass(freenet.support.io.PersistentBlobTempBucketTag.class).objectField("isFree").indexed(true);
		dbConfig.objectClass(freenet.client.FetchException.class).cascadeOnDelete(true);
		dbConfig.objectClass(PluginStore.class).cascadeOnDelete(true);
		/*
		 * HashMap: don't enable cascade on update/delete/activate, db4o handles this
		 * internally through the TMap translator.
		 */
		// LAZY appears to cause ClassCastException's relating to db4o objects inside db4o code. :(
		// Also it causes duplicates if we activate immediately.
		// And the performance gain for e.g. RegisterMeRunner isn't that great.
//		dbConfig.queries().evaluationMode(QueryEvaluationMode.LAZY);
		dbConfig.messageLevel(1);
		dbConfig.activationDepth(1);
		/* TURN OFF SHUTDOWN HOOK.
		 * The shutdown hook does auto-commit. We do NOT want auto-commit: if a
		 * transaction hasn't commit()ed, it's not safe to commit it. For example,
		 * a splitfile is started, gets half way through, then we shut down.
		 * The shutdown hook commits the half-finished transaction. When we start
		 * back up, we assume the whole transaction has been committed, and end
		 * up only registering the proportion of segments for which a RegisterMe
		 * has already been created. Yes, this has happened, yes, it sucks.
		 * Add our own hook to rollback and close... */
		dbConfig.automaticShutDown(false);
		/* Block size 8 should have minimal impact since pointers are this
		 * long, and allows databases of up to 16GB.
		 * FIXME make configurable by user. */
		dbConfig.blockSize(8);
		dbConfig.diagnostic().addListener(new DiagnosticListener() {

			public void onDiagnostic(Diagnostic arg0) {
				if(arg0 instanceof ClassHasNoFields)
					return; // Ignore
				if(arg0 instanceof DiagnosticBase) {
					DiagnosticBase d = (DiagnosticBase) arg0;
					Logger.debug(this, "Diagnostic: "+d.getClass()+" : "+d.problem()+" : "+d.solution()+" : "+d.reason(), new Exception("debug"));
				} else
					Logger.debug(this, "Diagnostic: "+arg0+" : "+arg0.getClass(), new Exception("debug"));
			}
		});

		// Make db4o throw an exception if we call store for something for which we do not have to call it, String or Date for example.
		// This prevents us from writing code which is based on misunderstanding of db4o internals...
		dbConfig.exceptionsOnNotStorable(true);

		System.err.println("Optimise native queries: "+dbConfig.optimizeNativeQueries());
		System.err.println("Query activation depth: "+dbConfig.activationDepth());
		ObjectContainer database;

		File dbFileBackup = new File(dbFile.getPath()+".tmp");
		File dbFileCryptBackup = new File(dbFileCrypt.getPath()+".tmp");

		if(dbFileBackup.exists() && !dbFile.exists()) {
			if(!dbFileBackup.renameTo(dbFile)) {
				throw new IOException("Database backup file "+dbFileBackup+" exists but cannot be renamed to "+dbFile+". Not loading database, please fix permissions problems!");
			}
		}
		if(dbFileCryptBackup.exists() && !dbFileCrypt.exists()) {
			if(!dbFileCryptBackup.renameTo(dbFileCrypt)) {
				throw new IOException("Database backup file "+dbFileCryptBackup+" exists but cannot be renamed to "+dbFileCrypt+". Not loading database, please fix permissions problems!");
			}
		}

		try {
			if(securityLevels.getPhysicalThreatLevel() == PHYSICAL_THREAT_LEVEL.MAXIMUM) {
				databaseKey = new byte[32];
				random.nextBytes(databaseKey);
				FileUtil.secureDelete(dbFileCrypt, random);
				FileUtil.secureDelete(dbFile, random);
				database = openCryptDatabase(dbConfig, databaseKey);
				synchronized(this) {
					databaseEncrypted = true;
				}
			} else if(dbFile.exists() && securityLevels.getPhysicalThreatLevel() == PHYSICAL_THREAT_LEVEL.LOW) {
				maybeDefragmentDatabase(dbConfig, dbFile);
				// Just open it.
				database = Db4o.openFile(dbConfig, dbFile.toString());
				synchronized(this) {
					databaseEncrypted = false;
				}
			} else if(dbFileCrypt.exists() && securityLevels.getPhysicalThreatLevel() == PHYSICAL_THREAT_LEVEL.LOW && autoChangeDatabaseEncryption && enoughSpaceForAutoChangeEncryption(dbFileCrypt, false)) {
				// Migrate the encrypted file to plaintext, if we have the key
				if(databaseKey == null) {
					// Try with no password
					MasterKeys keys;
					try {
						keys = MasterKeys.read(masterKeysFile, random, "");
					} catch (MasterKeysWrongPasswordException e) {
						// User probably changed it in the config file
						System.err.println("Unable to decrypt the node.db4o. Please enter the correct password and set the physical security level to LOW via the GUI.");
						securityLevels.setThreatLevel(PHYSICAL_THREAT_LEVEL.HIGH);
						throw e;
					}
					databaseKey = keys.databaseKey;
					keys.clearAllNotDatabaseKey();
				}
				System.err.println("Decrypting the old node.db4o.crypt ...");
				IoAdapter baseAdapter = new RandomAccessFileAdapter();
				EncryptingIoAdapter adapter =
					new EncryptingIoAdapter(baseAdapter, databaseKey, random);
				File tempFile = new File(dbFile.getPath()+".tmp");
				tempFile.deleteOnExit();
				FileOutputStream fos = new FileOutputStream(tempFile);
				EncryptingIoAdapter readAdapter =
					(EncryptingIoAdapter) adapter.open(dbFileCrypt.toString(), false, 0, true);
				long length = readAdapter.getLength();
				// Estimate approx 1 byte/sec.
				WrapperManager.signalStarting((int)Math.min(24*60*60*1000, 300*1000+length));
				byte[] buf = new byte[65536];
				long read = 0;
				while(read < length) {
					int bytes = (int) Math.min(buf.length, length - read);
					bytes = readAdapter.read(buf, bytes);
					if(bytes < 0) throw new EOFException();
					read += bytes;
					fos.write(buf, 0, bytes);
				}
				fos.close();
				readAdapter.close();
				tempFile.renameTo(dbFile);
				dbFileCrypt.delete();
				database = Db4o.openFile(dbConfig, dbFile.toString());
				System.err.println("Completed decrypting the old node.db4o.crypt.");
				synchronized(this) {
					databaseEncrypted = false;
				}
			} else if(dbFile.exists() && securityLevels.getPhysicalThreatLevel() != PHYSICAL_THREAT_LEVEL.LOW && autoChangeDatabaseEncryption && enoughSpaceForAutoChangeEncryption(dbFile, true)) {
				// Migrate the unencrypted file to ciphertext.
				// This will always succeed short of I/O errors.
				maybeDefragmentDatabase(dbConfig, dbFile);
				if(databaseKey == null) {
					// Try with no password
					MasterKeys keys;
					keys = MasterKeys.read(masterKeysFile, random, "");
					databaseKey = keys.databaseKey;
					keys.clearAllNotDatabaseKey();
				}
				System.err.println("Encrypting the old node.db4o ...");
				IoAdapter baseAdapter = new RandomAccessFileAdapter();
				EncryptingIoAdapter adapter =
					new EncryptingIoAdapter(baseAdapter, databaseKey, random);
				File tempFile = new File(dbFileCrypt.getPath()+".tmp");
				tempFile.delete();
				tempFile.deleteOnExit();
				EncryptingIoAdapter readAdapter =
					(EncryptingIoAdapter) adapter.open(tempFile.getPath(), false, 0, false);
				FileInputStream fis = new FileInputStream(dbFile);
				long length = dbFile.length();
				// Estimate approx 1 byte/sec.
				WrapperManager.signalStarting((int)Math.min(24*60*60*1000, 300*1000+length));
				byte[] buf = new byte[65536];
				long read = 0;
				while(read < length) {
					int bytes = (int) Math.min(buf.length, length - read);
					bytes = fis.read(buf, 0, bytes);
					if(bytes < 0) throw new EOFException();
					read += bytes;
					readAdapter.write(buf, bytes);
				}
				fis.close();
				readAdapter.close();
				tempFile.renameTo(dbFileCrypt);
				FileUtil.secureDelete(dbFile, random);
				System.err.println("Completed encrypting the old node.db4o.");
				database = openCryptDatabase(dbConfig, databaseKey);
				synchronized(this) {
					databaseEncrypted = true;
				}
			} else if((dbFileCrypt.exists() && !dbFile.exists()) ||
					(securityLevels.getPhysicalThreatLevel() == PHYSICAL_THREAT_LEVEL.NORMAL) ||
					(securityLevels.getPhysicalThreatLevel() == PHYSICAL_THREAT_LEVEL.HIGH && databaseKey != null)) {
				// Open encrypted, regardless of seclevel.
				if(databaseKey == null) {
					// Try with no password
					MasterKeys keys;
					keys = MasterKeys.read(masterKeysFile, random, "");
					databaseKey = keys.databaseKey;
					keys.clearAllNotDatabaseKey();
				}
				database = openCryptDatabase(dbConfig, databaseKey);
				synchronized(this) {
					databaseEncrypted = true;
				}
			} else {
				maybeDefragmentDatabase(dbConfig, dbFile);
				// Open unencrypted.
				database = Db4o.openFile(dbConfig, dbFile.toString());
				synchronized(this) {
					databaseEncrypted = false;
				}
			}
		} catch (Db4oException e) {
			database = null;
			System.err.println("Failed to open database: "+e);
			e.printStackTrace();
		}
		// DUMP DATABASE CONTENTS
		if(logDEBUG && database != null) {
		try {
		System.err.println("DUMPING DATABASE CONTENTS:");
		ObjectSet<Object> contents = database.queryByExample(new Object());
		Map<String,Integer> map = new HashMap<String, Integer>();
		Iterator<Object> i = contents.iterator();
		while(i.hasNext()) {
			Object o = i.next();
			String name = o.getClass().getName();
			if((map.get(name)) != null) {
				map.put(name, map.get(name)+1);
			} else {
				map.put(name, 1);
			}
			// Activated to depth 1
			try {
				Logger.minor(this, "DATABASE: "+o.getClass()+":"+o+":"+database.ext().getID(o));
			} catch (Throwable t) {
				Logger.minor(this, "CAUGHT "+t+" FOR CLASS "+o.getClass());
			}
			database.deactivate(o, 1);
		}
		int total = 0;
		for(Map.Entry<String,Integer> entry : map.entrySet()) {
			System.err.println(entry.getKey()+" : "+entry.getValue());
			total += entry.getValue();
		}

		// Now dump the SplitFileInserterSegment's.
		ObjectSet<SplitFileInserterSegment> segments = database.query(SplitFileInserterSegment.class);
		for(SplitFileInserterSegment seg : segments) {
			try {
			database.activate(seg, 1);
			boolean finished = seg.isFinished();
			boolean cancelled = seg.isCancelled(database);
			boolean empty = seg.isEmpty(database);
			boolean encoded = seg.isEncoded();
			boolean started = seg.isStarted();
			System.out.println("Segment "+seg+" finished="+finished+" cancelled="+cancelled+" empty="+empty+" encoded="+encoded+" size="+seg.countDataBlocks()+" data "+seg.countCheckBlocks()+" check started="+started);

			if(!finished && !encoded) {
				System.out.println("Not finished and not encoded: "+seg);
				// Basic checks...
				seg.checkHasDataBlocks(true, database);

			}

			database.deactivate(seg, 1);
			} catch (Throwable t) {
				System.out.println("Caught "+t+" processing segment");
				t.printStackTrace();
			}
		}

		FECQueue.dump(database, RequestStarter.NUMBER_OF_PRIORITY_CLASSES);

		// Some structures e.g. collections are sensitive to the activation depth.
		// If they are activated to depth 1, they are broken, and activating them to
		// depth 2 does NOT un-break them! Hence we need to deactivate (above) and
		// GC here...
		System.gc();
		System.runFinalization();
		System.gc();
		System.runFinalization();
		System.err.println("END DATABASE DUMP: "+total+" objects");
		} catch (Db4oException e) {
			System.err.println("Unable to dump database contents. Treating as corrupt database.");
			e.printStackTrace();
			try {
				database.rollback();
			} catch (Throwable t) {} // ignore, closing
			try {
				database.close();
			} catch (Throwable t) {} // ignore, closing
			database = null;
		} catch (IllegalArgumentException e) {
			// Urrrrgh!
			System.err.println("Unable to dump database contents. Treating as corrupt database.");
			e.printStackTrace();
			try {
				database.rollback();
			} catch (Throwable t) {} // ignore, closing
			try {
				database.close();
			} catch (Throwable t) {} // ignore, closing
			database = null;
		}
		}

		db = database;

	}


	private volatile boolean notEnoughSpaceForAutoCrypt = false;
	private volatile boolean notEnoughSpaceIsCrypt = false;
	private volatile long notEnoughSpaceMinimumSpace = 0;

	private boolean enoughSpaceForAutoChangeEncryption(File file, boolean isCrypt) {
		long freeSpace = FileUtil.getFreeSpace(file);
		if(freeSpace == -1) {
			return true; // We hope ... FIXME check the error handling ...
		}
		long minSpace = (long)(file.length() * 1.1) + 10*1024*1024;
		if(freeSpace < minSpace) {
			System.err.println(l10n(isCrypt ? "notEnoughSpaceToAutoEncrypt" : "notEnoughSpaceToAutoDecrypt", new String[] { "size", "file" }, new String[] { SizeUtil.formatSize(minSpace), dbFile.getAbsolutePath() }));
			if(this.clientCore != null && this.clientCore.alerts != null)
				createAutoCryptFailedUserAlert();
			else {
				notEnoughSpaceIsCrypt = isCrypt;
				notEnoughSpaceForAutoCrypt = true;
				notEnoughSpaceMinimumSpace = minSpace;
			}
			return false;
		}
		return true;
	}


	private ObjectContainer openCryptDatabase(Configuration dbConfig, byte[] databaseKey) throws IOException {
		IoAdapter baseAdapter = dbConfig.io();
		if(logDEBUG)
			Logger.debug(this, "Encrypting database with "+HexUtil.bytesToHex(databaseKey));
		try {
			dbConfig.io(new EncryptingIoAdapter(baseAdapter, databaseKey, random));
		} catch (GlobalOnlyConfigException e) {
			// Fouled up after encrypting/decrypting.
			System.err.println("Caught "+e+" opening encrypted database.");
			e.printStackTrace();
			WrapperManager.restart();
			throw e;
		}

		maybeDefragmentDatabase(dbConfig, dbFileCrypt);

		ObjectContainer database = Db4o.openFile(dbConfig, dbFileCrypt.toString());
		synchronized(this) {
			databaseAwaitingPassword = false;
		}
		return database;
	}


	private void maybeDefragmentDatabase(Configuration dbConfig, File databaseFile) throws IOException {

		synchronized(this) {
			if(!defragDatabaseOnStartup) return;
		}

		// Open it first, because defrag will throw if it needs to upgrade the file.

		ObjectContainer database = Db4o.openFile(dbConfig, databaseFile.toString());
		while(!database.close());

		if(!databaseFile.exists()) return;
		long length = databaseFile.length();
		// Estimate approx 1 byte/sec.
		WrapperManager.signalStarting((int)Math.min(24*60*60*1000, 300*1000+length));
		System.err.println("Defragmenting persistent downloads database.");

		File backupFile = new File(databaseFile.getPath()+".tmp");
		FileUtil.secureDelete(backupFile, random);

		File tmpFile = new File(databaseFile.getPath()+".map");
		FileUtil.secureDelete(tmpFile, random);



		DefragmentConfig config=new DefragmentConfig(databaseFile.getPath(),backupFile.getPath(),new BTreeIDMapping(tmpFile.getPath()));
		config.storedClassFilter(new AvailableClassFilter());
		config.db4oConfig(dbConfig);
		try {
			Defragment.defrag(config);
		} catch (IOException e) {
			if(backupFile.exists()) {
				System.err.println("Defrag failed. Trying to preserve original database file.");
				FileUtil.secureDelete(databaseFile, random);
				if(!backupFile.renameTo(databaseFile)) {
					System.err.println("Unable to rename backup file back to database file! Restarting on the assumption that it didn't get closed...");
					WrapperManager.restart();
					throw e;
				}
			}
		} catch (Db4oException e) {
			if(backupFile.exists()) {
				System.err.println("Defrag failed. Trying to preserve original database file.");
				FileUtil.secureDelete(databaseFile, random);
				if(!backupFile.renameTo(databaseFile)) {
					System.err.println("Unable to rename backup file back to database file! Restarting on the assumption that it didn't get closed...");
					WrapperManager.restart();
					throw e;
				}
			}
		}
		System.err.println("Finalising defragmentation...");
		FileUtil.secureDelete(tmpFile, random);
		FileUtil.secureDelete(backupFile, random);
		System.err.println("Defragment completed.");

		synchronized(this) {
			if(!defragOnce) return;
			defragDatabaseOnStartup = false;
		}
		// Store after startup
		this.executor.execute(new Runnable() {

			public void run() {
				Node.this.config.store();
			}

		}, "Store config");

	}


	public void killMasterKeysFile() throws IOException {
		MasterKeys.killMasterKeys(masterKeysFile, random);
	}


	private void setClientCacheAwaitingPassword() {
		createPasswordUserAlert();
		synchronized(this) {
			clientCacheAwaitingPassword = true;
		}
	}

	private final UserAlert masterPasswordUserAlert = new UserAlert() {

		final long creationTime = System.currentTimeMillis();

		public String anchor() {
			return "password";
		}

		public String dismissButtonText() {
			return null;
		}

		public long getUpdatedTime() {
			return creationTime;
		}

		public FCPMessage getFCPMessage() {
			return new FeedMessage(getTitle(), getShortText(), getText(), getPriorityClass(), getUpdatedTime());
		}

		public HTMLNode getHTMLText() {
			HTMLNode content = new HTMLNode("div");
			SecurityLevelsToadlet.generatePasswordFormPage(false, clientCore.getToadletContainer(), content, false, false, false, null, null);
			return content;
		}

		public short getPriorityClass() {
			return UserAlert.ERROR;
		}

		public String getShortText() {
			return NodeL10n.getBase().getString("SecurityLevels.enterPassword");
		}

		public String getText() {
			return NodeL10n.getBase().getString("SecurityLevels.enterPassword");
		}

		public String getTitle() {
			return NodeL10n.getBase().getString("SecurityLevels.enterPassword");
		}

		public Object getUserIdentifier() {
			return Node.this;
		}

		public boolean isEventNotification() {
			return false;
		}

		public boolean isValid() {
			synchronized(Node.this) {
				return clientCacheAwaitingPassword || databaseAwaitingPassword;
			}
		}

		public void isValid(boolean validity) {
			// Ignore
		}

		public void onDismiss() {
			// Ignore
		}

		public boolean shouldUnregisterOnDismiss() {
			return false;
		}

		public boolean userCanDismiss() {
			return false;
		}

	};
	private boolean xmlRemoteCodeExec;

	private void createPasswordUserAlert() {
		this.clientCore.alerts.register(masterPasswordUserAlert);
	}

	private void createAutoCryptFailedUserAlert() {
		boolean isCrypt = notEnoughSpaceIsCrypt;
		this.clientCore.alerts.register(new SimpleUserAlert(true,
				isCrypt ? l10n("notEnoughSpaceToAutoEncryptTitle") : l10n("notEnoughSpaceToAutoDecryptTitle"),
				l10n((isCrypt ? "notEnoughSpaceToAutoEncrypt" : "notEnoughSpaceToAutoDecrypt"), new String[] { "size", "file" }, new String[] { SizeUtil.formatSize(notEnoughSpaceMinimumSpace), dbFile.getAbsolutePath() }),
				isCrypt ? l10n("notEnoughSpaceToAutoEncryptTitle") : l10n("notEnoughSpaceToAutoDecryptTitle"),
				isCrypt ? UserAlert.ERROR : UserAlert.WARNING));
	}

	private void initRAMClientCacheFS() {
		chkClientcache = new CHKStore();
		new RAMFreenetStore<CHKBlock>(chkClientcache, (int) Math.min(Integer.MAX_VALUE, maxClientCacheKeys));
		pubKeyClientcache = new PubkeyStore();
		new RAMFreenetStore<DSAPublicKey>(pubKeyClientcache, (int) Math.min(Integer.MAX_VALUE, maxClientCacheKeys));
		sskClientcache = new SSKStore(getPubKey);
		new RAMFreenetStore<SSKBlock>(sskClientcache, (int) Math.min(Integer.MAX_VALUE, maxClientCacheKeys));
		envMutableConfig = null;
		this.storeEnvironment = null;
	}

	private void initNoClientCacheFS() {
		chkClientcache = new CHKStore();
		new NullFreenetStore<CHKBlock>(chkClientcache);
		pubKeyClientcache = new PubkeyStore();
		new NullFreenetStore<DSAPublicKey>(pubKeyClientcache);
		sskClientcache = new SSKStore(getPubKey);
		new NullFreenetStore<SSKBlock>(sskClientcache);
		envMutableConfig = null;
		this.storeEnvironment = null;
	}

	private String getStoreSuffix() {
		return "-" + getDarknetPortNumber();
	}

	private void finishInitSaltHashFS(final String suffix, NodeClientCore clientCore) {
		if(clientCore.alerts == null) throw new NullPointerException();
		((SaltedHashFreenetStore<CHKBlock>) chkDatastore.getStore()).setUserAlertManager(clientCore.alerts);
		((SaltedHashFreenetStore<CHKBlock>) chkDatacache.getStore()).setUserAlertManager(clientCore.alerts);
		((SaltedHashFreenetStore<DSAPublicKey>) pubKeyDatastore.getStore()).setUserAlertManager(clientCore.alerts);
		((SaltedHashFreenetStore<DSAPublicKey>) pubKeyDatacache.getStore()).setUserAlertManager(clientCore.alerts);
		((SaltedHashFreenetStore<SSKBlock>) sskDatastore.getStore()).setUserAlertManager(clientCore.alerts);
		((SaltedHashFreenetStore<SSKBlock>) sskDatacache.getStore()).setUserAlertManager(clientCore.alerts);

		if (isBDBStoreExist(suffix)) {
			clientCore.alerts.register(new SimpleUserAlert(true, NodeL10n.getBase().getString("Node.storeSaltHashMigratedShort"),
			        NodeL10n.getBase().getString("Node.storeSaltHashMigratedShort"), NodeL10n.getBase()
			                .getString("Node.storeSaltHashMigratedShort"), UserAlert.MINOR) {

				@Override
				public HTMLNode getHTMLText() {
					HTMLNode div = new HTMLNode("div");
					div.addChild("#", NodeL10n.getBase().getString("Node.storeSaltHashMigrated"));
					HTMLNode ul = div.addChild("ul");

					for (String type : new String[] { "chk", "pubkey", "ssk" })
						for (String storecache : new String[] { "store", "store.keys", "store.lru", "cache",
						        "cache.keys", "cache.lru" }) {
							File f = new File(storeDir, type + suffix + "." + storecache);
							if (f.exists())
								ul.addChild("li", f.getAbsolutePath());
						}

					File dbDir = new File(storeDir, "database" + suffix);
					if (dbDir.exists())
						ul.addChild("li", dbDir.getAbsolutePath());

					return div;
				}

				@Override
				public String getText() {
					StringBuilder sb = new StringBuilder();
					sb.append(NodeL10n.getBase().getString("Node.storeSaltHashMigrated") + " \n");

					for (String type : new String[] { "chk", "pubkey", "ssk" })
						for (String storecache : new String[] { "store", "store.keys", "store.lru", "cache",
						        "cache.keys", "cache.lru" }) {
							File f = new File(storeDir, type + suffix + "." + storecache);
					if (f.exists())
								sb.append(" - ");
							sb.append(f.getAbsolutePath());
							sb.append("\n");
					}
					File dbDir = new File(storeDir, "database" + suffix);
					if (dbDir.exists()) {
						sb.append(" - ");
						sb.append(dbDir.getAbsolutePath());
						sb.append("\n");
					}

					return sb.toString();
				}

				@Override
				public boolean isValid() {
					return isBDBStoreExist(suffix);
				}

				@Override
				public void onDismiss() {
				}

				@Override
				public boolean userCanDismiss() {
					return true;
				}
			});
		}
	}

	private void initRAMFS() {
		chkDatastore = new CHKStore();
		new RAMFreenetStore<CHKBlock>(chkDatastore, (int) Math.min(Integer.MAX_VALUE, maxStoreKeys));
		chkDatacache = new CHKStore();
		new RAMFreenetStore<CHKBlock>(chkDatacache, (int) Math.min(Integer.MAX_VALUE, maxCacheKeys));
		pubKeyDatastore = new PubkeyStore();
		new RAMFreenetStore<DSAPublicKey>(pubKeyDatastore, (int) Math.min(Integer.MAX_VALUE, maxStoreKeys));
		pubKeyDatacache = new PubkeyStore();
		getPubKey.setDataStore(pubKeyDatastore, pubKeyDatacache);
		new RAMFreenetStore<DSAPublicKey>(pubKeyDatacache, (int) Math.min(Integer.MAX_VALUE, maxCacheKeys));
		sskDatastore = new SSKStore(getPubKey);
		new RAMFreenetStore<SSKBlock>(sskDatastore, (int) Math.min(Integer.MAX_VALUE, maxStoreKeys));
		sskDatacache = new SSKStore(getPubKey);
		new RAMFreenetStore<SSKBlock>(sskDatacache, (int) Math.min(Integer.MAX_VALUE, maxCacheKeys));
		envMutableConfig = null;
		this.storeEnvironment = null;
	}

	private boolean isBDBStoreExist(final String suffix) {
		for(String type : new String[] { "chk", "pubkey", "ssk" }) {
			for(String ver : new String[] { "store", "cache" }) {
				for(String ext : new String[] { "", ".keys", ".lru" }) {
					if(new File(storeDir, type + suffix + "." + ver + ext).exists()) return true;
				}
			}
		}
		if(new File(storeDir, "database" + suffix).exists()) return true;
		return false;
    }

	private void initSaltHashFS(final String suffix, boolean dontResizeOnStart, byte[] masterKey) throws NodeInitException {
	    storeEnvironment = null;
		envMutableConfig = null;
		try {
			int bloomSize = storeBloomFilterSize;
			if (bloomSize == -1)
				bloomSize = (int) Math.min(maxTotalDatastoreSize / 2048, Integer.MAX_VALUE);
			int bloomFilterSizeInM = storeBloomFilterCounting ? bloomSize / 6 * 4
			        : bloomSize / 6 * 8;
			// Increase size by 10% to allow some space for removing keys. Even a 2-bit counting filter gets saturated.
			bloomFilterSizeInM *= 1.1;

			final CHKStore chkDatastore = new CHKStore();
			final SaltedHashFreenetStore<CHKBlock> chkDataFS = makeStore(bloomFilterSizeInM, "CHK", true, chkDatastore, dontResizeOnStart, masterKey);
			final CHKStore chkDatacache = new CHKStore();
			final SaltedHashFreenetStore<CHKBlock> chkCacheFS = makeStore(bloomFilterSizeInM, "CHK", false, chkDatacache, dontResizeOnStart, masterKey);
			chkCacheFS.setAltStore(chkDataFS);
			final PubkeyStore pubKeyDatastore = new PubkeyStore();
			final SaltedHashFreenetStore<DSAPublicKey> pubkeyDataFS = makeStore(bloomFilterSizeInM, "PUBKEY", true, pubKeyDatastore, dontResizeOnStart, masterKey);
			final PubkeyStore pubKeyDatacache = new PubkeyStore();
			final SaltedHashFreenetStore<DSAPublicKey> pubkeyCacheFS = makeStore(bloomFilterSizeInM, "PUBKEY", false, pubKeyDatacache, dontResizeOnStart, masterKey);
			pubkeyCacheFS.setAltStore(pubkeyDataFS);
			final SSKStore sskDatastore = new SSKStore(getPubKey);
			final SaltedHashFreenetStore<SSKBlock> sskDataFS = makeStore(bloomFilterSizeInM, "SSK", true, sskDatastore, dontResizeOnStart, masterKey);
			final SSKStore sskDatacache = new SSKStore(getPubKey);
			final SaltedHashFreenetStore<SSKBlock> sskCacheFS = makeStore(bloomFilterSizeInM, "SSK", false, sskDatacache, dontResizeOnStart, masterKey);
			sskCacheFS.setAltStore(sskDataFS);

			boolean delay =
				chkDataFS.start(ticker, false) |
				chkCacheFS.start(ticker, false) |
				pubkeyDataFS.start(ticker, false) |
				pubkeyCacheFS.start(ticker, false) |
				sskDataFS.start(ticker, false) |
				sskCacheFS.start(ticker, false);

			if(delay) {

				System.err.println("Delayed init of datastore");

				initRAMFS();

				final Runnable migrate = new MigrateOldStoreData(false);

				this.getTicker().queueTimedJob(new Runnable() {

					public void run() {
						System.err.println("Starting delayed init of datastore");
						try {
							chkDataFS.start(ticker, true);
							chkCacheFS.start(ticker, true);
							pubkeyDataFS.start(ticker, true);
							pubkeyCacheFS.start(ticker, true);
							sskDataFS.start(ticker, true);
							sskCacheFS.start(ticker, true);
						} catch (IOException e) {
							Logger.error(this, "Failed to start datastore: "+e, e);
							System.err.println("Failed to start datastore: "+e);
							e.printStackTrace();
							return;
						}

						Node.this.chkDatastore = chkDatastore;
						Node.this.chkDatacache = chkDatacache;
						Node.this.pubKeyDatastore = pubKeyDatastore;
						Node.this.pubKeyDatacache = pubKeyDatacache;
						getPubKey.setDataStore(pubKeyDatastore, pubKeyDatacache);
						Node.this.sskDatastore = sskDatastore;
						Node.this.sskDatacache = sskDatacache;

						finishInitSaltHashFS(suffix, clientCore);

						System.err.println("Finishing delayed init of datastore");
						migrate.run();
					}

				}, "Start store", 0, true, false); // Use Ticker to guarantee that this runs *after* constructors have completed.

			} else {

				Node.this.chkDatastore = chkDatastore;
				Node.this.chkDatacache = chkDatacache;
				Node.this.pubKeyDatastore = pubKeyDatastore;
				Node.this.pubKeyDatacache = pubKeyDatacache;
				getPubKey.setDataStore(pubKeyDatastore, pubKeyDatacache);
				Node.this.sskDatastore = sskDatastore;
				Node.this.sskDatacache = sskDatacache;

				this.getTicker().queueTimedJob(new Runnable() {

					public void run() {
						Node.this.chkDatastore = chkDatastore;
						Node.this.chkDatacache = chkDatacache;
						Node.this.pubKeyDatastore = pubKeyDatastore;
						Node.this.pubKeyDatacache = pubKeyDatacache;
						getPubKey.setDataStore(pubKeyDatastore, pubKeyDatacache);
						Node.this.sskDatastore = sskDatastore;
						Node.this.sskDatacache = sskDatacache;

						finishInitSaltHashFS(suffix, clientCore);
					}

				}, "Start store", 0, true, false);
			}

			File migrationFile = new File(storeDir, "migrated");
			if (!migrationFile.exists()) {
				tryMigrate(chkDataFS, "chk", true, suffix);
				tryMigrate(chkCacheFS, "chk", false, suffix);
				tryMigrate(pubkeyDataFS, "pubkey", true, suffix);
				tryMigrate(pubkeyCacheFS, "pubkey", false, suffix);
				tryMigrate(sskDataFS, "ssk", true, suffix);
				tryMigrate(sskCacheFS, "ssk", false, suffix);
				migrationFile.createNewFile();
			}
		} catch (IOException e) {
			System.err.println("Could not open store: " + e);
			e.printStackTrace();
			throw new NodeInitException(NodeInitException.EXIT_STORE_OTHER, e.getMessage());
		}
    }

	private void initSaltHashClientCacheFS(final String suffix, boolean dontResizeOnStart, byte[] clientCacheMasterKey) throws NodeInitException {
	    storeEnvironment = null;
		envMutableConfig = null;

		try {
			int bloomSize = (int) Math.min(maxTotalClientCacheSize / 2048, Integer.MAX_VALUE);
			int bloomFilterSizeInM = storeBloomFilterCounting ? bloomSize / 6 * 4
			        : (bloomSize) / 6 * 8;

			final CHKStore chkClientcache = new CHKStore();
			final SaltedHashFreenetStore<CHKBlock> chkDataFS = makeClientcache(bloomFilterSizeInM, "CHK", true, chkClientcache, dontResizeOnStart, clientCacheMasterKey);
			final PubkeyStore pubKeyClientcache = new PubkeyStore();
			final SaltedHashFreenetStore<DSAPublicKey> pubkeyDataFS = makeClientcache(bloomFilterSizeInM, "PUBKEY", true, pubKeyClientcache, dontResizeOnStart, clientCacheMasterKey);
			final SSKStore sskClientcache = new SSKStore(getPubKey);
			final SaltedHashFreenetStore<SSKBlock> sskDataFS = makeClientcache(bloomFilterSizeInM, "SSK", true, sskClientcache, dontResizeOnStart, clientCacheMasterKey);

			boolean delay =
				chkDataFS.start(ticker, false) |
				pubkeyDataFS.start(ticker, false) |
				sskDataFS.start(ticker, false);

			if(delay) {

				System.err.println("Delayed init of client-cache");

				initRAMClientCacheFS();

				final Runnable migrate = new MigrateOldStoreData(true);

				getTicker().queueTimedJob(new Runnable() {

					public void run() {
						System.err.println("Starting delayed init of client-cache");
						try {
							chkDataFS.start(ticker, true);
							pubkeyDataFS.start(ticker, true);
							sskDataFS.start(ticker, true);
						} catch (IOException e) {
							Logger.error(this, "Failed to start client-cache: "+e, e);
							System.err.println("Failed to start client-cache: "+e);
							e.printStackTrace();
							return;
						}
						Node.this.chkClientcache = chkClientcache;
						Node.this.pubKeyClientcache = pubKeyClientcache;
						getPubKey.setLocalDataStore(pubKeyClientcache);
						Node.this.sskClientcache = sskClientcache;

						System.err.println("Finishing delayed init of client-cache");
						migrate.run();
					}
				}, "Migrate store", 0, true, false);
			} else {
				Node.this.chkClientcache = chkClientcache;
				Node.this.pubKeyClientcache = pubKeyClientcache;
				getPubKey.setLocalDataStore(pubKeyClientcache);
				Node.this.sskClientcache = sskClientcache;
			}

		} catch (IOException e) {
			System.err.println("Could not open store: " + e);
			e.printStackTrace();
			throw new NodeInitException(NodeInitException.EXIT_STORE_OTHER, e.getMessage());
		}
    }

	private <T extends StorableBlock> void tryMigrate(SaltedHashFreenetStore<T> chkDataFS, String type, boolean isStore, String suffix) {
		String store = isStore ? "store" : "cache";
		chkDataFS.migrationFrom(//
		        new File(storeDir, type + suffix + "."+store), //
		        new File(storeDir, type + suffix + "."+store+".keys"));
	}

	private <T extends StorableBlock> SaltedHashFreenetStore<T> makeClientcache(int bloomFilterSizeInM, String type, boolean isStore, StoreCallback<T> cb, boolean dontResizeOnStart, byte[] clientCacheMasterKey) throws IOException {
		SaltedHashFreenetStore<T> store = makeStore(bloomFilterSizeInM, type, "clientcache", maxClientCacheKeys, cb, dontResizeOnStart, clientCacheMasterKey);
		return store;
	}

	private <T extends StorableBlock> SaltedHashFreenetStore<T> makeStore(int bloomFilterSizeInM, String type, boolean isStore, StoreCallback<T> cb, boolean dontResizeOnStart, byte[] clientCacheMasterKey) throws IOException {
		String store = isStore ? "store" : "cache";
		long maxKeys = isStore ? maxStoreKeys : maxCacheKeys;
		return makeStore(bloomFilterSizeInM, type, store, maxKeys, cb, dontResizeOnStart, clientCacheMasterKey);
	}

	private <T extends StorableBlock> SaltedHashFreenetStore<T> makeStore(int bloomFilterSizeInM, String type, String store, long maxKeys, StoreCallback<T> cb, boolean lateStart, byte[] clientCacheMasterKey) throws IOException {
		Logger.normal(this, "Initializing "+type+" Data"+store);
		System.out.println("Initializing "+type+" Data"+store+" (" + maxStoreKeys + " keys)");

		SaltedHashFreenetStore<T> fs = SaltedHashFreenetStore.<T>construct(storeDir, type+"-"+store, cb,
		        random, maxKeys, bloomFilterSizeInM, storeBloomFilterCounting, shutdownHook, storePreallocate, storeSaltHashResizeOnStart && !lateStart, lateStart ? ticker : null, clientCacheMasterKey);
		cb.setStore(fs);
		return fs;
	}

	private void initBDBFS(final String suffix) throws NodeInitException {
		// Setup datastores
		final EnvironmentConfig envConfig = BerkeleyDBFreenetStore.getBDBConfig();

		final File dbDir = new File(storeDir, "database-"+getDarknetPortNumber());
		dbDir.mkdirs();

		final File reconstructFile = new File(dbDir, "reconstruct");

		Environment env = null;
		EnvironmentMutableConfig mutableConfig;

		// This can take some time
		System.out.println("Starting database...");
		try {
			if(reconstructFile.exists()) {
				reconstructFile.delete();
				throw new DatabaseException();
			}
			// Auto-recovery can take a long time
			WrapperManager.signalStarting(60*60*1000);
			env = new Environment(dbDir, envConfig);
			mutableConfig = env.getConfig();
		} catch (final DatabaseException e) {

			// Close the database
			if(env != null) {
				try {
					env.close();
				} catch (final Throwable t) {
					System.err.println("Error closing database: "+t+" after "+e);
					t.printStackTrace();
				}
			}

			// Delete the database logs

			System.err.println("Deleting old database log files...");

			final File[] files = dbDir.listFiles();
			for(int i=0;i<files.length;i++) {
				final String name = files[i].getName().toLowerCase();
				if(name.endsWith(".jdb") || name.equals("je.lck"))
					if(!files[i].delete())
						System.err.println("Failed to delete old database log file "+files[i]);
			}

			System.err.println("Recovering...");
			// The database is broken
			// We will have to recover from scratch
			try {
				env = new Environment(dbDir, envConfig);
				mutableConfig = env.getConfig();
			} catch (final DatabaseException e1) {
				System.err.println("Could not open store: "+e1);
				e1.printStackTrace();
				System.err.println("Previous error was (tried deleting database and retrying): "+e);
				e.printStackTrace();
				throw new NodeInitException(NodeInitException.EXIT_STORE_OTHER, e1.getMessage());
			}
		}
		storeEnvironment = env;
		envMutableConfig = mutableConfig;

		shutdownHook.addLateJob(new NativeThread("Shutdown bdbje database", NativeThread.HIGH_PRIORITY, true) {
			@Override
			public void realRun() {
				try {
					storeEnvironment.close();
					System.err.println("Successfully closed all datastores.");
				} catch (final Throwable t) {
					System.err.println("Caught "+t+" closing environment");
					t.printStackTrace();
				}
			}
		});
		envMutableConfig.setCacheSize(databaseMaxMemory);
		// http://www.oracle.com/technology/products/berkeley-db/faq/je_faq.html#35

		try {
			storeEnvironment.setMutableConfig(envMutableConfig);
		} catch (final DatabaseException e) {
			System.err.println("Could not set the database configuration: "+e);
			e.printStackTrace();
			throw new NodeInitException(NodeInitException.EXIT_STORE_OTHER, e.getMessage());
		}

		try {
			Logger.normal(this, "Initializing CHK Datastore");
			System.out.println("Initializing CHK Datastore ("+maxStoreKeys+" keys)");
			chkDatastore = new CHKStore();
			BerkeleyDBFreenetStore.construct(storeDir, true, suffix, maxStoreKeys, StoreType.CHK,
					storeEnvironment, shutdownHook, reconstructFile, chkDatastore, random);
			Logger.normal(this, "Initializing CHK Datacache");
			System.out.println("Initializing CHK Datacache ("+maxCacheKeys+ ':' +maxCacheKeys+" keys)");
			chkDatacache = new CHKStore();
			BerkeleyDBFreenetStore.construct(storeDir, false, suffix, maxCacheKeys, StoreType.CHK,
					storeEnvironment, shutdownHook, reconstructFile, chkDatacache, random);
			Logger.normal(this, "Initializing pubKey Datastore");
			System.out.println("Initializing pubKey Datastore");
			pubKeyDatastore = new PubkeyStore();
			BerkeleyDBFreenetStore.construct(storeDir, true, suffix, maxStoreKeys, StoreType.PUBKEY,
					storeEnvironment, shutdownHook, reconstructFile, pubKeyDatastore, random);
			Logger.normal(this, "Initializing pubKey Datacache");
			System.out.println("Initializing pubKey Datacache ("+maxCacheKeys+" keys)");
			pubKeyDatacache = new PubkeyStore();
			BerkeleyDBFreenetStore.construct(storeDir, false, suffix, maxCacheKeys, StoreType.PUBKEY,
					storeEnvironment, shutdownHook, reconstructFile, pubKeyDatacache, random);
			getPubKey.setDataStore(pubKeyDatastore, pubKeyDatacache);
			Logger.normal(this, "Initializing SSK Datastore");
			System.out.println("Initializing SSK Datastore");
			sskDatastore = new SSKStore(getPubKey);
			BerkeleyDBFreenetStore.construct(storeDir, true, suffix, maxStoreKeys, StoreType.SSK,
					storeEnvironment, shutdownHook, reconstructFile, sskDatastore, random);
			Logger.normal(this, "Initializing SSK Datacache");
			System.out.println("Initializing SSK Datacache ("+maxCacheKeys+" keys)");
			sskDatacache = new SSKStore(getPubKey);
			BerkeleyDBFreenetStore.construct(storeDir, false, suffix, maxStoreKeys, StoreType.SSK,
					storeEnvironment, shutdownHook, reconstructFile, sskDatacache, random);
		} catch (final FileNotFoundException e1) {
			final String msg = "Could not open datastore: "+e1;
			Logger.error(this, msg, e1);
			System.err.println(msg);
			throw new NodeInitException(NodeInitException.EXIT_STORE_FILE_NOT_FOUND, msg);
		} catch (final IOException e1) {
			final String msg = "Could not open datastore: "+e1;
			Logger.error(this, msg, e1);
			System.err.println(msg);
			e1.printStackTrace();
			throw new NodeInitException(NodeInitException.EXIT_STORE_IOEXCEPTION, msg);
		} catch (final DatabaseException e1) {
			try {
				reconstructFile.createNewFile();
			} catch (final IOException e) {
				System.err.println("Cannot create reconstruct file "+reconstructFile+" : "+e+" - store will not be reconstructed !!!!");
				e.printStackTrace();
			}
			final String msg = "Could not open datastore due to corruption, will attempt to reconstruct on next startup: "+e1;
			Logger.error(this, msg, e1);
			System.err.println(msg);
			e1.printStackTrace();
			throw new NodeInitException(NodeInitException.EXIT_STORE_RECONSTRUCT, msg);
		}
	}

	public void start(boolean noSwaps) throws NodeInitException {

		dispatcher.start(nodeStats); // must be before usm
		dnsr.start();
		peers.start(); // must be before usm
		nodeStats.start();
		uptime.start();
		failureTable.start();

		darknetCrypto.start();
		if(opennet != null)
			opennet.start();
		ps.start(nodeStats);
		ticker.start();
		usm.start(ticker);

		if(isUsingWrapper()) {
			Logger.normal(this, "Using wrapper correctly: "+nodeStarter);
			System.out.println("Using wrapper correctly: "+nodeStarter);
		} else {
			Logger.error(this, "NOT using wrapper (at least not correctly).  Your freenet-ext.jar <http://downloads.freenetproject.org/alpha/freenet-ext.jar> and/or wrapper.conf <https://emu.freenetproject.org/svn/trunk/apps/installer/installclasspath/config/wrapper.conf> need to be updated.");
			System.out.println("NOT using wrapper (at least not correctly).  Your freenet-ext.jar <http://downloads.freenetproject.org/alpha/freenet-ext.jar> and/or wrapper.conf <https://emu.freenetproject.org/svn/trunk/apps/installer/installclasspath/config/wrapper.conf> need to be updated.");
		}
		Logger.normal(this, "Freenet 0.7.5 Build #"+Version.buildNumber()+" r"+Version.cvsRevision());
		System.out.println("Freenet 0.7.5 Build #"+Version.buildNumber()+" r"+Version.cvsRevision());
		Logger.normal(this, "FNP port is on "+darknetCrypto.getBindTo()+ ':' +getDarknetPortNumber());
		System.out.println("FNP port is on "+darknetCrypto.getBindTo()+ ':' +getDarknetPortNumber());
		// Start services

//		SubConfig pluginManagerConfig = new SubConfig("pluginmanager3", config);
//		pluginManager3 = new freenet.plugin_new.PluginManager(pluginManagerConfig);

		ipDetector.start();

		// Start sending swaps
		lm.start();

		// Node Updater
		try{
			Logger.normal(this, "Starting the node updater");
			nodeUpdater.start();
		}catch (Exception e) {
			e.printStackTrace();
			throw new NodeInitException(NodeInitException.EXIT_COULD_NOT_START_UPDATER, "Could not start Updater: "+e);
		}

		// Start testnet handler
		if(testnetHandler != null)
			testnetHandler.start();

		/* TODO: Make sure that this is called BEFORE any instances of HTTPFilter are created.
		 * HTTPFilter uses checkForGCJCharConversionBug() which returns the value of the static
		 * variable jvmHasGCJCharConversionBug - and this is initialized in the following function.
		 * If this is not possible then create a separate function to check for the GCJ bug and
		 * call this function earlier.
		 */
		checkForEvilJVMBugs();

		// TODO: implement a "required" version if needed
		if(!nodeUpdater.isEnabled() && (NodeStarter.RECOMMENDED_EXT_BUILD_NUMBER > NodeStarter.extBuildNumber))
			clientCore.alerts.register(new ExtOldAgeUserAlert());
		else if(NodeStarter.extBuildNumber == -1)
			clientCore.alerts.register(new ExtOldAgeUserAlert());

		if(!NativeThread.HAS_ENOUGH_NICE_LEVELS)
			clientCore.alerts.register(new NotEnoughNiceLevelsUserAlert());

		this.clientCore.start(config);

		startDeadUIDChecker();

		// After everything has been created, write the config file back to disk.
		if(config instanceof FreenetFilePersistentConfig) {
			FreenetFilePersistentConfig cfg = (FreenetFilePersistentConfig) config;
			cfg.finishedInit(this.ticker);
			cfg.setHasNodeStarted();
		}
		config.store();

		// Process any data in the extra peer data directory
		peers.readExtraPeerData();

		Logger.normal(this, "Started node");

		hasStarted = true;
	}

	private static boolean jvmHasGCJCharConversionBug=false;

	private void checkForEvilJVMBugs() {
		// Now check whether we are likely to get the EvilJVMBug.
		// If we are running a Sun or Blackdown JVM, on Linux, and LD_ASSUME_KERNEL is not set, then we are.

		String jvmVendor = System.getProperty("java.vm.vendor");
		String jvmSpecVendor = System.getProperty("java.specification.vendor","");
		String javaVersion = System.getProperty("java.version");
		String jvmName = System.getProperty("java.vm.name");
		String jvmVersion = System.getProperty("java.vm.version");
		String osName = System.getProperty("os.name");
		String osVersion = System.getProperty("os.version");

		boolean isOpenJDK = false;

		if(jvmName.startsWith("OpenJDK ")) {
			isOpenJDK = true;
			if(javaVersion.startsWith("1.6.0")) {
				String subverString;
				if(jvmVersion.startsWith("14.0-b"))
					subverString = jvmVersion.substring("14.0-b".length());
				else if(jvmVersion.startsWith("1.6.0_0-b"))
					subverString = jvmVersion.substring("1.6.0_0-b".length());
				else
					subverString = null;
				if(subverString != null) {
					int subver;
					try {
						subver = Integer.parseInt(subverString);
					} catch (NumberFormatException e) {
						subver = -1;
					}
				if(subver > -1 && subver < 15) {
					File javaDir = new File(System.getProperty("java.home"));

					// Assume that if the java home dir has been updated since August 11th, we have the fix.

					final Calendar _cal = Calendar.getInstance(TimeZone.getTimeZone("GMT"));
					_cal.set(2009, Calendar.AUGUST, 11, 0, 0, 0);
					if(javaDir.exists() && javaDir.isDirectory() && javaDir.lastModified() > _cal.getTimeInMillis()) {
						System.err.println("Your Java appears to have been updated, we probably do not have the XML bug (http://www.cert.fi/en/reports/2009/vulnerability2009085.html).");
					} else {
						System.err.println("Old version of OpenJDK detected. It is possible that your Java may be vulnerable to a remote code execution vulnerability. Please update your operating system ASAP. We will not disable plugins because we cannot be sure whether there is a problem.");
						System.err.println("See here: http://www.cert.fi/en/reports/2009/vulnerability2009085.html");
						clientCore.alerts.register(new SimpleUserAlert(false, l10n("openJDKMightBeVulnerableXML"), l10n("openJDKMightBeVulnerableXML"), l10n("openJDKMightBeVulnerableXML"), UserAlert.ERROR));
					}

				}
				}
			}
		}

		if(logMINOR) Logger.minor(this, "JVM vendor: "+jvmVendor+", JVM name: "+jvmName+", JVM version: "+javaVersion+", OS name: "+osName+", OS version: "+osVersion);

		if((!isOpenJDK) && (jvmVendor.startsWith("Sun ") || (jvmVendor.startsWith("The FreeBSD Foundation") && jvmSpecVendor.startsWith("Sun ")) || (jvmVendor.startsWith("Apple ")))) {
			// Sun bugs

			// Spurious OOMs
			// http://bugs.sun.com/bugdatabase/view_bug.do?bug_id=4855795
			// http://bugs.sun.com/bugdatabase/view_bug.do?bug_id=2138757
			// http://bugs.sun.com/bugdatabase/view_bug.do?bug_id=2138759
			// Fixed in 1.5.0_10 and 1.4.2_13

			boolean is150 = javaVersion.startsWith("1.5.0_");
			boolean is160 = javaVersion.startsWith("1.6.0_");

			if(is150 || is160) {
				String[] split = javaVersion.split("_");
				String secondPart = split[1];
				if(secondPart.indexOf("-") != -1) {
					split = secondPart.split("-");
					secondPart = split[0];
				}
				int subver = Integer.parseInt(secondPart);

				Logger.minor(this, "JVM version: "+javaVersion+" subver: "+subver+" from "+secondPart);

				if(is150 && subver < 20 || is160 && subver < 15)
					xmlRemoteCodeExec = true;
			}

			if(xmlRemoteCodeExec) {
				System.err.println("Please upgrade your Java to 1.6.0 update 15 or 1.5.0 update 20 IMMEDIATELY!");
				System.err.println("Freenet plugins using XML, including the search function, and Freenet client applications such as Thaw which use XML are vulnerable to remote code execution!");

				clientCore.alerts.register(new SimpleUserAlert(false, l10n("sunJVMxmlRemoteCodeExecTitle"), l10n("sunJVMxmlRemoteCodeExec"), l10n("sunJVMxmlRemoteCodeExecTitle"), UserAlert.CRITICAL_ERROR));
			}

		} else if (jvmVendor.startsWith("Apple ") || jvmVendor.startsWith("\"Apple ")) {
			//Note that Sun does not produce VMs for the Macintosh operating system, dont ask the user to find one...
		} else {
			if(jvmVendor.startsWith("Free Software Foundation")) {
				try {
					javaVersion = System.getProperty("java.version").split(" ")[0].replaceAll("[.]","");
					int jvmVersionInt = Integer.parseInt(javaVersion);

					if(jvmVersionInt <= 422 && jvmVersionInt >= 100) // make sure that no bogus values cause true
						jvmHasGCJCharConversionBug=true;
				}

				catch(Throwable t) {
					Logger.error(this, "GCJ version check is broken!", t);
				}
			}

			clientCore.alerts.register(new SimpleUserAlert(true, l10n("notUsingSunVMTitle"), l10n("notUsingSunVM", new String[] { "vendor", "name", "version" }, new String[] { jvmVendor, jvmName, javaVersion }), l10n("notUsingSunVMShort"), UserAlert.WARNING));
		}

		if(!isUsingWrapper() && !skipWrapperWarning) {
			clientCore.alerts.register(new SimpleUserAlert(true, l10n("notUsingWrapperTitle"), l10n("notUsingWrapper"), l10n("notUsingWrapperShort"), UserAlert.WARNING));
		}

	}

	public boolean xmlRemoteCodeExecVuln() {
		return xmlRemoteCodeExec;
	}

	public static boolean checkForGCJCharConversionBug() {
		return jvmHasGCJCharConversionBug; // should be initialized on early startup
	}

	private String l10n(String key) {
		return NodeL10n.getBase().getString("Node."+key);
	}

	private String l10n(String key, String pattern, String value) {
		return NodeL10n.getBase().getString("Node."+key, pattern, value);
	}

	private String l10n(String key, String[] pattern, String[] value) {
		return NodeL10n.getBase().getString("Node."+key, pattern, value);
	}

	/**
	 * Export volatile data about the node as a SimpleFieldSet
	 */
	public SimpleFieldSet exportVolatileFieldSet() {
		return nodeStats.exportVolatileFieldSet();
	}

	/**
	 * Do a routed ping of another node on the network by its location.
	 * @param loc2 The location of the other node to ping. It must match
	 * exactly.
	 * @return The number of hops it took to find the node, if it was found.
	 * Otherwise -1.
	 */
	public int routedPing(double loc2, byte[] nodeIdentity) {
		long uid = random.nextLong();
		int initialX = random.nextInt();
		Message m = DMT.createFNPRoutedPing(uid, loc2, maxHTL, initialX, nodeIdentity);
		Logger.normal(this, "Message: "+m);

		dispatcher.handleRouted(m, null);
		// FIXME: might be rejected
		MessageFilter mf1 = MessageFilter.create().setField(DMT.UID, uid).setType(DMT.FNPRoutedPong).setTimeout(5000);
		try {
			//MessageFilter mf2 = MessageFilter.create().setField(DMT.UID, uid).setType(DMT.FNPRoutedRejected).setTimeout(5000);
			// Ignore Rejected - let it be retried on other peers
			m = usm.waitFor(mf1/*.or(mf2)*/, null);
		} catch (DisconnectedException e) {
			Logger.normal(this, "Disconnected in waiting for pong");
			return -1;
		}
		if(m == null) return -1;
		if(m.getSpec() == DMT.FNPRoutedRejected) return -1;
		return m.getInt(DMT.COUNTER) - initialX;
	}

	/**
	 * Look for a block in the datastore, as part of a request.
	 * @param key The key to fetch.
	 * @param uid The UID of the request (for logging only).
	 * @param promoteCache Whether to promote the key if found.
	 * @param canReadClientCache If the request is local, we can read the client cache.
	 * @param canWriteClientCache If the request is local, and the client hasn't turned off
	 * writing to the client cache, we can write to the client cache.
	 * @param canWriteDatastore If the request HTL is too high, including if it is local, we
	 * cannot write to the datastore.
	 * @return A KeyBlock for the key requested or null.
	 */
	private KeyBlock makeRequestLocal(Key key, long uid, boolean canReadClientCache, boolean canWriteClientCache, boolean canWriteDatastore, boolean offersOnly) {
		KeyBlock kb = null;

		if (key instanceof NodeCHK) {
			kb = fetch((NodeCHK) key, false, canReadClientCache, canWriteClientCache, canWriteDatastore, null);
		} else if (key instanceof NodeSSK) {
			NodeSSK sskKey = (NodeSSK) key;
			DSAPublicKey pubKey = sskKey.getPubKey();
			if (pubKey == null) {
				pubKey = getPubKey.getKey(sskKey.getPubKeyHash(), canReadClientCache, offersOnly, null);
				if (logMINOR)
					Logger.minor(this, "Fetched pubkey: " + pubKey);
				try {
					sskKey.setPubKey(pubKey);
				} catch (SSKVerifyException e) {
					Logger.error(this, "Error setting pubkey: " + e, e);
				}
			}
			if (pubKey != null) {
				if (logMINOR)
					Logger.minor(this, "Got pubkey: " + pubKey);
				kb = fetch(sskKey, canReadClientCache, canWriteClientCache, canWriteDatastore, false, null);
			} else {
				if (logMINOR)
					Logger.minor(this, "Not found because no pubkey: " + uid);
			}
		} else
			throw new IllegalStateException("Unknown key type: " + key.getClass());

		if (kb != null) {
			// Probably somebody waiting for it. Trip it.
			if (clientCore != null && clientCore.requestStarters != null) {
				if (kb instanceof CHKBlock)
					clientCore.requestStarters.chkFetchScheduler.tripPendingKey(kb);
				else
					clientCore.requestStarters.sskFetchScheduler.tripPendingKey(kb);
			}
			failureTable.onFound(kb);
			return kb;
		}

		return null;
	}

	/**
	 * Check the datastore, then if the key is not in the store,
	 * check whether another node is requesting the same key at
	 * the same HTL, and if all else fails, create a new
	 * RequestSender for the key/htl.
	 * @param closestLocation The closest location to the key so far.
	 * @param localOnly If true, only check the datastore.
	 * @return A KeyBlock if the data is in the store, otherwise
	 * a RequestSender, unless the HTL is 0, in which case NULL.
	 * RequestSender.
	 */
	public Object makeRequestSender(Key key, short htl, long uid, RequestTag tag, PeerNode source, boolean localOnly, boolean ignoreStore, boolean offersOnly, boolean canReadClientCache, boolean canWriteClientCache) {
		boolean canWriteDatastore = canWriteDatastoreRequest(htl);
		if(logMINOR) Logger.minor(this, "makeRequestSender("+key+ ',' +htl+ ',' +uid+ ',' +source+") on "+getDarknetPortNumber());
		// In store?
		if(!ignoreStore) {
			KeyBlock kb = makeRequestLocal(key, uid, canReadClientCache, canWriteClientCache, canWriteDatastore, offersOnly);
			if (kb != null)
				return kb;
		}
		if(localOnly) return null;
		if(logMINOR) Logger.minor(this, "Not in store locally");

		// Transfer coalescing - match key only as HTL irrelevant
		RequestSender sender = null;
		synchronized(transferringRequestSenders) {
			sender = transferringRequestSenders.get(key);
		}
		if(sender != null) {
			if(logMINOR) Logger.minor(this, "Data already being transferred: "+sender);
			return sender;
		}

		// HTL == 0 => Don't search further
		if(htl == 0) {
			if(logMINOR) Logger.minor(this, "No HTL");
			return null;
		}

		sender = new RequestSender(key, null, htl, uid, tag, this, source, offersOnly, canWriteClientCache, canWriteDatastore);
		sender.start();
		if(logMINOR) Logger.minor(this, "Created new sender: "+sender);
		return sender;
	}

	/** Can we write to the datastore for a given request?
	 * We do not write to the datastore until 2 hops below maximum. This is an average of 4
	 * hops from the originator. Thus, data returned from local requests is never cached,
	 * finally solving The Register's attack, Bloom filter sharing doesn't give away your local
	 * requests and inserts, and *anything starting at high HTL* is not cached, including stuff
	 * from other nodes which hasn't been decremented far enough yet, so it's not ONLY local
	 * requests that don't get cached. */
	boolean canWriteDatastoreRequest(short htl) {
		return htl <= (maxHTL - 2);
	}

	/** Can we write to the datastore for a given insert?
	 * We do not write to the datastore until 3 hops below maximum. This is an average of 5
	 * hops from the originator. Thus, data sent by local inserts is never cached,
	 * finally solving The Register's attack, Bloom filter sharing doesn't give away your local
	 * requests and inserts, and *anything starting at high HTL* is not cached, including stuff
	 * from other nodes which hasn't been decremented far enough yet, so it's not ONLY local
	 * inserts that don't get cached. */
	boolean canWriteDatastoreInsert(short htl) {
		return htl <= (maxHTL - 3);
	}

	/**
	 * Add a transferring RequestSender to our HashMap.
	 */
	public void addTransferringSender(NodeCHK key, RequestSender sender) {
		synchronized(transferringRequestSenders) {
			transferringRequestSenders.put(key, sender);
		}
	}

	void addTransferringRequestHandler(long id) {
		synchronized(transferringRequestHandlers) {
			transferringRequestHandlers.add(id);
		}
	}

	void removeTransferringRequestHandler(long id) {
		synchronized(transferringRequestHandlers) {
			transferringRequestHandlers.remove(id);
		}
	}

	/**
	 * Fetch a block from the datastore.
	 * @param key
	 * @param canReadClientCache
	 * @param canWriteClientCache
	 * @param canWriteDatastore
	 * @param forULPR
	 * @param mustBeMarkedAsPostCachingChanges If true, the key must have the
	 * ENTRY_NEW_BLOCK flag (if saltedhash), indicating that it a) has been added
	 * since the caching changes in 1224 (since we didn't delete the stores), and b)
	 * that it wasn't added due to low network security caching everything, unless we
	 * are currently in low network security mode. Only applies to main store.
	 */
	public KeyBlock fetch(Key key, boolean canReadClientCache, boolean canWriteClientCache, boolean canWriteDatastore, boolean forULPR, BlockMetadata meta) {
		if(key instanceof NodeSSK)
			return fetch((NodeSSK)key, false, canReadClientCache, canWriteClientCache, canWriteDatastore, forULPR, meta);
		else if(key instanceof NodeCHK)
			return fetch((NodeCHK)key, false, canReadClientCache, canWriteClientCache, canWriteDatastore, forULPR, meta);
		else throw new IllegalArgumentException();
	}

	public SSKBlock fetch(NodeSSK key, boolean dontPromote, boolean canReadClientCache, boolean canWriteClientCache, boolean canWriteDatastore, boolean forULPR, BlockMetadata meta) {
		double loc=key.toNormalizedDouble();
		double dist=Location.distance(lm.getLocation(), loc);
		if(canReadClientCache) {
			try {
				SSKBlock block = sskClientcache.fetch(key, dontPromote || !canWriteClientCache, canReadClientCache, forULPR, meta);
				if(block != null) {
					nodeStats.avgClientCacheSSKSuccess.report(loc);
					if (dist > nodeStats.furthestClientCacheSSKSuccess)
					nodeStats.furthestClientCacheSSKSuccess=dist;
					if(logDEBUG) Logger.debug(this, "Found key "+key+" in client-cache");
					return block;
				}
			} catch (IOException e) {
				Logger.error(this, "Could not read from client cache: "+e, e);
			}
		}
		if(forULPR || useSlashdotCache || canReadClientCache) {
			try {
				SSKBlock block = sskSlashdotcache.fetch(key, dontPromote, canReadClientCache, forULPR, meta);
				if(block != null) {
					nodeStats.avgSlashdotCacheSSKSuccess.report(loc);
					if (dist > nodeStats.furthestSlashdotCacheSSKSuccess)
					nodeStats.furthestSlashdotCacheSSKSuccess=dist;
					if(logDEBUG) Logger.debug(this, "Found key "+key+" in slashdot-cache");
					return block;
				}
			} catch (IOException e) {
				Logger.error(this, "Could not read from slashdot/ULPR cache: "+e, e);
			}
		}
		if(logMINOR) dumpStoreHits();
		try {

			nodeStats.avgRequestLocation.report(loc);
			SSKBlock block = sskDatastore.fetch(key, dontPromote || !canWriteDatastore, canReadClientCache, forULPR, meta);
			if(block == null) {
				SSKStore store = oldSSK;
				if(store != null)
					block = store.fetch(key, dontPromote || !canWriteDatastore, canReadClientCache, forULPR, meta);
			}
			if(block != null) {
			nodeStats.avgStoreSSKSuccess.report(loc);
			if (dist > nodeStats.furthestStoreSSKSuccess)
				nodeStats.furthestStoreSSKSuccess=dist;
				if(logDEBUG) Logger.debug(this, "Found key "+key+" in store");
				return block;
			}
			block=sskDatacache.fetch(key, dontPromote || !canWriteDatastore, canReadClientCache, forULPR, meta);
			if(block == null) {
				SSKStore store = oldSSKCache;
				if(store != null)
					block = store.fetch(key, dontPromote || !canWriteDatastore, canReadClientCache, forULPR, meta);
			}
			if (block != null) {
			nodeStats.avgCacheSSKSuccess.report(loc);
			if (dist > nodeStats.furthestCacheSSKSuccess)
				nodeStats.furthestCacheSSKSuccess=dist;
			}
			if(logDEBUG) Logger.debug(this, "Found key "+key+" in cache");
			return block;
		} catch (IOException e) {
			Logger.error(this, "Cannot fetch data: "+e, e);
			return null;
		}
	}

	public CHKBlock fetch(NodeCHK key, boolean dontPromote, boolean canReadClientCache, boolean canWriteClientCache, boolean canWriteDatastore, boolean forULPR, BlockMetadata meta) {
		double loc=key.toNormalizedDouble();
		double dist=Location.distance(lm.getLocation(), loc);
		if(canReadClientCache) {
			try {
				CHKBlock block = chkClientcache.fetch(key, dontPromote || !canWriteClientCache, meta);
				if(block != null) {
					nodeStats.avgClientCacheCHKSuccess.report(loc);
					if (dist > nodeStats.furthestClientCacheCHKSuccess)
					nodeStats.furthestClientCacheCHKSuccess=dist;
					return block;
				}
			} catch (IOException e) {
				Logger.error(this, "Could not read from client cache: "+e, e);
			}
		}
		if(forULPR || useSlashdotCache || canReadClientCache) {
			try {
				CHKBlock block = chkSlashdotcache.fetch(key, dontPromote, meta);
				if(block != null) {
					nodeStats.avgSlashdotCacheCHKSucess.report(loc);
					if (dist > nodeStats.furthestSlashdotCacheCHKSuccess)
					nodeStats.furthestSlashdotCacheCHKSuccess=dist;
					return block;
				}
			} catch (IOException e) {
				Logger.error(this, "Could not read from slashdot/ULPR cache: "+e, e);
			}
		}
		if(logMINOR) dumpStoreHits();
		try {
			nodeStats.avgRequestLocation.report(loc);
			CHKBlock block = chkDatastore.fetch(key, dontPromote || !canWriteDatastore, meta);
			if(block == null) {
				CHKStore store = oldCHK;
				if(store != null)
					block = store.fetch(key, dontPromote || !canWriteDatastore, meta);
			}
			if (block != null) {
				nodeStats.avgStoreCHKSuccess.report(loc);
				if (dist > nodeStats.furthestStoreCHKSuccess)
					nodeStats.furthestStoreCHKSuccess=dist;
				return block;
			}
			block=chkDatacache.fetch(key, dontPromote || !canWriteDatastore, meta);
			if(block == null) {
				CHKStore store = oldCHKCache;
				if(store != null)
					block = store.fetch(key, dontPromote || !canWriteDatastore, meta);
			}
			if (block != null) {
				nodeStats.avgCacheCHKSuccess.report(loc);
				if (dist > nodeStats.furthestCacheCHKSuccess)
					nodeStats.furthestCacheCHKSuccess=dist;
			}
			return block;
		} catch (IOException e) {
			Logger.error(this, "Cannot fetch data: "+e, e);
			return null;
		}
	}

	public CHKStore getChkDatacache() {
		return chkDatacache;
	}
	public CHKStore getChkDatastore() {
		return chkDatastore;
	}
	public SSKStore getSskDatacache() {
		return sskDatacache;
	}
	public SSKStore getSskDatastore() {
		return sskDatastore;
	}


	/**
	 * This method returns all statistics info for our data store stats table
	 *
	 * @return map that has an entry for each data store instance type and corresponding stats
	 */
	public Map<DataStoreInstanceType, DataStoreStats> getDataStoreStats() {
		Map<DataStoreInstanceType, DataStoreStats> map = new LinkedHashMap<DataStoreInstanceType, DataStoreStats>();

		map.put(new DataStoreInstanceType(CHK, STORE), new StoreCallbackStats(chkDatastore, nodeStats.chkStoreStats()));
		map.put(new DataStoreInstanceType(CHK, CACHE), new StoreCallbackStats(chkDatacache, nodeStats.chkCacheStats()));
		map.put(new DataStoreInstanceType(CHK, SLASHDOT), new StoreCallbackStats(chkSlashdotcache,nodeStats.chkSlashDotCacheStats()));
		map.put(new DataStoreInstanceType(CHK, CLIENT), new StoreCallbackStats(chkClientcache, nodeStats.chkClientCacheStats()));

		map.put(new DataStoreInstanceType(SSK, STORE), new StoreCallbackStats(sskDatastore, nodeStats.sskStoreStats()));
		map.put(new DataStoreInstanceType(SSK, CACHE), new StoreCallbackStats(sskDatacache, nodeStats.sskCacheStats()));
		map.put(new DataStoreInstanceType(SSK, SLASHDOT), new StoreCallbackStats(sskSlashdotcache, nodeStats.sskSlashDotCacheStats()));
		map.put(new DataStoreInstanceType(SSK, CLIENT), new StoreCallbackStats(sskClientcache, nodeStats.sskClientCacheStats()));

		map.put(new DataStoreInstanceType(PUB_KEY, STORE), new StoreCallbackStats(pubKeyDatastore, new NotAvailNodeStoreStats()));
		map.put(new DataStoreInstanceType(PUB_KEY, CACHE), new StoreCallbackStats(pubKeyDatacache, new NotAvailNodeStoreStats()));
		map.put(new DataStoreInstanceType(PUB_KEY, SLASHDOT), new StoreCallbackStats(pubKeySlashdotcache, new NotAvailNodeStoreStats()));
		map.put(new DataStoreInstanceType(PUB_KEY, CLIENT), new StoreCallbackStats(pubKeyClientcache, new NotAvailNodeStoreStats()));

		return map;
	}

	public long getMaxTotalKeys() {
		return maxTotalKeys;
	}

	long timeLastDumpedHits;

	public void dumpStoreHits() {
		long now = System.currentTimeMillis();
		if(now - timeLastDumpedHits > 5000) {
			timeLastDumpedHits = now;
		} else return;
		Logger.minor(this, "Distribution of hits and misses over stores:\n"+
				"CHK Datastore: "+chkDatastore.hits()+ '/' +(chkDatastore.hits()+chkDatastore.misses())+ '/' +chkDatastore.keyCount()+
				"\nCHK Datacache: "+chkDatacache.hits()+ '/' +(chkDatacache.hits()+chkDatacache.misses())+ '/' +chkDatacache.keyCount()+
				"\nSSK Datastore: "+sskDatastore.hits()+ '/' +(sskDatastore.hits()+sskDatastore.misses())+ '/' +sskDatastore.keyCount()+
				"\nSSK Datacache: "+sskDatacache.hits()+ '/' +(sskDatacache.hits()+sskDatacache.misses())+ '/' +sskDatacache.keyCount());
	}

	public void storeShallow(CHKBlock block, boolean canWriteClientCache, boolean canWriteDatastore, boolean forULPR) {
		store(block, false, canWriteClientCache, canWriteDatastore, forULPR);
	}

	/**
	 * Store a datum.
	 * @param block
	 *      a KeyBlock
	 * @param deep If true, insert to the store as well as the cache. Do not set
	 * this to true unless the store results from an insert, and this node is the
	 * closest node to the target; see the description of chkDatastore.
	 */
	public void store(KeyBlock block, boolean deep, boolean canWriteClientCache, boolean canWriteDatastore, boolean forULPR) throws KeyCollisionException {
		if(block instanceof CHKBlock)
			store((CHKBlock)block, deep, canWriteClientCache, canWriteDatastore, forULPR);
		else if(block instanceof SSKBlock)
			store((SSKBlock)block, deep, false, canWriteClientCache, canWriteDatastore, forULPR);
		else throw new IllegalArgumentException("Unknown keytype ");
	}

	private void store(CHKBlock block, boolean deep, boolean canWriteClientCache, boolean canWriteDatastore, boolean forULPR) {
		try {
			double loc = block.getKey().toNormalizedDouble();
			if (canWriteClientCache) {
				chkClientcache.put(block, false);
				nodeStats.avgClientCacheCHKLocation.report(loc);
			}

			if ((forULPR || useSlashdotCache) && !(canWriteDatastore || writeLocalToDatastore))
				chkSlashdotcache.put(block, false);
				nodeStats.avgSlashdotCacheCHKLocation.report(loc);
			if (canWriteDatastore || writeLocalToDatastore) {

				if (deep) {
					chkDatastore.put(block, !canWriteDatastore);
					nodeStats.avgStoreCHKLocation.report(loc);

				}
				chkDatacache.put(block, !canWriteDatastore);
				nodeStats.avgCacheCHKLocation.report(loc);
			}
			if (canWriteDatastore || forULPR || useSlashdotCache)
				failureTable.onFound(block);
		} catch (IOException e) {
			Logger.error(this, "Cannot store data: "+e, e);
		} catch (OutOfMemoryError e) {
			OOMHandler.handleOOM(e);
		} catch (Throwable t) {
			System.err.println(t);
			t.printStackTrace();
			Logger.error(this, "Caught "+t+" storing data", t);
		}
		if(clientCore != null && clientCore.requestStarters != null)
			clientCore.requestStarters.chkFetchScheduler.tripPendingKey(block);
	}

	/** Store the block if this is a sink. Call for inserts. */
	public void storeInsert(SSKBlock block, boolean deep, boolean overwrite, boolean canWriteClientCache, boolean canWriteDatastore) throws KeyCollisionException {
		store(block, deep, canWriteClientCache, canWriteDatastore, false);
	}

	/** Store only to the cache, and not the store. Called by requests,
	 * as only inserts cause data to be added to the store. */
	public void storeShallow(SSKBlock block, boolean canWriteClientCache, boolean canWriteDatastore, boolean fromULPR) throws KeyCollisionException {
		store(block, false, canWriteClientCache, canWriteDatastore, fromULPR);
	}

	public void store(SSKBlock block, boolean deep, boolean overwrite, boolean canWriteClientCache, boolean canWriteDatastore, boolean forULPR) throws KeyCollisionException {
		try {
			// Store the pubkey before storing the data, otherwise we can get a race condition and
			// end up deleting the SSK data.
			double loc = block.getKey().toNormalizedDouble();
			getPubKey.cacheKey((block.getKey()).getPubKeyHash(), (block.getKey()).getPubKey(), deep, canWriteClientCache, canWriteDatastore, forULPR || useSlashdotCache, writeLocalToDatastore);
			if(canWriteClientCache) {
				sskClientcache.put(block, overwrite, false);
				nodeStats.avgClientCacheSSKLocation.report(loc);
			}
			if((forULPR || useSlashdotCache) && !(canWriteDatastore || writeLocalToDatastore))
				sskSlashdotcache.put(block, overwrite, false);
				nodeStats.avgSlashdotCacheSSKLocation.report(loc);
			if(canWriteDatastore || writeLocalToDatastore) {
				if(deep) {
					sskDatastore.put(block, overwrite, !canWriteDatastore);
					nodeStats.avgStoreSSKLocation.report(loc);
				}
				sskDatacache.put(block, overwrite, !canWriteDatastore);
				nodeStats.avgCacheSSKLocation.report(loc);
			}
			if(canWriteDatastore || forULPR || useSlashdotCache)
				failureTable.onFound(block);
		} catch (IOException e) {
			Logger.error(this, "Cannot store data: "+e, e);
		} catch (OutOfMemoryError e) {
			OOMHandler.handleOOM(e);
		} catch (KeyCollisionException e) {
			throw e;
		} catch (Throwable t) {
			System.err.println(t);
			t.printStackTrace();
			Logger.error(this, "Caught "+t+" storing data", t);
		}
		if(clientCore != null && clientCore.requestStarters != null)
			clientCore.requestStarters.sskFetchScheduler.tripPendingKey(block);
	}

	/**
	 * Remove a sender from the set of currently transferring senders.
	 */
	public void removeTransferringSender(NodeCHK key, RequestSender sender) {
		synchronized(transferringRequestSenders) {
//			RequestSender rs = (RequestSender) transferringRequestSenders.remove(key);
//			if(rs != sender) {
//				Logger.error(this, "Removed "+rs+" should be "+sender+" for "+key+" in removeTransferringSender");
//			}

			// Since there is no request coalescing, we only remove it if it matches,
			// and don't complain if it doesn't.
			if(transferringRequestSenders.get(key) == sender)
				transferringRequestSenders.remove(key);
		}
	}

	final boolean decrementAtMax;
	final boolean decrementAtMin;

	/**
	 * Decrement the HTL according to the policy of the given
	 * NodePeer if it is non-null, or do something else if it is
	 * null.
	 */
	public short decrementHTL(PeerNode source, short htl) {
		if(source != null)
			return source.decrementHTL(htl);
		// Otherwise...
		if(htl >= maxHTL) htl = maxHTL;
		if(htl <= 0) {
			return 0;
		}
		if(htl == maxHTL) {
			if(decrementAtMax || disableProbabilisticHTLs) htl--;
			return htl;
		}
		if(htl == 1) {
			if(decrementAtMin || disableProbabilisticHTLs) htl--;
			return htl;
		}
		return --htl;
	}

	/**
	 * Fetch or create an CHKInsertSender for a given key/htl.
	 * @param key The key to be inserted.
	 * @param htl The current HTL. We can't coalesce inserts across
	 * HTL's.
	 * @param uid The UID of the caller's request chain, or a new
	 * one. This is obviously not used if there is already an
	 * CHKInsertSender running.
	 * @param source The node that sent the InsertRequest, or null
	 * if it originated locally.
	 * @param ignoreLowBackoff
	 * @param preferInsert
	 */
	public CHKInsertSender makeInsertSender(NodeCHK key, short htl, long uid, InsertTag tag, PeerNode source,
			byte[] headers, PartiallyReceivedBlock prb, boolean fromStore, boolean canWriteClientCache, boolean forkOnCacheable, boolean preferInsert, boolean ignoreLowBackoff) {
		if(logMINOR) Logger.minor(this, "makeInsertSender("+key+ ',' +htl+ ',' +uid+ ',' +source+",...,"+fromStore);
		CHKInsertSender is = null;
		is = new CHKInsertSender(key, uid, tag, headers, htl, source, this, prb, fromStore, canWriteClientCache, forkOnCacheable, preferInsert, ignoreLowBackoff);
		is.start();
		// CHKInsertSender adds itself to insertSenders
		return is;
	}

	/**
	 * Fetch or create an SSKInsertSender for a given key/htl.
	 * @param key The key to be inserted.
	 * @param htl The current HTL. We can't coalesce inserts across
	 * HTL's.
	 * @param uid The UID of the caller's request chain, or a new
	 * one. This is obviously not used if there is already an
	 * SSKInsertSender running.
	 * @param source The node that sent the InsertRequest, or null
	 * if it originated locally.
	 * @param ignoreLowBackoff
	 * @param preferInsert
	 */
	public SSKInsertSender makeInsertSender(SSKBlock block, short htl, long uid, InsertTag tag, PeerNode source,
			boolean fromStore, boolean canWriteClientCache, boolean canWriteDatastore, boolean forkOnCacheable, boolean preferInsert, boolean ignoreLowBackoff) {
		NodeSSK key = block.getKey();
		if(key.getPubKey() == null) {
			throw new IllegalArgumentException("No pub key when inserting");
		}

		getPubKey.cacheKey(key.getPubKeyHash(), key.getPubKey(), false, canWriteClientCache, canWriteDatastore, false, writeLocalToDatastore);
		Logger.minor(this, "makeInsertSender("+key+ ',' +htl+ ',' +uid+ ',' +source+",...,"+fromStore);
		SSKInsertSender is = null;
		is = new SSKInsertSender(block, uid, tag, htl, source, this, fromStore, canWriteClientCache, forkOnCacheable, preferInsert, ignoreLowBackoff);
		is.start();
		return is;
	}

	public boolean lockUID(long uid, boolean ssk, boolean insert, boolean offerReply, boolean local, UIDTag tag) {
		synchronized(runningUIDs) {
			if(runningUIDs.containsKey(uid)) return false; // Already present.
			runningUIDs.put(uid, tag);
		}
		// If these are switched around, we must remember to remove from both.
		if(offerReply) {
			HashMap<Long,OfferReplyTag> map = getOfferTracker(ssk);
			innerLock(map, (OfferReplyTag)tag, uid, ssk, insert, offerReply, local);
		} else if(insert) {
			HashMap<Long,InsertTag> map = getInsertTracker(ssk,local);
			innerLock(map, (InsertTag)tag, uid, ssk, insert, offerReply, local);
		} else {
			HashMap<Long,RequestTag> map = getRequestTracker(ssk,local);
			innerLock(map, (RequestTag)tag, uid, ssk, insert, offerReply, local);
		}
		return true;
	}

	private<T extends UIDTag> void innerLock(HashMap<Long, T> map, T tag, Long uid, boolean ssk, boolean insert, boolean offerReply, boolean local) {
		synchronized(map) {
			if(logMINOR) Logger.minor(this, "Locking "+uid+" ssk="+ssk+" insert="+insert+" offerReply="+offerReply+" local="+local+" size="+map.size(), new Exception("debug"));
			if(map.containsKey(uid)) {
				Logger.error(this, "Already have UID in specific map ("+ssk+","+insert+","+offerReply+","+local+") but not in general map: trying to register "+tag+" but already have "+map.get(uid));
			}
			map.put(uid, tag);
			if(logMINOR) Logger.minor(this, "Locked "+uid+" ssk="+ssk+" insert="+insert+" offerReply="+offerReply+" local="+local+" size="+map.size());
		}
	}

	public void unlockUID(long uid, boolean ssk, boolean insert, boolean canFail, boolean offerReply, boolean local, UIDTag tag) {
		completed(uid);

		if(offerReply) {
			HashMap<Long,OfferReplyTag> map = getOfferTracker(ssk);
			innerUnlock(map, (OfferReplyTag)tag, uid, ssk, insert, offerReply, local, canFail);
		} else if(insert) {
			HashMap<Long,InsertTag> map = getInsertTracker(ssk,local);
			innerUnlock(map, (InsertTag)tag, uid, ssk, insert, offerReply, local, canFail);
		} else {
			HashMap<Long,RequestTag> map = getRequestTracker(ssk,local);
			innerUnlock(map, (RequestTag)tag, uid, ssk, insert, offerReply, local, canFail);
		}

		synchronized(runningUIDs) {
			UIDTag oldTag = runningUIDs.get(uid);
			if(oldTag == null) {
				if(canFail) return;
				throw new IllegalStateException("Could not unlock "+uid+ "! : ssk="+ssk+" insert="+insert+" canFail="+canFail+" offerReply="+offerReply+" local="+local);
			} else if(tag != oldTag) {
				if(canFail) return;
				Logger.error(this, "Removing "+tag+" for "+uid+" but "+tag+" is registered!");
				return;
			} else {
				runningUIDs.remove(uid);
			}
		}
	}

	private<T extends UIDTag> void innerUnlock(HashMap<Long, T> map, T tag, Long uid, boolean ssk, boolean insert, boolean offerReply, boolean local, boolean canFail) {
		synchronized(map) {
			if(logMINOR) Logger.minor(this, "Unlocking "+uid+" ssk="+ssk+" insert="+insert+" offerReply="+offerReply+" local="+local+" size="+map.size(), new Exception("debug"));
			if(map.get(uid) != tag) {
				if(canFail) {
					if(logMINOR) Logger.minor(this, "Can fail and did fail: removing "+tag+" got "+map.get(uid)+" for "+uid);
				} else {
					Logger.error(this, "Removing "+tag+" for "+uid+" returned "+map.get(uid));
				}
			} else
				map.remove(uid);
			if(logMINOR) Logger.minor(this, "Unlocked "+uid+" ssk="+ssk+" insert="+insert+" offerReply="+offerReply+" local="+local+" size="+map.size());
		}
	}

<<<<<<< HEAD
	public class CountedRequests {
		final int total;
		final int expectedTransfersOut;
		final int expectedTransfersIn;
		private CountedRequests(int count, int out, int in) {
			total = count;
			expectedTransfersOut = out;
			expectedTransfersIn = in;
		}
	}
	
	public synchronized CountedRequests countRequests(boolean local, boolean ssk, boolean insert, boolean offer, int transfersPerInsert, boolean ignoreLocalVsRemote) {
		HashMap<Long, ? extends UIDTag> map = getTracker(local, ssk, insert, offer);
		synchronized(map) {
			int count = 0;
			int transfersOut = 0;
			int transfersIn = 0;
			for(Map.Entry<Long, ? extends UIDTag> entry : map.entrySet()) {
				UIDTag tag = entry.getValue();
				count++;
				transfersOut += tag.expectedTransfersOut(ignoreLocalVsRemote, transfersPerInsert);
				transfersIn += tag.expectedTransfersIn(ignoreLocalVsRemote, transfersPerInsert);
				if(logDEBUG) Logger.debug(this, "UID "+entry.getKey()+" : out "+transfersOut+" in "+transfersIn);
			}
			return new CountedRequests(count, transfersOut, transfersIn);
		}
	}
	
	public CountedRequests countRequests(PeerNode source, boolean requestsToNode, boolean local, boolean ssk, boolean insert, boolean offer, int transfersPerInsert, boolean ignoreLocalVsRemote) {
		HashMap<Long, ? extends UIDTag> map = getTracker(local, ssk, insert, offer);
		synchronized(map) {
		int count = 0;
		int transfersOut = 0;
		int transfersIn = 0;
		if(!requestsToNode) {
			// If a request is adopted by us as a result of a timeout, it can be in the 
			// remote map despite having source == null. However, if a request is in the 
			// local map it will always have source == null.
			if(source != null && local) return new CountedRequests(0, 0, 0);
			for(Map.Entry<Long, ? extends UIDTag> entry : map.entrySet()) {
				UIDTag tag = entry.getValue();
				if(tag.getSource() == source) {
					if(logMINOR) Logger.minor(this, "Counting "+tag+" from "+entry.getKey()+" from "+source);
					count++;
					transfersOut += tag.expectedTransfersOut(ignoreLocalVsRemote, transfersPerInsert);
					transfersIn += tag.expectedTransfersIn(ignoreLocalVsRemote, transfersPerInsert);
				} else if(logDEBUG) Logger.debug(this, "Not counting "+entry.getKey());
			}
			return new CountedRequests(count, transfersOut, transfersIn);
		} else {
			// FIXME improve efficiency!
=======
	public synchronized int countRequests(boolean local, boolean ssk, boolean insert, boolean offer) {
		HashMap<Long, ? extends UIDTag> map = getTracker(local, ssk, insert, offer);
		return map.size();
	}
	
	public int countRequests(PeerNode source, boolean requestsToNode, boolean local, boolean ssk, boolean insert, boolean offer) {
		HashMap<Long, ? extends UIDTag> map = getTracker(local, ssk, insert, offer);
		synchronized(map) {
		if(!requestsToNode) {
			if((source == null) != local) return 0;
			int count = 0;
			for(Map.Entry<Long, ? extends UIDTag> entry : map.entrySet()) {
				UIDTag tag = entry.getValue();
				if(tag.source == source) {
					if(logMINOR) Logger.minor(this, "Counting "+tag+" for "+entry.getKey()+" from "+source);
					count++;
				}
			}
			return count;
		} else {
			// FIXME improve efficiency!
			int count = 0;
>>>>>>> 5bbe38ed
			for(Map.Entry<Long, ? extends UIDTag> entry : map.entrySet()) {
				UIDTag tag = entry.getValue();
				// Ordinary requests can be routed to an offered key.
				// So we *DO NOT* care whether it's an ordinary routed relayed request or a GetOfferedKey, if we are counting outgoing requests.
				if(tag.currentlyFetchingOfferedKeyFrom(source)) {
<<<<<<< HEAD
					if(logMINOR) Logger.minor(this, "Counting "+tag+" to "+entry.getKey());
					transfersOut += tag.expectedTransfersOut(ignoreLocalVsRemote, transfersPerInsert);
					transfersIn += tag.expectedTransfersIn(ignoreLocalVsRemote, transfersPerInsert);
					count++;
				} else if(tag.currentlyRoutingTo(source)) {
					if(logMINOR) Logger.minor(this, "Counting "+tag+" to "+entry.getKey());
					transfersOut += tag.expectedTransfersOut(ignoreLocalVsRemote, transfersPerInsert);
					transfersIn += tag.expectedTransfersIn(ignoreLocalVsRemote, transfersPerInsert);
					count++;
				} else if(logDEBUG) Logger.debug(this, "Not counting "+entry.getKey());
			}
			if(logMINOR) Logger.minor(this, "Counted for "+(local?"local":"remote")+" "+(ssk?"ssk":"chk")+" "+(insert?"insert":"request")+" "+(offer?"offer":"")+" : "+count+" of "+map.size()+" for "+source);
			return new CountedRequests(count, transfersOut, transfersIn);
		}
		}
	}
	
	void reassignTagToSelf(UIDTag tag) {
		// The tag remains remote, but we flag it as adopted.
		tag.reassignToSelf();
	}
	
=======
					if(logMINOR) Logger.minor(this, "Counting "+tag+" for "+entry.getKey());
					count++;
				} else if(tag.currentlyRoutingTo(source)) {
					if(logMINOR) Logger.minor(this, "Counting "+tag+" for "+entry.getKey());
					count++;
				}
			}
			if(logMINOR) Logger.minor(this, "Counted for "+(local?"local":"remote")+" "+(ssk?"ssk":"chk")+" "+(insert?"insert":"request")+" "+(offer?"offer":"")+" : "+count);
			return count;
		}
		}
	}
	
>>>>>>> 5bbe38ed
	private synchronized HashMap<Long, ? extends UIDTag> getTracker(boolean local, boolean ssk,
			boolean insert, boolean offer) {
		if(offer)
			return getOfferTracker(ssk);
		else if(insert)
			return getInsertTracker(ssk, local);
		else
			return getRequestTracker(ssk, local);
	}


	private HashMap<Long, RequestTag> getRequestTracker(boolean ssk, boolean local) {
		if(ssk) {
			return local ? runningLocalSSKGetUIDs : runningSSKGetUIDs;
		} else {
			return local ? runningLocalCHKGetUIDs : runningCHKGetUIDs;
		}
	}

	private HashMap<Long, InsertTag> getInsertTracker(boolean ssk, boolean local) {
		if(ssk) {
			return local ? runningLocalSSKPutUIDs : runningSSKPutUIDs;
		} else {
			return local ? runningLocalCHKPutUIDs : runningCHKPutUIDs;
		}
	}

	private HashMap<Long, OfferReplyTag> getOfferTracker(boolean ssk) {
		return ssk ? runningSSKOfferReplyUIDs : runningCHKOfferReplyUIDs;
	}

	static final int TIMEOUT = 10 * 60 * 1000;

	private void startDeadUIDChecker() {
		getTicker().queueTimedJob(deadUIDChecker, TIMEOUT);
	}

	private Runnable deadUIDChecker = new Runnable() {
		public void run() {
			try {
				checkUIDs(runningLocalSSKGetUIDs);
				checkUIDs(runningLocalCHKGetUIDs);
				checkUIDs(runningLocalSSKPutUIDs);
				checkUIDs(runningLocalCHKPutUIDs);
				checkUIDs(runningSSKGetUIDs);
				checkUIDs(runningCHKGetUIDs);
				checkUIDs(runningSSKPutUIDs);
				checkUIDs(runningCHKPutUIDs);
				checkUIDs(runningSSKOfferReplyUIDs);
				checkUIDs(runningCHKOfferReplyUIDs);
			} finally {
				getTicker().queueTimedJob(this, 60*1000);
			}
		}

		private void checkUIDs(HashMap<Long, ? extends UIDTag> map) {
			Long[] uids;
			UIDTag[] tags;
			synchronized(map) {
				uids = map.keySet().toArray(new Long[map.size()]);
				tags = map.values().toArray(new UIDTag[map.size()]);
			}
			long now = System.currentTimeMillis();
			for(int i=0;i<uids.length;i++) {
				if(now - tags[i].createdTime > TIMEOUT) {
					tags[i].logStillPresent(uids[i]);
					synchronized(map) {
						map.remove(uids[i]);
					}
				}
			}
		}
	};


	/**
	 * @return Some status information.
	 */
	public String getStatus() {
		StringBuilder sb = new StringBuilder();
		if (peers != null)
			sb.append(peers.getStatus());
		else
			sb.append("No peers yet");
		sb.append(getNumTransferringRequestSenders());
		sb.append('\n');
		return sb.toString();
	}

	/**
	 * @return TMCI peer list
	 */
	public String getTMCIPeerList() {
		StringBuilder sb = new StringBuilder();
		if (peers != null)
			sb.append(peers.getTMCIPeerList());
		else
			sb.append("No peers yet");
		return sb.toString();
	}

	public int getNumSSKRequests() {
		return runningSSKGetUIDs.size() + runningLocalSSKGetUIDs.size();
	}

	public int getNumCHKRequests() {
		return runningCHKGetUIDs.size() + runningLocalCHKGetUIDs.size();
	}

	public int getNumSSKInserts() {
		return runningSSKPutUIDs.size() + runningLocalSSKPutUIDs.size();
	}

	public int getNumCHKInserts() {
		return runningCHKPutUIDs.size() + runningLocalCHKPutUIDs.size();
	}

	public int getNumLocalSSKRequests() {
		return runningLocalSSKGetUIDs.size();
	}

	public int getNumLocalCHKRequests() {
		return runningLocalCHKGetUIDs.size();
	}

	public int getNumRemoteSSKRequests() {
//		synchronized(runningSSKGetUIDs) {
//			for(Long l : runningSSKGetUIDs)
//				Logger.minor(this, "Running remote SSK fetch: "+l);
//		}
		return runningSSKGetUIDs.size();
	}

	public int getNumRemoteCHKRequests() {
		return runningCHKGetUIDs.size();
	}

	public int getNumLocalSSKInserts() {
		return runningLocalSSKPutUIDs.size();
	}

	public int getNumLocalCHKInserts() {
		return runningLocalCHKPutUIDs.size();
	}

	public int getNumRemoteSSKInserts() {
		return runningSSKPutUIDs.size();
	}

	public int getNumRemoteCHKInserts() {
		return runningCHKPutUIDs.size();
	}

	public int getNumSSKOfferReplies() {
		return runningSSKOfferReplyUIDs.size();
	}

	public int getNumCHKOfferReplies() {
		return runningCHKOfferReplyUIDs.size();
	}

	public int getNumTransferringRequestSenders() {
		synchronized(transferringRequestSenders) {
			return transferringRequestSenders.size();
		}
	}

	public int getNumTransferringRequestHandlers() {
		synchronized(transferringRequestHandlers) {
			return transferringRequestHandlers.size();
		}
	}

	/**
	 * @return Data String for freeviz.
	 */
	public String getFreevizOutput() {
		StringBuilder sb = new StringBuilder();

		sb.append("\ntransferring_requests=");
		sb.append(getNumTransferringRequestSenders());

		sb.append('\n');

		if (peers != null)
			sb.append(peers.getFreevizOutput());

		return sb.toString();
	}

	final LRUQueue<Long> recentlyCompletedIDs;

	static final int MAX_RECENTLY_COMPLETED_IDS = 10*1000;
	/** Length of signature parameters R and S */
	static final int SIGNATURE_PARAMETER_LENGTH = 32;

	/**
	 * Has a request completed with this ID recently?
	 */
	public boolean recentlyCompleted(long id) {
		synchronized (recentlyCompletedIDs) {
			return recentlyCompletedIDs.contains(id);
		}
	}
	
	private ArrayList<Long> completedBuffer = new ArrayList<Long>();
	
	// Every this many slots, we tell all the PeerMessageQueue's to remove the old Items for the ID's in question.
	// This prevents memory DoS amongst other things.
	static final int COMPLETED_THRESHOLD = 128;

	/**
	 * A request completed (regardless of success).
	 */
	void completed(long id) {
		Long[] list;
		synchronized (recentlyCompletedIDs) {
			recentlyCompletedIDs.push(id);
			while(recentlyCompletedIDs.size() > MAX_RECENTLY_COMPLETED_IDS)
				recentlyCompletedIDs.pop();
			completedBuffer.add(id);
			if(completedBuffer.size() < COMPLETED_THRESHOLD) return;
			list = completedBuffer.toArray(new Long[completedBuffer.size()]);
			completedBuffer.clear();
		}
		for(PeerNode pn : peers.myPeers) {
			if(!pn.isRoutingCompatible()) continue;
			pn.removeUIDsFromMessageQueues(list);
		}
	}

	public boolean isTestnetEnabled() {
		return testnetEnabled;
	}

	public ClientKeyBlock fetchKey(ClientKey key, boolean canReadClientCache, boolean canWriteClientCache, boolean canWriteDatastore) throws KeyVerifyException {
		if(key instanceof ClientCHK)
			return fetch((ClientCHK)key, canReadClientCache, canWriteClientCache, canWriteDatastore);
		else if(key instanceof ClientSSK)
			return fetch((ClientSSK)key, canReadClientCache, canWriteClientCache, canWriteDatastore);
		else
			throw new IllegalStateException("Don't know what to do with "+key);
	}

	public ClientKeyBlock fetch(ClientSSK clientSSK, boolean canReadClientCache, boolean canWriteClientCache, boolean canWriteDatastore) throws SSKVerifyException {
		DSAPublicKey key = clientSSK.getPubKey();
		if(key == null) {
			key = getPubKey.getKey(clientSSK.pubKeyHash, canReadClientCache, false, null);
		}
		if(key == null) return null;
		clientSSK.setPublicKey(key);
		SSKBlock block = fetch((NodeSSK)clientSSK.getNodeKey(true), false, canReadClientCache, canWriteClientCache, canWriteDatastore, false, null);
		if(block == null) {
			if(logMINOR)
				Logger.minor(this, "Could not find key for "+clientSSK);
			return null;
		}
		// Move the pubkey to the top of the LRU, and fix it if it
		// was corrupt.
		getPubKey.cacheKey(clientSSK.pubKeyHash, key, false, canWriteClientCache, canWriteDatastore, false, writeLocalToDatastore);
		return ClientSSKBlock.construct(block, clientSSK);
	}

	private ClientKeyBlock fetch(ClientCHK clientCHK, boolean canReadClientCache, boolean canWriteClientCache, boolean canWriteDatastore) throws CHKVerifyException {
		CHKBlock block = fetch(clientCHK.getNodeCHK(), false, canReadClientCache, canWriteClientCache, canWriteDatastore, false, null);
		if(block == null) return null;
		return new ClientCHKBlock(block, clientCHK);
	}

	public void exit(int reason) {
		try {
			this.park();
			System.out.println("Goodbye.");
			System.out.println(reason);
		} finally {
			System.exit(reason);
		}
	}

	public void exit(String reason){
		try {
			this.park();
			System.out.println("Goodbye. from "+this+" ("+reason+ ')');
		} finally {
			System.exit(0);
		}
	}

	/**
	 * Returns true if the node is shutting down.
	 * The packet receiver calls this for every packet, and boolean is atomic, so this method is not synchronized.
	 */
	public boolean isStopping() {
		return isStopping;
	}

	/**
	 * Get the node into a state where it can be stopped safely
	 * May be called twice - once in exit (above) and then again
	 * from the wrapper triggered by calling System.exit(). Beware!
	 */
	public void park() {
		synchronized(this) {
			if(isStopping) return;
			isStopping = true;
		}

		try {
			Message msg = DMT.createFNPDisconnect(false, false, -1, new ShortBuffer(new byte[0]));
			peers.localBroadcast(msg, true, false, peers.ctrDisconn);
		} catch (Throwable t) {
			try {
				// E.g. if we haven't finished startup
				Logger.error(this, "Failed to tell peers we are going down: "+t, t);
			} catch (Throwable t1) {
				// Ignore. We don't want to mess up the exit process!
			}
		}

		config.store();

		// TODO: find a smarter way of doing it not involving any casting
		Yarrow myRandom = (Yarrow) random;
		myRandom.write_seed(myRandom.seedfile, true);
	}

	public NodeUpdateManager getNodeUpdater(){
		return nodeUpdater;
	}

	public DarknetPeerNode[] getDarknetConnections() {
		return peers.getDarknetPeers();
	}

	public boolean addPeerConnection(PeerNode pn) {
		boolean retval = peers.addPeer(pn);
		peers.writePeers();
		return retval;
	}

	public void removePeerConnection(PeerNode pn) {
		peers.disconnect(pn, true, false, false);
	}

	public void onConnectedPeer() {
		if(logMINOR) Logger.minor(this, "onConnectedPeer()");
		ipDetector.onConnectedPeer();
	}

	public int getFNPPort(){
		return this.getDarknetPortNumber();
	}

	public synchronized boolean setNewestPeerLastGoodVersion( int version ) {
		if( version > buildOldAgeUserAlert.lastGoodVersion ) {
			if( buildOldAgeUserAlert.lastGoodVersion == 0 ) {
				clientCore.alerts.register(buildOldAgeUserAlert);
			}
			buildOldAgeUserAlert.lastGoodVersion = version;
			return true;
		}
		return false;
	}

	public synchronized boolean isOudated() {
		return (buildOldAgeUserAlert.lastGoodVersion > 0);
	}

	private Map<Integer, NodeToNodeMessageListener> n2nmListeners = new HashMap<Integer, NodeToNodeMessageListener>();

	public synchronized void registerNodeToNodeMessageListener(int type, NodeToNodeMessageListener listener) {
		n2nmListeners.put(type, listener);
	}

	/**
	 * Handle a received node to node message
	 */
	public void receivedNodeToNodeMessage(Message m, PeerNode src) {
		int type = ((Integer) m.getObject(DMT.NODE_TO_NODE_MESSAGE_TYPE)).intValue();
		ShortBuffer messageData = (ShortBuffer) m.getObject(DMT.NODE_TO_NODE_MESSAGE_DATA);
		receivedNodeToNodeMessage(src, type, messageData, false);
	}

	public void receivedNodeToNodeMessage(PeerNode src, int type, ShortBuffer messageData, boolean partingMessage) {
		boolean fromDarknet = src instanceof DarknetPeerNode;

		NodeToNodeMessageListener listener = null;
		synchronized(this) {
			listener = n2nmListeners.get(type);
		}

		if(listener == null) {
			Logger.error(this, "Unknown n2nm ID: "+type+" - discarding packet length "+messageData.getLength());
			return;
		}

		listener.handleMessage(messageData.getData(), fromDarknet, src, type);
	}

	private NodeToNodeMessageListener diffNoderefListener = new NodeToNodeMessageListener() {

		public void handleMessage(byte[] data, boolean fromDarknet, PeerNode src, int type) {
			Logger.normal(this, "Received differential node reference node to node message from "+src.getPeer());
			SimpleFieldSet fs = null;
			try {
				fs = new SimpleFieldSet(new String(data, "UTF-8"), false, true);
			} catch (IOException e) {
				Logger.error(this, "IOException while parsing node to node message data", e);
				return;
			}
			if(fs.get("n2nType") != null) {
				fs.removeValue("n2nType");
			}
			try {
				src.processDiffNoderef(fs);
			} catch (FSParseException e) {
				Logger.error(this, "FSParseException while parsing node to node message data", e);
				return;
			}
		}

	};

	private NodeToNodeMessageListener fproxyN2NMListener = new NodeToNodeMessageListener() {

		public void handleMessage(byte[] data, boolean fromDarknet, PeerNode src, int type) {
			if(!fromDarknet) {
				Logger.error(this, "Got N2NTM from non-darknet node ?!?!?!: from "+src);
				return;
			}
			DarknetPeerNode darkSource = (DarknetPeerNode) src;
			Logger.normal(this, "Received N2NTM from '"+darkSource.getPeer()+"'");
			SimpleFieldSet fs = null;
			try {
				fs = new SimpleFieldSet(new String(data, "UTF-8"), false, true);
			} catch (UnsupportedEncodingException e) {
				throw new Error("Impossible: JVM doesn't support UTF-8: " + e, e);
			} catch (IOException e) {
				Logger.error(this, "IOException while parsing node to node message data", e);
				return;
			}
			fs.putOverwrite("n2nType", Integer.toString(type));
			fs.putOverwrite("receivedTime", Long.toString(System.currentTimeMillis()));
			fs.putOverwrite("receivedAs", "nodeToNodeMessage");
			int fileNumber = darkSource.writeNewExtraPeerDataFile( fs, EXTRA_PEER_DATA_TYPE_N2NTM);
			if( fileNumber == -1 ) {
				Logger.error( this, "Failed to write N2NTM to extra peer data file for peer "+darkSource.getPeer());
			}
			// Keep track of the fileNumber so we can potentially delete the extra peer data file later, the file is authoritative
			try {
				handleNodeToNodeTextMessageSimpleFieldSet(fs, darkSource, fileNumber);
			} catch (FSParseException e) {
				// Shouldn't happen
				throw new Error(e);
			}
		}

	};

	/**
	 * Handle a node to node text message SimpleFieldSet
	 * @throws FSParseException
	 */
	public void handleNodeToNodeTextMessageSimpleFieldSet(SimpleFieldSet fs, DarknetPeerNode source, int fileNumber) throws FSParseException {
		if(logMINOR)
			Logger.minor(this, "Got node to node message: \n"+fs);
		int overallType = fs.getInt("n2nType");
		fs.removeValue("n2nType");
		if(overallType == Node.N2N_MESSAGE_TYPE_FPROXY) {
			handleFproxyNodeToNodeTextMessageSimpleFieldSet(fs, source, fileNumber);
		} else {
			Logger.error(this, "Received unknown node to node message type '"+overallType+"' from "+source.getPeer());
		}
	}

	private void handleFproxyNodeToNodeTextMessageSimpleFieldSet(SimpleFieldSet fs, DarknetPeerNode source, int fileNumber) throws FSParseException {
		int type = fs.getInt("type");
		if(type == Node.N2N_TEXT_MESSAGE_TYPE_USERALERT) {
			source.handleFproxyN2NTM(fs, fileNumber);
		} else if(type == Node.N2N_TEXT_MESSAGE_TYPE_FILE_OFFER) {
			source.handleFproxyFileOffer(fs, fileNumber);
		} else if(type == Node.N2N_TEXT_MESSAGE_TYPE_FILE_OFFER_ACCEPTED) {
			source.handleFproxyFileOfferAccepted(fs, fileNumber);
		} else if(type == Node.N2N_TEXT_MESSAGE_TYPE_FILE_OFFER_REJECTED) {
			source.handleFproxyFileOfferRejected(fs, fileNumber);
		} else if(type == Node.N2N_TEXT_MESSAGE_TYPE_BOOKMARK) {
			source.handleFproxyBookmarkFeed(fs, fileNumber);
		} else if(type == Node.N2N_TEXT_MESSAGE_TYPE_DOWNLOAD) {
			source.handleFproxyDownloadFeed(fs, fileNumber);
		} else {
			Logger.error(this, "Received unknown fproxy node to node message sub-type '"+type+"' from "+source.getPeer());
		}
	}

	public String getMyName() {
		return myName;
	}

	public MessageCore getUSM() {
		return usm;
	}

	public LocationManager getLocationManager() {
		return lm;
	}

	public int getSwaps() {
		return LocationManager.swaps;
	}

	public int getNoSwaps() {
		return LocationManager.noSwaps;
	}

	public int getStartedSwaps() {
		return LocationManager.startedSwaps;
	}

	public int getSwapsRejectedAlreadyLocked() {
		return LocationManager.swapsRejectedAlreadyLocked;
	}

	public int getSwapsRejectedNowhereToGo() {
		return LocationManager.swapsRejectedNowhereToGo;
	}

	public int getSwapsRejectedRateLimit() {
		return LocationManager.swapsRejectedRateLimit;
	}

	public int getSwapsRejectedRecognizedID() {
		return LocationManager.swapsRejectedRecognizedID;
	}

	public PeerNode[] getPeerNodes() {
		return peers.myPeers;
	}

	public PeerNode[] getConnectedPeers() {
		return peers.connectedPeers;
	}

	/**
	 * Return a peer of the node given its ip and port, name or identity, as a String
	 */
	public PeerNode getPeerNode(String nodeIdentifier) {
		PeerNode[] pn = peers.myPeers;
		for(int i=0;i<pn.length;i++)
		{
			Peer peer = pn[i].getPeer();
			String nodeIpAndPort = "";
			if(peer != null) {
				nodeIpAndPort = peer.toString();
			}
			String identity = pn[i].getIdentityString();
			if(pn[i] instanceof DarknetPeerNode) {
				DarknetPeerNode dpn = (DarknetPeerNode) pn[i];
				String name = dpn.myName;
				if(identity.equals(nodeIdentifier) || nodeIpAndPort.equals(nodeIdentifier) || name.equals(nodeIdentifier)) {
					return pn[i];
				}
			} else {
				if(identity.equals(nodeIdentifier) || nodeIpAndPort.equals(nodeIdentifier)) {
					return pn[i];
				}
			}
		}
		return null;
	}

	public boolean isHasStarted() {
		return hasStarted;
	}

	public void queueRandomReinsert(KeyBlock block) {
		clientCore.queueRandomReinsert(block);
	}

	public String getExtraPeerDataDir() {
		return extraPeerDataDir.getPath();
	}

	public boolean noConnectedPeers() {
		return !peers.anyConnectedPeers();
	}

	public double getLocation() {
		return lm.getLocation();
	}

	public double getLocationChangeSession() {
		return lm.getLocChangeSession();
	}

	public int getAverageOutgoingSwapTime() {
		return lm.getAverageSwapTime();
	}

	public int getSendSwapInterval() {
		return lm.getSendSwapInterval();
	}

	public int getNumberOfRemotePeerLocationsSeenInSwaps() {
		return lm.numberOfRemotePeerLocationsSeenInSwaps;
	}

	public boolean isAdvancedModeEnabled() {
		if(clientCore == null) return false;
		return clientCore.isAdvancedModeEnabled();
	}

	public boolean isFProxyJavascriptEnabled() {
		return clientCore.isFProxyJavascriptEnabled();
	}

	// FIXME convert these kind of threads to Checkpointed's and implement a handler
	// using the PacketSender/Ticker. Would save a few threads.

	public int getNumARKFetchers() {
		PeerNode[] p = peers.myPeers;
		int x = 0;
		for(int i=0;i<p.length;i++) {
			if(p[i].isFetchingARK()) x++;
		}
		return x;
	}

	// FIXME put this somewhere else
	private volatile Object statsSync = new Object();

	/** The total number of bytes of real data i.e.&nbsp;payload sent by the node */
	private long totalPayloadSent;

	public void sentPayload(int len) {
		synchronized(statsSync) {
			totalPayloadSent += len;
		}
	}

	/**
	 * Get the total number of bytes of payload (real data) sent by the node
	 *
	 * @return Total payload sent in bytes
	 */
	public long getTotalPayloadSent() {
		synchronized(statsSync) {
			return totalPayloadSent;
		}
	}

	public void setName(String key) throws InvalidConfigValueException, NodeNeedRestartException {
		 config.get("node").getOption("name").setValue(key);
	}

	public Ticker getTicker() {
		return ticker;
	}

	public int getUnclaimedFIFOSize() {
		return usm.getUnclaimedFIFOSize();
	}

	/**
	 * Connect this node to another node (for purposes of testing)
	 */
	public void connectToSeednode(SeedServerTestPeerNode node) throws OpennetDisabledException, FSParseException, PeerParseException, ReferenceSignatureVerificationException {
		peers.addPeer(node,false,false);
	}
	public void connect(Node node) throws FSParseException, PeerParseException, ReferenceSignatureVerificationException {
		peers.connect(node.darknetCrypto.exportPublicFieldSet(), darknetCrypto.packetMangler);
	}

	public short maxHTL() {
		return maxHTL;
	}

	public int getDarknetPortNumber() {
		return darknetCrypto.portNumber;
	}

	public int getOutputBandwidthLimit() {
		return outputBandwidthLimit;
	}

	public synchronized int getInputBandwidthLimit() {
		if(inputLimitDefault)
			return outputBandwidthLimit * 4;
		return inputBandwidthLimit;
	}

	public synchronized void setTimeSkewDetectedUserAlert() {
		if(timeSkewDetectedUserAlert == null) {
			timeSkewDetectedUserAlert = new TimeSkewDetectedUserAlert();
			clientCore.alerts.register(timeSkewDetectedUserAlert);
		}
	}

	public File getNodeDir() { return nodeDir.dir(); }
	public File getCfgDir() { return cfgDir.dir(); }
	public File getUserDir() { return userDir.dir(); }
	public File getRunDir() { return runDir.dir(); }
	public File getStoreDir() { return storeDir; } //public File getStoreDir() { return storeDir.dir(); }
	public File getPluginDir() { return pluginDir.dir(); }

	public ProgramDirectory nodeDir() { return nodeDir; }
	public ProgramDirectory cfgDir() { return cfgDir; }
	public ProgramDirectory userDir() { return userDir; }
	public ProgramDirectory runDir() { return runDir; }
	//public ProgramDirectory storeDir() { return storeDir; }
	public ProgramDirectory pluginDir() { return pluginDir; }


	public DarknetPeerNode createNewDarknetNode(SimpleFieldSet fs) throws FSParseException, PeerParseException, ReferenceSignatureVerificationException {
		return new DarknetPeerNode(fs, this, darknetCrypto, peers, false, darknetCrypto.packetMangler);
	}

	public OpennetPeerNode createNewOpennetNode(SimpleFieldSet fs) throws FSParseException, OpennetDisabledException, PeerParseException, ReferenceSignatureVerificationException {
		if(opennet == null) throw new OpennetDisabledException("Opennet is not currently enabled");
		return new OpennetPeerNode(fs, this, opennet.crypto, opennet, peers, false, opennet.crypto.packetMangler);
	}

	public SeedServerTestPeerNode createNewSeedServerTestPeerNode(SimpleFieldSet fs) throws FSParseException, OpennetDisabledException, PeerParseException, ReferenceSignatureVerificationException {
		if(opennet == null) throw new OpennetDisabledException("Opennet is not currently enabled");
		return new SeedServerTestPeerNode(fs, this, opennet.crypto, peers, true, opennet.crypto.packetMangler);
	}

	public OpennetPeerNode addNewOpennetNode(SimpleFieldSet fs, ConnectionType connectionType) throws FSParseException, PeerParseException, ReferenceSignatureVerificationException {
		// FIXME: perhaps this should throw OpennetDisabledExcemption rather than returing false?
		if(opennet == null) return null;
		return opennet.addNewOpennetNode(fs, connectionType);
	}

	public byte[] getOpennetIdentity() {
		return opennet.crypto.myIdentity;
	}

	public byte[] getDarknetIdentity() {
		return darknetCrypto.myIdentity;
	}

	public int estimateFullHeadersLengthOneMessage() {
		return darknetCrypto.packetMangler.fullHeadersLengthOneMessage();
	}

	public synchronized boolean isOpennetEnabled() {
		return opennet != null;
	}

	public SimpleFieldSet exportDarknetPublicFieldSet() {
		return darknetCrypto.exportPublicFieldSet();
	}

	public SimpleFieldSet exportOpennetPublicFieldSet() {
		return opennet.crypto.exportPublicFieldSet();
	}

	public SimpleFieldSet exportDarknetPrivateFieldSet() {
		return darknetCrypto.exportPrivateFieldSet();
	}

	public SimpleFieldSet exportOpennetPrivateFieldSet() {
		return opennet.crypto.exportPrivateFieldSet();
	}

	/**
	 * Should the IP detection code only use the IP address override and the bindTo information,
	 * rather than doing a full detection?
	 */
	public synchronized boolean dontDetect() {
		// Only return true if bindTo is set on all ports which are in use
		if(!darknetCrypto.getBindTo().isRealInternetAddress(false, true, false)) return false;
		if(opennet != null) {
			if(opennet.crypto.getBindTo().isRealInternetAddress(false, true, false)) return false;
		}
		return true;
	}

	public int getOpennetFNPPort() {
		if(opennet == null) return -1;
		return opennet.crypto.portNumber;
	}

	public OpennetManager getOpennet() {
		return opennet;
	}

	public synchronized boolean passOpennetRefsThroughDarknet() {
		return passOpennetRefsThroughDarknet;
	}

	/**
	 * Get the set of public ports that need to be forwarded. These are internal
	 * ports, not necessarily external - they may be rewritten by the NAT.
	 * @return A Set of ForwardPort's to be fed to port forward plugins.
	 */
	public Set<ForwardPort> getPublicInterfacePorts() {
		HashSet<ForwardPort> set = new HashSet<ForwardPort>();
		// FIXME IPv6 support
		set.add(new ForwardPort("darknet", false, ForwardPort.PROTOCOL_UDP_IPV4, darknetCrypto.portNumber));
		if(opennet != null) {
			NodeCrypto crypto = opennet.crypto;
			if(crypto != null) {
				set.add(new ForwardPort("opennet", false, ForwardPort.PROTOCOL_UDP_IPV4, crypto.portNumber));
			}
		}
		return set;
	}

	/**
	 * Get the time since the node was started in milliseconds.
	 *
	 * @return Uptime in milliseconds
	 */
	public long getUptime() {
		return System.currentTimeMillis() - usm.getStartedTime();
	}

	public synchronized UdpSocketHandler[] getPacketSocketHandlers() {
		// FIXME better way to get these!
		if(opennet != null) {
			return new UdpSocketHandler[] { darknetCrypto.socket, opennet.crypto.socket };
			// TODO Auto-generated method stub
		} else {
			return new UdpSocketHandler[] { darknetCrypto.socket };
		}
	}

	public int getMaxOpennetPeers() {
		return maxOpennetPeers;
	}

	public void onAddedValidIP() {
		OpennetManager om;
		synchronized(this) {
			om = opennet;
		}
		if(om != null) {
			Announcer announcer = om.announcer;
			if(announcer != null) {
				announcer.maybeSendAnnouncement();
			}
		}
	}

	/**
	 * Returns true if the packet receiver should try to decode/process packets that are not from a peer (i.e. from a seed connection)
	 * The packet receiver calls this upon receiving an unrecognized packet.
	 */
	public boolean wantAnonAuth() {
		return opennet != null && acceptSeedConnections;
	}

	public boolean opennetDefinitelyPortForwarded() {
		OpennetManager om;
		synchronized(this) {
			om = this.opennet;
		}
		if(om == null) return false;
		NodeCrypto crypto = om.crypto;
		if(crypto == null) return false;
		return crypto.definitelyPortForwarded();
	}

	public boolean darknetDefinitelyPortForwarded() {
		if(darknetCrypto == null) return false;
		return darknetCrypto.definitelyPortForwarded();
	}

	public boolean hasKey(Key key, boolean canReadClientCache, boolean forULPR) {
		// FIXME optimise!
		if(key instanceof NodeCHK)
			return fetch((NodeCHK)key, true, canReadClientCache, false, false, forULPR, null) != null;
		else
			return fetch((NodeSSK)key, true, canReadClientCache, false, false, forULPR, null) != null;
	}

	public int getTotalRunningUIDs() {
		synchronized(runningUIDs) {
			return runningUIDs.size();
		}
	}

	public void addRunningUIDs(Vector<Long> list) {
		synchronized(runningUIDs) {
			list.addAll(runningUIDs.keySet());
		}
	}

	public int getTotalRunningUIDsAlt() {
		synchronized(runningUIDs) {
			return this.runningCHKGetUIDs.size() + this.runningCHKPutUIDs.size() + this.runningSSKGetUIDs.size() +
			this.runningSSKGetUIDs.size() + this.runningSSKOfferReplyUIDs.size() + this.runningCHKOfferReplyUIDs.size();
		}
	}

	/**
	 * Warning: does not announce change in location!
	 */
	public void setLocation(double loc) {
		lm.setLocation(loc);
	}

	public boolean peersWantKey(Key key) {
		return failureTable.peersWantKey(key);
	}

	private SimpleUserAlert alertMTUTooSmall;

	public final RequestClient nonPersistentClient = new RequestClient() {
		public boolean persistent() {
			return false;
		}
		public void removeFrom(ObjectContainer container) {
			throw new UnsupportedOperationException();
		}
	};

	public void onTooLowMTU(int minAdvertisedMTU, int minAcceptableMTU) {
		if(alertMTUTooSmall == null) {
			alertMTUTooSmall = new SimpleUserAlert(false, l10n("tooSmallMTU"), l10n("tooSmallMTULong", new String[] { "mtu", "minMTU" }, new String[] { Integer.toString(minAdvertisedMTU), Integer.toString(minAcceptableMTU) }), l10n("tooSmallMTUShort"), UserAlert.ERROR);
		} else return;
		clientCore.alerts.register(alertMTUTooSmall);
	}

	public void setDispatcherHook(NodeDispatcherCallback cb) {
		this.dispatcher.setHook(cb);
	}

	public boolean shallWePublishOurPeersLocation() {
		return publishOurPeersLocation;
	}

	public boolean shallWeRouteAccordingToOurPeersLocation() {
		return routeAccordingToOurPeersLocation && Version.lastGoodBuild() >= 1160;
	}

	public boolean objectCanNew(ObjectContainer container) {
		Logger.error(this, "Not storing Node in database", new Exception("error"));
		return false;
	}

	private volatile long turtleCount;

	/**
	 * Make a running request sender into a turtle request.
	 * Backoff: when the transfer finishes, or after 10 seconds if no cancellation.
	 * Downstream: Cancel all dependant RequestHandler's and local requests.
	 * This also removes it from the load management code.
	 * Registration: We track the turtles for each peer, and overall. No two turtles from the
	 * same node may share the same key, and there is an overall limit.
	 * @param sender
	 */
	public void makeTurtle(RequestSender sender) {
		// Registration
		// FIXME check the datastore.
		String reason = registerTurtleTransfer(sender);
		if(reason != null) {
			// Too many turtles running, or already two turtles for this key (we allow two in case one peer turtles as a DoS).
			sender.killTurtle(reason);
			Logger.warning(this, "Didn't make turtle (global) for key "+sender.key+" for "+sender);
			return;
		}
		PeerNode from = sender.transferringFrom();
		if(from == null) {
			// Race condition, it has finished, avoid NPE
			return;
		}
		reason = from.registerTurtleTransfer(sender);
		if(reason != null) {
			// Too many turtles running, or already a turtle for this key.
			// Abort it.
			unregisterTurtleTransfer(sender);
			sender.killTurtle(reason);
			Logger.warning(this, "Didn't make turtle (peer) for key "+sender.key+" for "+sender);
			return;
		}
		Logger.normal(this, "TURTLING: "+sender.key+" for "+sender);
		// Do not transfer coalesce!!
		synchronized(transferringRequestSenders) {
			transferringRequestSenders.remove(sender.key);
		}
		turtleCount++;

		// Abort downstream transfers, set the turtle mode flag and set up the backoff callback.
		sender.setTurtle();
	}

	public long getTurtleCount() {
		return turtleCount;
	}

	private static int MAX_TURTLES = 10;
	private static int MAX_TURTLES_PER_KEY = 2;

	private HashMap<Key,RequestSender[]> turtlingTransfers = new HashMap<Key,RequestSender[]>();

	private String registerTurtleTransfer(RequestSender sender) {
		Key key = sender.key;
		synchronized(turtlingTransfers) {
			if(getNumIncomingTurtles() >= MAX_TURTLES) {
				Logger.warning(this, "Too many turtles running globally");
				return "Too many turtles running globally";
			}
			if(!turtlingTransfers.containsKey(key)) {
				turtlingTransfers.put(key, new RequestSender[] { sender });
				Logger.normal(this, "Running turtles (a): "+getNumIncomingTurtles()+" : "+turtlingTransfers.size());
				return null;
			} else {
				RequestSender[] senders = turtlingTransfers.get(key);
				if(senders.length >= MAX_TURTLES_PER_KEY) {
					Logger.warning(this, "Too many turtles for key globally");
					return "Too many turtles for key globally";
				}
				for(int i=0;i<senders.length;i++) {
					if(senders[i] == sender) {
						Logger.error(this, "Registering turtle for "+sender+" : "+key+" twice! (globally)");
						return "Registering turtle for "+sender+" : "+key+" twice! (globally)";
					}
				}
				RequestSender[] newSenders = new RequestSender[senders.length+1];
				System.arraycopy(senders, 0, newSenders, 0, senders.length);
				newSenders[senders.length] = sender;
				turtlingTransfers.put(key, newSenders);
				Logger.normal(this, "Running turtles (b): "+getNumIncomingTurtles()+" : "+turtlingTransfers.size());
				return null;
			}
		}
	}

	public void unregisterTurtleTransfer(RequestSender sender) {
		Key key = sender.key;
		synchronized(turtlingTransfers) {
			if(!turtlingTransfers.containsKey(key)) {
				Logger.error(this, "Removing turtle "+sender+" for "+key+" : DOES NOT EXIST IN GLOBAL TURTLES LIST");
				return;
			}
			RequestSender[] senders = turtlingTransfers.get(key);
			if(senders.length == 1 && senders[0] == sender) {
				turtlingTransfers.remove(key);
				return;
			}
			if(senders.length == 2) {
				if(senders[0] == sender) {
					turtlingTransfers.put(key, new RequestSender[] { senders[1] });
				} else if(senders[1] == sender) {
					turtlingTransfers.put(key, new RequestSender[] { senders[0] });
				}
				return;
			}
			int x = 0;
			for(int i=0;i<senders.length;i++) {
				if(senders[i] == sender) x++;
			}
			if(x == 0) {
				Logger.error(this, "Turtle not in global register: "+sender+" for "+key);
				return;
			}
			if(senders.length == x) {
				Logger.error(this, "Lots of copies of turtle: "+x);
				turtlingTransfers.remove(key);
				return;
			}
			RequestSender[] newSenders = new RequestSender[senders.length - x];
			int idx = 0;
			for(RequestSender s : senders) {
				if(s == sender) continue;
				newSenders[idx++] = s;
			}
			turtlingTransfers.put(key, newSenders);
		}
	}

	public int getNumIncomingTurtles() {
		synchronized(turtlingTransfers) {
			int turtles = 0;
			for(RequestSender[] senders : turtlingTransfers.values())
				turtles += senders.length;
			return turtles;
		}
	}

	public void drawClientCacheBox(HTMLNode storeSizeInfobox) {
		HTMLNode div = storeSizeInfobox.addChild("div");
		div.addChild("p", "Client cache max size: "+this.maxClientCacheKeys+" keys");
		div.addChild("p", "Client cache size: CHK "+this.chkClientcache.keyCount()+" pubkey "+this.pubKeyClientcache.keyCount()+" SSK "+this.sskClientcache.keyCount());
		div.addChild("p", "Client cache misses: CHK "+this.chkClientcache.misses()+" pubkey "+this.pubKeyClientcache.misses()+" SSK "+this.sskClientcache.misses());
		div.addChild("p", "Client cache hits: CHK "+this.chkClientcache.hits()+" pubkey "+this.pubKeyClientcache.hits()+" SSK "+this.sskClientcache.hits());
	}

	public void drawSlashdotCacheBox(HTMLNode storeSizeInfobox) {
		HTMLNode div = storeSizeInfobox.addChild("div");
		div.addChild("p", "Slashdot/ULPR cache max size: "+maxSlashdotCacheKeys+" keys");
		div.addChild("p", "Slashdot/ULPR cache size: CHK "+this.chkSlashdotcache.keyCount()+" pubkey "+this.pubKeySlashdotcache.keyCount()+" SSK "+this.sskSlashdotcache.keyCount());
		div.addChild("p", "Slashdot/ULPR cache misses: CHK "+this.chkSlashdotcache.misses()+" pubkey "+this.pubKeySlashdotcache.misses()+" SSK "+this.sskSlashdotcache.misses());
		div.addChild("p", "Slashdot/ULPR cache hits: CHK "+this.chkSlashdotcache.hits()+" pubkey "+this.pubKeySlashdotcache.hits()+" SSK "+this.sskSlashdotcache.hits());
		div.addChild("p", "Slashdot/ULPR cache writes: CHK "+this.chkSlashdotcache.writes()+" pubkey "+this.pubKeySlashdotcache.writes()+" SSK "+this.sskSlashdotcache.writes());
	}

	private boolean enteredPassword;

	public void setMasterPassword(String password, boolean inFirstTimeWizard) throws AlreadySetPasswordException, MasterKeysWrongPasswordException, MasterKeysFileSizeException, IOException {
		synchronized(this) {
			if(enteredPassword)
				throw new AlreadySetPasswordException();
		}
		if(securityLevels.getPhysicalThreatLevel() == PHYSICAL_THREAT_LEVEL.MAXIMUM)
			Logger.error(this, "Setting password while physical threat level is at MAXIMUM???");
		MasterKeys keys = MasterKeys.read(masterKeysFile, random, password);
		try {
			setPasswordInner(keys, inFirstTimeWizard);
		} finally {
			keys.clearAll();
		}
	}

	private void setPasswordInner(MasterKeys keys, boolean inFirstTimeWizard) throws MasterKeysWrongPasswordException, MasterKeysFileSizeException, IOException {
		boolean wantClientCache = false;
		boolean wantDatabase = false;
		synchronized(this) {
			enteredPassword = true;
			if(!clientCacheAwaitingPassword) {
				if(inFirstTimeWizard) {
					byte[] copied = new byte[keys.clientCacheMasterKey.length];
					System.arraycopy(keys.clientCacheMasterKey, 0, copied, 0, copied.length);
					cachedClientCacheKey = copied;
					// Wipe it if haven't specified datastore size in 10 minutes.
					ticker.queueTimedJob(new Runnable() {
						public void run() {
							synchronized(Node.this) {
								MasterKeys.clear(cachedClientCacheKey);
								cachedClientCacheKey = null;
							}
						}

					}, 10*60*1000);
				}
			} else wantClientCache = true;
			wantDatabase = db == null;
		}
		if(wantClientCache)
			activatePasswordedClientCache(keys);
		if(wantDatabase)
			lateSetupDatabase(keys.databaseKey);
	}


	private void activatePasswordedClientCache(MasterKeys keys) {
		synchronized(this) {
			if(clientCacheType.equals("ram")) {
				System.err.println("RAM client cache cannot be passworded!");
				return;
			}
			if(!clientCacheType.equals("salt-hash")) {
				System.err.println("Unknown client cache type, cannot activate passworded store: "+clientCacheType);
				return;
			}
		}
		Runnable migrate = new MigrateOldStoreData(true);
		String suffix = getStoreSuffix();
		try {
			initSaltHashClientCacheFS(suffix, true, keys.clientCacheMasterKey);
		} catch (NodeInitException e) {
			Logger.error(this, "Unable to activate passworded client cache", e);
			System.err.println("Unable to activate passworded client cache: "+e);
			e.printStackTrace();
			return;
		}

		synchronized(this) {
			clientCacheAwaitingPassword = false;
		}

		executor.execute(migrate, "Migrate data from previous store");
	}

	public void changeMasterPassword(String oldPassword, String newPassword, boolean inFirstTimeWizard) throws MasterKeysWrongPasswordException, MasterKeysFileSizeException, IOException, AlreadySetPasswordException {
		if(securityLevels.getPhysicalThreatLevel() == PHYSICAL_THREAT_LEVEL.MAXIMUM)
			Logger.error(this, "Changing password while physical threat level is at MAXIMUM???");
		if(masterKeysFile.exists()) {
			MasterKeys keys = MasterKeys.read(masterKeysFile, random, oldPassword);
			keys.changePassword(masterKeysFile, newPassword, random);
			setPasswordInner(keys, inFirstTimeWizard);
			keys.clearAll();
		} else {
			setMasterPassword(newPassword, inFirstTimeWizard);
		}
	}

	public static class AlreadySetPasswordException extends Exception {

	   final private static long serialVersionUID = -7328456475029374032L;

	}

	public synchronized File getMasterPasswordFile() {
		return masterKeysFile;
	}

	public void panic() {
		try {
			db.close();
		} catch (Throwable t) {
			// Ignore
		}
		synchronized(this) {
			db = null;
		}
		try {
			FileUtil.secureDelete(dbFile, random);
			FileUtil.secureDelete(dbFileCrypt, random);
		} catch (IOException e) {
			// Ignore
		}
		dbFile.delete();
		dbFileCrypt.delete();
	}

	public void finishPanic() {
		WrapperManager.restart();
		System.exit(0);
	}


	public boolean awaitingPassword() {
		if(clientCacheAwaitingPassword) return true;
		if(databaseAwaitingPassword) return true;
		return false;
	}


	public boolean isDatabaseEncrypted() {
		return databaseEncrypted;
	}

	public boolean hasDatabase() {
		return db != null;
	}


	public synchronized boolean autoChangeDatabaseEncryption() {
		return autoChangeDatabaseEncryption;
	}


	private long completeInsertsStored;
	private long completeInsertsOldStore;
	private long completeInsertsTotal;
	private long completeInsertsNotStoredWouldHaveStored;	// DEBUGGING: should be 0 but can be nonzero if e.g. a request originates from a backed off node; should be very low in any case; FIXME remove eventually

	/** Should we commit the block to the store rather than the cache?
	 *
	 * <p>We used to check whether we are a sink by checking whether any peer has
	 * a closer location than we do. Then we made low-uptime nodes exempt from
	 * this calculation: if we route to a low uptime node with a closer location,
	 * we want to store it anyway since he may go offline. The problem was that
	 * if we routed to a low-uptime node, and there was another option that wasn't
	 * low-uptime but was closer to the target than we were, then we would not
	 * store in the store. Also, routing isn't always by the closest peer location:
	 * FOAF and per-node failure tables change it. So now, we consider the nodes
	 * we have actually routed to:</p>
	 *
	 * <p>Store in datastore if our location is closer to the target than:</p><ol>
	 * <li>the source location (if any, and ignoring if low-uptime)</li>
	 * <li>the locations of the nodes we just routed to (ditto)</li>
	 * </ol>
	 *
	 * @param key
	 * @param source
	 * @param routedTo
	 * @return
	 */
	public boolean shouldStoreDeep(Key key, PeerNode source, PeerNode[] routedTo) {
    	double myLoc = getLocation();
    	double target = key.toNormalizedDouble();
    	double myDist = Location.distance(myLoc, target);

    	boolean wouldHaveStored = !peers.isCloserLocation(target, MIN_UPTIME_STORE_KEY);

    	// First, calculate whether we would have stored it using the old formula.
		if(wouldHaveStored)
			completeInsertsOldStore++;

    	if(logMINOR) Logger.minor(this, "Should store for "+key+" ?");
    	// Don't sink store if any of the nodes we routed to, or our predecessor, is both high-uptime and closer to the target than we are.
    	if(source != null && !source.isLowUptime()) {
    		if(Location.distance(source, target) < myDist) {
    	    	if(logMINOR) Logger.minor(this, "Not storing because source is closer to target for "+key+" : "+source);
    	    	synchronized(this) {
    	    		completeInsertsTotal++;
    	    		if(wouldHaveStored) {
    	    			Logger.error(this, "Would have stored but haven't stored");
    	    			completeInsertsNotStoredWouldHaveStored++;
    	    		}
    	    	}
    			return false;
    		}
    	}
    	for(PeerNode pn : routedTo) {
    		if(Location.distance(pn, target) < myDist && !pn.isLowUptime()) {
    	    	if(logMINOR) Logger.minor(this, "Not storing because peer "+pn+" is closer to target for "+key+" his loc "+pn.getLocation()+" my loc "+myLoc+" target is "+target);
    	    	synchronized(this) {
    	    		completeInsertsTotal++;
    	    		if(wouldHaveStored) {
    	    			Logger.error(this, "Would have stored but haven't stored");
    	    			completeInsertsNotStoredWouldHaveStored++;
    	    		}
    	    	}
    			return false;
    		} else {
    			if(logMINOR) Logger.minor(this, "Should store maybe, peer "+pn+" loc = "+pn.getLocation()+" my loc is "+myLoc+" target is "+target+" low uptime is "+pn.isLowUptime());
    		}
    	}
    	synchronized(this) {
    		completeInsertsStored++;
    		completeInsertsTotal++;
    	}
    	if(logMINOR) Logger.minor(this, "Should store returning true for "+key+" target="+target+" myLoc="+myLoc+" peers: "+routedTo.length);
    	return true;
	}


	private final DecimalFormat fix3p3pct = new DecimalFormat("##0.000%");

	public synchronized void drawStoreStats(HTMLNode infobox) {
		if (completeInsertsTotal != 0) {
			infobox.addChild("p", "Stored inserts: "+completeInsertsStored+" of "+completeInsertsTotal+" ("+fix3p3pct.format((completeInsertsStored*1.0)/completeInsertsTotal)+")");
			infobox.addChild("p", "Would have stored: "+completeInsertsOldStore+" of "+completeInsertsTotal+" ("+fix3p3pct.format((completeInsertsOldStore*1.0)/completeInsertsTotal)+")");
			infobox.addChild("p", "Would have stored but wasn't stored: "+completeInsertsNotStoredWouldHaveStored+" of "+completeInsertsTotal+" ("+fix3p3pct.format((completeInsertsNotStoredWouldHaveStored*1.0)/completeInsertsTotal)+")");
		}
	}
}<|MERGE_RESOLUTION|>--- conflicted
+++ resolved
@@ -4539,7 +4539,6 @@
 		}
 	}
 
-<<<<<<< HEAD
 	public class CountedRequests {
 		final int total;
 		final int expectedTransfersOut;
@@ -4591,36 +4590,11 @@
 			return new CountedRequests(count, transfersOut, transfersIn);
 		} else {
 			// FIXME improve efficiency!
-=======
-	public synchronized int countRequests(boolean local, boolean ssk, boolean insert, boolean offer) {
-		HashMap<Long, ? extends UIDTag> map = getTracker(local, ssk, insert, offer);
-		return map.size();
-	}
-	
-	public int countRequests(PeerNode source, boolean requestsToNode, boolean local, boolean ssk, boolean insert, boolean offer) {
-		HashMap<Long, ? extends UIDTag> map = getTracker(local, ssk, insert, offer);
-		synchronized(map) {
-		if(!requestsToNode) {
-			if((source == null) != local) return 0;
-			int count = 0;
-			for(Map.Entry<Long, ? extends UIDTag> entry : map.entrySet()) {
-				UIDTag tag = entry.getValue();
-				if(tag.source == source) {
-					if(logMINOR) Logger.minor(this, "Counting "+tag+" for "+entry.getKey()+" from "+source);
-					count++;
-				}
-			}
-			return count;
-		} else {
-			// FIXME improve efficiency!
-			int count = 0;
->>>>>>> 5bbe38ed
 			for(Map.Entry<Long, ? extends UIDTag> entry : map.entrySet()) {
 				UIDTag tag = entry.getValue();
 				// Ordinary requests can be routed to an offered key.
 				// So we *DO NOT* care whether it's an ordinary routed relayed request or a GetOfferedKey, if we are counting outgoing requests.
 				if(tag.currentlyFetchingOfferedKeyFrom(source)) {
-<<<<<<< HEAD
 					if(logMINOR) Logger.minor(this, "Counting "+tag+" to "+entry.getKey());
 					transfersOut += tag.expectedTransfersOut(ignoreLocalVsRemote, transfersPerInsert);
 					transfersIn += tag.expectedTransfersIn(ignoreLocalVsRemote, transfersPerInsert);
@@ -4643,21 +4617,6 @@
 		tag.reassignToSelf();
 	}
 	
-=======
-					if(logMINOR) Logger.minor(this, "Counting "+tag+" for "+entry.getKey());
-					count++;
-				} else if(tag.currentlyRoutingTo(source)) {
-					if(logMINOR) Logger.minor(this, "Counting "+tag+" for "+entry.getKey());
-					count++;
-				}
-			}
-			if(logMINOR) Logger.minor(this, "Counted for "+(local?"local":"remote")+" "+(ssk?"ssk":"chk")+" "+(insert?"insert":"request")+" "+(offer?"offer":"")+" : "+count);
-			return count;
-		}
-		}
-	}
-	
->>>>>>> 5bbe38ed
 	private synchronized HashMap<Long, ? extends UIDTag> getTracker(boolean local, boolean ssk,
 			boolean insert, boolean offer) {
 		if(offer)
