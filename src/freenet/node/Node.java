--- conflicted
+++ resolved
@@ -4068,15 +4068,12 @@
 	public boolean shallWeRouteAccordingToOurPeersLocation() {
 		return routeAccordingToOurPeersLocation && Version.lastGoodBuild() >= 1160;
 	}
-<<<<<<< HEAD
 	
 	public boolean objectCanNew(ObjectContainer container) {
 		Logger.error(this, "Not storing Node in database", new Exception("error"));
 		return false;
 	}
 	
-=======
-
 	private volatile long turtleCount;
 	
 	/**
@@ -4211,5 +4208,4 @@
 		}
 	}
 
->>>>>>> 649edac2
 }