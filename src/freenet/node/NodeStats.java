package freenet.node;

import java.text.DecimalFormat;
import java.text.NumberFormat;
import java.util.Arrays;
import java.util.HashSet;
import java.util.Hashtable;
import java.util.Map;

import freenet.config.InvalidConfigValueException;
import freenet.config.NodeNeedRestartException;
import freenet.config.SubConfig;
import freenet.crypt.RandomSource;
import freenet.io.comm.ByteCounter;
import freenet.io.comm.DMT;
import freenet.io.comm.Message;
import freenet.io.xfer.BlockTransmitter.BlockTimeCallback;
import freenet.io.xfer.BulkTransmitter;
import freenet.l10n.NodeL10n;
import freenet.node.RequestTracker.CountedRequests;
import freenet.node.RequestTracker.WaitingForSlots;
import freenet.node.SecurityLevels.NETWORK_THREAT_LEVEL;
import freenet.node.stats.StatsNotAvailableException;
import freenet.node.stats.StoreLocationStats;
import freenet.store.StoreCallback;
import freenet.support.HTMLNode;
import freenet.support.Histogram2;
import freenet.support.LogThresholdCallback;
import freenet.support.Logger;
import freenet.support.Logger.LogLevel;
import freenet.support.SimpleFieldSet;
import freenet.support.StringCounter;
import freenet.support.TimeUtil;
import freenet.support.api.BooleanCallback;
import freenet.support.api.IntCallback;
import freenet.support.api.LongCallback;
import freenet.support.math.BootstrappingDecayingRunningAverage;
import freenet.support.math.DecayingKeyspaceAverage;
import freenet.support.math.RunningAverage;
import freenet.support.math.TimeDecayingRunningAverage;
import freenet.support.math.TrivialRunningAverage;

import static java.util.concurrent.TimeUnit.DAYS;
import static java.util.concurrent.TimeUnit.MILLISECONDS;
import static java.util.concurrent.TimeUnit.MINUTES;
import static java.util.concurrent.TimeUnit.SECONDS;

/** Node (as opposed to NodeClientCore) level statistics. Includes shouldRejectRequest(), but not limited
 * to stuff required to implement that. */
public class NodeStats implements Persistable, BlockTimeCallback {

	public static enum RequestType {
		CHK_REQUEST,
		SSK_REQUEST,
		CHK_INSERT,
		SSK_INSERT,
		CHK_OFFER_FETCH,
		SSK_OFFER_FETCH
	}

	/** Histogram for request locations. */
	private static class RequestsByLocation {
		private final int[] bins;
		private int count = 0;

		/** Constructs a request location histogram with the given number of bins. */
		RequestsByLocation(int numBins) {
			bins = new int[numBins];
		}

		/** Update the request counts with a request for the given location. */
		final void report(final double loc) {
			assert(loc >= 0 && loc < 1.0);
			final int bin = (int)Math.floor(loc * bins.length);
			synchronized (this) {
				bins[bin]++;
			}
		}

		/** Get the request count bins. The total request count is placed at position zero of the
		  * given array. */
		final int[] getCounts(final int[] total) {
			final int[] ret = new int[bins.length];
			synchronized (this) {
				System.arraycopy(bins, 0, ret, 0, bins.length);
				total[0] = count;
			}
			return ret;
		}
	}

	/** Sub-max ping time. If ping is greater than this, we reject some requests. */
	public static final long DEFAULT_SUB_MAX_PING_TIME = MILLISECONDS.toMillis(700);
	/** Maximum overall average ping time. If ping is greater than this,
	 * we reject all requests. */
	public static final long DEFAULT_MAX_PING_TIME = MILLISECONDS.toMillis(1500);
	/** Maximum throttled packet delay. If the throttled packet delay is greater
	 * than this, reject all packets. */
	public static final long MAX_THROTTLE_DELAY_RT = SECONDS.toMillis(2);
	public static final long MAX_THROTTLE_DELAY_BULK = SECONDS.toMillis(10);
	/** If the throttled packet delay is less than this, reject no packets; if it's
	 * between the two, reject some packets. */
	public static final long SUB_MAX_THROTTLE_DELAY_RT = SECONDS.toMillis(1);
	public static final long SUB_MAX_THROTTLE_DELAY_BULK = SECONDS.toMillis(5);
	/** How high can bwlimitDelayTime be before we alert (in milliseconds)*/
	public static final long MAX_BWLIMIT_DELAY_TIME_ALERT_THRESHOLD = MAX_THROTTLE_DELAY_BULK;
	/** How high can nodeAveragePingTime be before we alert (in milliseconds)*/
	public static final long MAX_NODE_AVERAGE_PING_TIME_ALERT_THRESHOLD = DEFAULT_MAX_PING_TIME;
	/** How long we're over the bwlimitDelayTime threshold before we alert (in milliseconds)*/
	public static final long MAX_BWLIMIT_DELAY_TIME_ALERT_DELAY = MINUTES.toMillis(10);
	/** How long we're over the nodeAveragePingTime threshold before we alert (in milliseconds)*/
	public static final long MAX_NODE_AVERAGE_PING_TIME_ALERT_DELAY = MINUTES.toMillis(10);
	/** Accept one request every 10 seconds regardless, to ensure we update the
	 * block send time.
	 */
	public static final long MAX_INTERREQUEST_TIME = SECONDS.toMillis(10);

	/** Locations of incoming requests */
	private final RequestsByLocation incomingRequests = new RequestsByLocation(10);
	/** Locations of outgoing requests */
	private final RequestsByLocation outgoingLocalRequests = new RequestsByLocation(10);
	private final RequestsByLocation outgoingRequests = new RequestsByLocation(10);

	private volatile long subMaxPingTime;
	private volatile long maxPingTime;

	final Node node;
	private MemoryChecker myMemoryChecker;
	public final PeerManager peers;

	final RandomSource hardRandom;

	private static volatile boolean logMINOR;
	private static volatile boolean logDEBUG;

	static {
		Logger.registerLogThresholdCallback(new LogThresholdCallback(){
			@Override
			public void shouldUpdate(){
				logMINOR = Logger.shouldLog(LogLevel.MINOR, this);
				logDEBUG = Logger.shouldLog(LogLevel.DEBUG, this);
			}
		});
	}

	/** first time bwlimitDelay was over PeerManagerUserAlert threshold */
	private long firstBwlimitDelayTimeThresholdBreak ;
	/** first time nodeAveragePing was over PeerManagerUserAlert threshold */
	private long firstNodeAveragePingTimeThresholdBreak;
	/** bwlimitDelay PeerManagerUserAlert should happen if true */
	public boolean bwlimitDelayAlertRelevant;
	/** nodeAveragePing PeerManagerUserAlert should happen if true */
	public boolean nodeAveragePingAlertRelevant;
	/** Average proportion of requests rejected immediately due to overload */
	public final BootstrappingDecayingRunningAverage pInstantRejectIncomingOverall;
	public final BootstrappingDecayingRunningAverage pInstantRejectIncomingCHKRequestRT;
	public final BootstrappingDecayingRunningAverage pInstantRejectIncomingSSKRequestRT;
	public final BootstrappingDecayingRunningAverage pInstantRejectIncomingCHKInsertRT;
	public final BootstrappingDecayingRunningAverage pInstantRejectIncomingSSKInsertRT;
	public final BootstrappingDecayingRunningAverage pInstantRejectIncomingCHKRequestBulk;
	public final BootstrappingDecayingRunningAverage pInstantRejectIncomingSSKRequestBulk;
	public final BootstrappingDecayingRunningAverage pInstantRejectIncomingCHKInsertBulk;
	public final BootstrappingDecayingRunningAverage pInstantRejectIncomingSSKInsertBulk;
	private boolean ignoreLocalVsRemoteBandwidthLiability;

	/** Average delay caused by throttling for sending a packet */
	private final RunningAverage throttledPacketSendAverage;
	private final RunningAverage throttledPacketSendAverageRT;
	private final RunningAverage throttledPacketSendAverageBulk;

	// Bytes used by each different type of local/remote chk/ssk request/insert
	final TimeDecayingRunningAverage remoteChkFetchBytesSentAverage;
	final TimeDecayingRunningAverage remoteSskFetchBytesSentAverage;
	final TimeDecayingRunningAverage remoteChkInsertBytesSentAverage;
	final TimeDecayingRunningAverage remoteSskInsertBytesSentAverage;
	final TimeDecayingRunningAverage remoteChkFetchBytesReceivedAverage;
	final TimeDecayingRunningAverage remoteSskFetchBytesReceivedAverage;
	final TimeDecayingRunningAverage remoteChkInsertBytesReceivedAverage;
	final TimeDecayingRunningAverage remoteSskInsertBytesReceivedAverage;
	final TimeDecayingRunningAverage localChkFetchBytesSentAverage;
	final TimeDecayingRunningAverage localSskFetchBytesSentAverage;
	final TimeDecayingRunningAverage localChkInsertBytesSentAverage;
	final TimeDecayingRunningAverage localSskInsertBytesSentAverage;
	final TimeDecayingRunningAverage localChkFetchBytesReceivedAverage;
	final TimeDecayingRunningAverage localSskFetchBytesReceivedAverage;
	final TimeDecayingRunningAverage localChkInsertBytesReceivedAverage;
	final TimeDecayingRunningAverage localSskInsertBytesReceivedAverage;

	// Bytes used by successful chk/ssk request/insert.
	// Note: These are used to determine whether to accept a request,
	// hence they should be roughly representative of incoming - NOT LOCAL -
	// requests. Therefore, while we DO report local successful requests,
	// we only report the portion which will be consistent with a remote
	// request. If there is both a Handler and a Sender, it's a remote
	// request, report both. If there is only a Sender, report only the
	// received bytes (for a request). Etc.

	// Note that these are always reported in the Handler or the NodeClientCore
	// call taking its place.
	final TimeDecayingRunningAverage successfulChkFetchBytesSentAverage;
	final TimeDecayingRunningAverage successfulSskFetchBytesSentAverage;
	final TimeDecayingRunningAverage successfulChkInsertBytesSentAverage;
	final TimeDecayingRunningAverage successfulSskInsertBytesSentAverage;
	final TimeDecayingRunningAverage successfulChkOfferReplyBytesSentAverage;
	final TimeDecayingRunningAverage successfulSskOfferReplyBytesSentAverage;
	final TimeDecayingRunningAverage successfulChkFetchBytesReceivedAverage;
	final TimeDecayingRunningAverage successfulSskFetchBytesReceivedAverage;
	final TimeDecayingRunningAverage successfulChkInsertBytesReceivedAverage;
	final TimeDecayingRunningAverage successfulSskInsertBytesReceivedAverage;
	final TimeDecayingRunningAverage successfulChkOfferReplyBytesReceivedAverage;
	final TimeDecayingRunningAverage successfulSskOfferReplyBytesReceivedAverage;

	final TrivialRunningAverage globalFetchPSuccess;
	final TrivialRunningAverage chkLocalFetchPSuccess;
	final TrivialRunningAverage chkRemoteFetchPSuccess;
	final TrivialRunningAverage sskLocalFetchPSuccess;
	final TrivialRunningAverage sskRemoteFetchPSuccess;
	final TrivialRunningAverage blockTransferPSuccessRT;
	final TrivialRunningAverage blockTransferPSuccessBulk;
	final TrivialRunningAverage blockTransferPSuccessLocal;
	final TrivialRunningAverage blockTransferFailTimeout;

	final TrivialRunningAverage successfulLocalCHKFetchTimeAverageRT;
	final TrivialRunningAverage unsuccessfulLocalCHKFetchTimeAverageRT;
	final TrivialRunningAverage localCHKFetchTimeAverageRT;
	final TrivialRunningAverage successfulLocalCHKFetchTimeAverageBulk;
	final TrivialRunningAverage unsuccessfulLocalCHKFetchTimeAverageBulk;
	final TrivialRunningAverage localCHKFetchTimeAverageBulk;

	final TrivialRunningAverage successfulLocalSSKFetchTimeAverageRT;
	final TrivialRunningAverage unsuccessfulLocalSSKFetchTimeAverageRT;
	final TrivialRunningAverage localSSKFetchTimeAverageRT;
	final TrivialRunningAverage successfulLocalSSKFetchTimeAverageBulk;
	final TrivialRunningAverage unsuccessfulLocalSSKFetchTimeAverageBulk;
	final TrivialRunningAverage localSSKFetchTimeAverageBulk;

	final public Histogram2 chkSuccessRatesByLocation;

	private long previous_input_stat;
	private long previous_output_stat;
	private long previous_io_stat_time;
	private long last_input_stat;
	private long last_output_stat;
	private long last_io_stat_time;
	private final Object ioStatSync = new Object();
	/** Next time to update the node I/O stats */
	private long nextNodeIOStatsUpdateTime = -1;
	/** Node I/O stats update interval (milliseconds) */
	private static final long nodeIOStatsUpdateInterval = 2000;

	// various metrics
	public final RunningAverage routingMissDistanceLocal;
	public final RunningAverage routingMissDistanceRemote;
	public final RunningAverage routingMissDistanceOverall;
	public final RunningAverage routingMissDistanceBulk;
	public final RunningAverage routingMissDistanceRT;
	public final RunningAverage backedOffPercent;
	public final DecayingKeyspaceAverage avgCacheCHKLocation;
	public final DecayingKeyspaceAverage avgSlashdotCacheCHKLocation;
	//public final DecayingKeyspaceAverage avgSlashdotCacheLocation;
	public final DecayingKeyspaceAverage avgStoreCHKLocation;
	//public final DecayingKeyspaceAverage avgStoreLocation;
	public final DecayingKeyspaceAverage avgStoreCHKSuccess;

	// FIXME: does furthest{Store,Cache}Success need to be synchronized?
	public double furthestCacheCHKSuccess=0.0;
	public double furthestClientCacheCHKSuccess=0.0;
	public double furthestSlashdotCacheCHKSuccess=0.0;
	public double furthestStoreCHKSuccess=0.0;
	public double furthestStoreSSKSuccess=0.0;
	public double furthestCacheSSKSuccess=0.0;
	public double furthestClientCacheSSKSuccess=0.0;
	public double furthestSlashdotCacheSSKSuccess=0.0;
	protected final Persister persister;

	protected final DecayingKeyspaceAverage avgRequestLocation;

	// ThreadCounting stuffs
	public final ThreadGroup rootThreadGroup;
	private int threadLimit;

	final NodePinger nodePinger;

	final StringCounter preemptiveRejectReasons;
	final StringCounter localPreemptiveRejectReasons;

	// Enable this if you run into hard to debug OOMs.
	// Disabled to prevent long pauses every 30 seconds.
	private int aggressiveGCModificator = -1 /*250*/;

	// Peers stats
	/** Next time to update PeerManagerUserAlert stats */
	private long nextPeerManagerUserAlertStatsUpdateTime = -1;
	/** PeerManagerUserAlert stats update interval (milliseconds) */
	private static final long peerManagerUserAlertStatsUpdateInterval = 1000;  // 1 second

	// Backoff stats
	final Hashtable<String, TrivialRunningAverage> avgMandatoryBackoffTimesRT;
	final Hashtable<String, TrivialRunningAverage> avgMandatoryBackoffTimesBulk;
	final Hashtable<String, TrivialRunningAverage> avgRoutingBackoffTimesRT;
	final Hashtable<String, TrivialRunningAverage> avgRoutingBackoffTimesBulk;
	final Hashtable<String, TrivialRunningAverage> avgTransferBackoffTimesRT;
	final Hashtable<String, TrivialRunningAverage> avgTransferBackoffTimesBulk;

	// Database stats
	final Hashtable<String, TrivialRunningAverage> avgDatabaseJobExecutionTimes;
	public final DecayingKeyspaceAverage avgClientCacheCHKLocation;
	public final DecayingKeyspaceAverage avgCacheCHKSuccess;
	public final DecayingKeyspaceAverage avgSlashdotCacheCHKSucess;
	public final DecayingKeyspaceAverage avgClientCacheCHKSuccess;

	public final DecayingKeyspaceAverage avgStoreSSKLocation;
	public final DecayingKeyspaceAverage avgCacheSSKLocation;
	public final DecayingKeyspaceAverage avgSlashdotCacheSSKLocation;
	public final DecayingKeyspaceAverage avgClientCacheSSKLocation;

	public final DecayingKeyspaceAverage avgCacheSSKSuccess;
	public final DecayingKeyspaceAverage avgSlashdotCacheSSKSuccess;
	public final DecayingKeyspaceAverage avgClientCacheSSKSuccess;
	public final DecayingKeyspaceAverage avgStoreSSKSuccess;
	
	private final boolean enableNewLoadManagementRT = false;
	private final boolean enableNewLoadManagementBulk = false;

	NodeStats(Node node, int sortOrder, SubConfig statsConfig, int obwLimit, int ibwLimit, int lastVersion) throws NodeInitException {
		this.node = node;
		this.peers = node.getPeers();
		this.hardRandom = node.getRandom();
		this.routingMissDistanceLocal = new TimeDecayingRunningAverage(0.0, 180000, 0.0, 1.0, node);
		this.routingMissDistanceRemote = new TimeDecayingRunningAverage(0.0, 180000, 0.0, 1.0, node);
		this.routingMissDistanceOverall = new TimeDecayingRunningAverage(0.0, 180000, 0.0, 1.0, node);
		this.routingMissDistanceBulk = new TimeDecayingRunningAverage(0.0, 180000, 0.0, 1.0, node);
		this.routingMissDistanceRT = new TimeDecayingRunningAverage(0.0, 180000, 0.0, 1.0, node);
		this.backedOffPercent = new TimeDecayingRunningAverage(0.0, 180000, 0.0, 1.0, node);
		preemptiveRejectReasons = new StringCounter();
		localPreemptiveRejectReasons = new StringCounter();
		pInstantRejectIncomingOverall = new BootstrappingDecayingRunningAverage(0.0, 0.0, 1.0, 1000, null);
		pInstantRejectIncomingCHKRequestRT = new BootstrappingDecayingRunningAverage(0.0, 0.0, 1.0, 1000, null);
		pInstantRejectIncomingSSKRequestRT = new BootstrappingDecayingRunningAverage(0.0, 0.0, 1.0, 1000, null);
		pInstantRejectIncomingCHKInsertRT = new BootstrappingDecayingRunningAverage(0.0, 0.0, 1.0, 1000, null);
		pInstantRejectIncomingSSKInsertRT = new BootstrappingDecayingRunningAverage(0.0, 0.0, 1.0, 1000, null);
		pInstantRejectIncomingCHKRequestBulk = new BootstrappingDecayingRunningAverage(0.0, 0.0, 1.0, 1000, null);
		pInstantRejectIncomingSSKRequestBulk = new BootstrappingDecayingRunningAverage(0.0, 0.0, 1.0, 1000, null);
		pInstantRejectIncomingCHKInsertBulk = new BootstrappingDecayingRunningAverage(0.0, 0.0, 1.0, 1000, null);
		pInstantRejectIncomingSSKInsertBulk = new BootstrappingDecayingRunningAverage(0.0, 0.0, 1.0, 1000, null);
		REJECT_STATS_AVERAGERS = new RunningAverage[] {
					pInstantRejectIncomingCHKRequestBulk,
					pInstantRejectIncomingSSKRequestBulk,
					pInstantRejectIncomingCHKInsertBulk,
					pInstantRejectIncomingSSKInsertBulk
		};
		noisyRejectStats = new byte[4];
		ThreadGroup tg = Thread.currentThread().getThreadGroup();
		while(tg.getParent() != null) tg = tg.getParent();
		this.rootThreadGroup = tg;
		throttledPacketSendAverage =
			new BootstrappingDecayingRunningAverage(0, 0, Long.MAX_VALUE, 100, null);
		throttledPacketSendAverageRT =
			new BootstrappingDecayingRunningAverage(0, 0, Long.MAX_VALUE, 100, null);
		throttledPacketSendAverageBulk =
			new BootstrappingDecayingRunningAverage(0, 0, Long.MAX_VALUE, 100, null);
		nodePinger = new NodePinger(node);

		previous_input_stat = 0;
		previous_output_stat = 0;
		previous_io_stat_time = 1;
		last_input_stat = 0;
		last_output_stat = 0;
		last_io_stat_time = 3;

		int defaultThreadLimit;
		long memoryLimit = NodeStarter.getMemoryLimitMB();
		
		Logger.minor(this, "Memory is "+memoryLimit+"MB");
		if(memoryLimit > 0 && memoryLimit < 100) {
			defaultThreadLimit = 200;
			Logger.minor(this, "Severe memory pressure, setting 200 thread limit. Freenet may not work well!");
		} else if(memoryLimit > 0 && memoryLimit < 128) {
			defaultThreadLimit = 300;
			Logger.minor(this, "Moderate memory pressure, setting 300 thread limit. Increase your memory limit in wrapper.conf if possible.");
		} else if(memoryLimit > 0 && memoryLimit < 192) {
			defaultThreadLimit = 400;
			Logger.minor(this, "Setting 400 thread limit due to <=192MB memory limit. This should be enough but more memory is better.");
		} else if(memoryLimit > 0 && memoryLimit < 512) {
			defaultThreadLimit = 500;
			Logger.minor(this, "Setting 500 thread limit due to <=512MB memory limit. This should be enough but more memory is better.");
		} else {
			defaultThreadLimit = 1000;
			Logger.minor(this, "Setting standard 1000 thread limit. This should be enough for most nodes.");
		}
		statsConfig.register("threadLimit", defaultThreadLimit, sortOrder++, true, true, "NodeStat.threadLimit", "NodeStat.threadLimitLong",
				new IntCallback() {
					@Override
					public Integer get() {
						return threadLimit;
					}
					@Override
					public void set(Integer val) throws InvalidConfigValueException {
						if (get().equals(val))
					        return;
						if(val < 100)
							throw new InvalidConfigValueException(l10n("valueTooLow"));
						threadLimit = val;
					}
		},false);
		
		threadLimit = statsConfig.getInt("threadLimit");

		// Yes it could be in seconds insteed of multiples of 0.12, but we don't want people to play with it :)
		statsConfig.register("aggressiveGC", aggressiveGCModificator, sortOrder++, true, false, "NodeStat.aggressiveGC", "NodeStat.aggressiveGCLong",
				new IntCallback() {
					@Override
					public Integer get() {
						return aggressiveGCModificator;
					}
					@Override
					public void set(Integer val) throws InvalidConfigValueException {
						if (get().equals(val))
					        return;
						Logger.normal(this, "Changing aggressiveGCModificator to "+val);
						aggressiveGCModificator = val;
					}
		},false);
		aggressiveGCModificator = statsConfig.getInt("aggressiveGC");

		myMemoryChecker = new MemoryChecker(node.getTicker(), aggressiveGCModificator);
		statsConfig.register("memoryChecker", true, sortOrder++, true, false, "NodeStat.memCheck", "NodeStat.memCheckLong",
				new BooleanCallback(){
					@Override
					public Boolean get() {
						return myMemoryChecker.isRunning();
					}

					@Override
					public void set(Boolean val) throws InvalidConfigValueException {
						if (get().equals(val))
					        return;

						if(val)
							myMemoryChecker.start();
						else
							myMemoryChecker.terminate();
					}
		});
		if(statsConfig.getBoolean("memoryChecker"))
			myMemoryChecker.start();

		statsConfig.register("ignoreLocalVsRemoteBandwidthLiability", false, sortOrder++, true, false, "NodeStat.ignoreLocalVsRemoteBandwidthLiability", "NodeStat.ignoreLocalVsRemoteBandwidthLiabilityLong", new BooleanCallback() {

			@Override
			public Boolean get() {
				synchronized(NodeStats.this) {
					return ignoreLocalVsRemoteBandwidthLiability;
				}
			}

			@Override
			public void set(Boolean val) throws InvalidConfigValueException {
				synchronized(NodeStats.this) {
					ignoreLocalVsRemoteBandwidthLiability = val;
				}
			}
		});
		ignoreLocalVsRemoteBandwidthLiability = statsConfig.getBoolean("ignoreLocalVsRemoteBandwidthLiability");

		statsConfig.register("maxPingTime", DEFAULT_MAX_PING_TIME, sortOrder++, true, true, "NodeStat.maxPingTime", "NodeStat.maxPingTimeLong", new LongCallback() {

			@Override
			public Long get() {
				return maxPingTime;
			}

			@Override
			public void set(Long val) throws InvalidConfigValueException, NodeNeedRestartException {
				maxPingTime = val;
			}

		}, false);
		maxPingTime = statsConfig.getLong("maxPingTime");

		statsConfig.register("subMaxPingTime", DEFAULT_SUB_MAX_PING_TIME, sortOrder++, true, true, "NodeStat.subMaxPingTime", "NodeStat.subMaxPingTimeLong", new LongCallback() {

			@Override
			public Long get() {
				return subMaxPingTime;
			}

			@Override
			public void set(Long val) throws InvalidConfigValueException, NodeNeedRestartException {
				subMaxPingTime = val;
			}

		}, false);
		subMaxPingTime = statsConfig.getLong("subMaxPingTime");

		// This is a *network* level setting, because it affects the rate at which we initiate local
		// requests, which could be seen by distant nodes.

		node.getSecurityLevels().addNetworkThreatLevelListener(new SecurityLevelListener<NETWORK_THREAT_LEVEL>() {

			@Override
			public void onChange(NETWORK_THREAT_LEVEL oldLevel, NETWORK_THREAT_LEVEL newLevel) {
				if(newLevel == NETWORK_THREAT_LEVEL.MAXIMUM)
					ignoreLocalVsRemoteBandwidthLiability = true;
				if(oldLevel == NETWORK_THREAT_LEVEL.MAXIMUM)
					ignoreLocalVsRemoteBandwidthLiability = false;
				// Otherwise leave it as it was. It defaults to false.
			}

		});
		
		statsConfig.registerIgnoredOption("enableNewLoadManagementRT");
		statsConfig.registerIgnoredOption("enableNewLoadManagementBulk");

		persister = new ConfigurablePersister(this, statsConfig, "nodeThrottleFile", "node-throttle.dat", sortOrder++, true, false,
				"NodeStat.statsPersister", "NodeStat.statsPersisterLong", node.getTicker(), node.getRunDir());

		SimpleFieldSet throttleFS = persister.read();
		if(logMINOR) Logger.minor(this, "Read throttleFS:\n"+throttleFS);

		// Guesstimates. Hopefully well over the reality.
		localChkFetchBytesSentAverage = new TimeDecayingRunningAverage(500, 180000, 0.0, 200*1024, throttleFS == null ? null : throttleFS.subset("LocalChkFetchBytesSentAverage"), node);
		localSskFetchBytesSentAverage = new TimeDecayingRunningAverage(500, 180000, 0.0, 200*1024, throttleFS == null ? null : throttleFS.subset("LocalSskFetchBytesSentAverage"), node);
		localChkInsertBytesSentAverage = new TimeDecayingRunningAverage(32768, 180000, 0.0, 200*1024, throttleFS == null ? null : throttleFS.subset("LocalChkInsertBytesSentAverage"), node);
		localSskInsertBytesSentAverage = new TimeDecayingRunningAverage(2048, 180000, 0.0, 200*1024, throttleFS == null ? null : throttleFS.subset("LocalSskInsertBytesSentAverage"), node);
		localChkFetchBytesReceivedAverage = new TimeDecayingRunningAverage(32768+2048/*path folding*/, 180000, 0.0, 200*1024, throttleFS == null ? null : throttleFS.subset("LocalChkFetchBytesReceivedAverage"), node);
		localSskFetchBytesReceivedAverage = new TimeDecayingRunningAverage(2048, 180000, 0.0, 200*1024, throttleFS == null ? null : throttleFS.subset("LocalSskFetchBytesReceivedAverage"), node);
		localChkInsertBytesReceivedAverage = new TimeDecayingRunningAverage(1024, 180000, 0.0, 200*1024, throttleFS == null ? null : throttleFS.subset("LocalChkInsertBytesReceivedAverage"), node);
		localSskInsertBytesReceivedAverage = new TimeDecayingRunningAverage(500, 180000, 0.0, 200*1024, throttleFS == null ? null : throttleFS.subset("LocalChkInsertBytesReceivedAverage"), node);

		remoteChkFetchBytesSentAverage = new TimeDecayingRunningAverage(32768+1024+500+2048/*path folding*/, 180000, 0.0, 200*1024, throttleFS == null ? null : throttleFS.subset("RemoteChkFetchBytesSentAverage"), node);
		remoteSskFetchBytesSentAverage = new TimeDecayingRunningAverage(1024+1024+500, 180000, 0.0, 200*1024, throttleFS == null ? null : throttleFS.subset("RemoteSskFetchBytesSentAverage"), node);
		remoteChkInsertBytesSentAverage = new TimeDecayingRunningAverage(32768+32768+1024, 180000, 0.0, 200*1024, throttleFS == null ? null : throttleFS.subset("RemoteChkInsertBytesSentAverage"), node);
		remoteSskInsertBytesSentAverage = new TimeDecayingRunningAverage(1024+1024+500, 180000, 0.0, 200*1024, throttleFS == null ? null : throttleFS.subset("RemoteSskInsertBytesSentAverage"), node);
		remoteChkFetchBytesReceivedAverage = new TimeDecayingRunningAverage(32768+1024+500+2048/*path folding*/, 180000, 0.0, 200*1024, throttleFS == null ? null : throttleFS.subset("RemoteChkFetchBytesReceivedAverage"), node);
		remoteSskFetchBytesReceivedAverage = new TimeDecayingRunningAverage(2048+500, 180000, 0.0, 200*1024, throttleFS == null ? null : throttleFS.subset("RemoteSskFetchBytesReceivedAverage"), node);
		remoteChkInsertBytesReceivedAverage = new TimeDecayingRunningAverage(32768+1024+500, 180000, 0.0, 200*1024, throttleFS == null ? null : throttleFS.subset("RemoteChkInsertBytesReceivedAverage"), node);
		remoteSskInsertBytesReceivedAverage = new TimeDecayingRunningAverage(1024+1024+500, 180000, 0.0, 200*1024, throttleFS == null ? null : throttleFS.subset("RemoteSskInsertBytesReceivedAverage"), node);

		successfulChkFetchBytesSentAverage = new TimeDecayingRunningAverage(32768+1024+500+2048/*path folding*/, 180000, 0.0, 200*1024, throttleFS == null ? null : throttleFS.subset("SuccessfulChkFetchBytesSentAverage"), node);
		successfulSskFetchBytesSentAverage = new TimeDecayingRunningAverage(1024+1024+500, 180000, 0.0, 200*1024, throttleFS == null ? null : throttleFS.subset("SuccessfulSskFetchBytesSentAverage"), node);
		successfulChkInsertBytesSentAverage = new TimeDecayingRunningAverage(32768+32768+1024, 180000, 0.0, 200*1024, throttleFS == null ? null : throttleFS.subset("SuccessfulChkInsertBytesSentAverage"), node);
		successfulSskInsertBytesSentAverage = new TimeDecayingRunningAverage(1024+1024+500, 180000, 0.0, 200*1024, throttleFS == null ? null : throttleFS.subset("SuccessfulSskInsertBytesSentAverage"), node);
		successfulChkOfferReplyBytesSentAverage = new TimeDecayingRunningAverage(32768+500, 180000, 0.0, 200*1024, throttleFS == null ? null : throttleFS.subset("successfulChkOfferReplyBytesSentAverage"), node);
		successfulSskOfferReplyBytesSentAverage = new TimeDecayingRunningAverage(3072, 180000, 0.0, 200*1024, throttleFS == null ? null : throttleFS.subset("successfulSskOfferReplyBytesSentAverage"), node);
		successfulChkFetchBytesReceivedAverage = new TimeDecayingRunningAverage(32768+1024+500+2048/*path folding*/, 180000, 0.0, 200*1024, throttleFS == null ? null : throttleFS.subset("SuccessfulChkFetchBytesReceivedAverage"), node);
		successfulSskFetchBytesReceivedAverage = new TimeDecayingRunningAverage(2048+500, 180000, 0.0, 200*1024, throttleFS == null ? null : throttleFS.subset("SuccessfulSskFetchBytesReceivedAverage"), node);
		successfulChkInsertBytesReceivedAverage = new TimeDecayingRunningAverage(32768+1024+500, 180000, 0.0, 200*1024, throttleFS == null ? null : throttleFS.subset("SuccessfulChkInsertBytesReceivedAverage"), node);
		successfulSskInsertBytesReceivedAverage = new TimeDecayingRunningAverage(1024+1024+500, 180000, 0.0, 200*1024, throttleFS == null ? null : throttleFS.subset("SuccessfulSskInsertBytesReceivedAverage"), node);
		successfulChkOfferReplyBytesReceivedAverage = new TimeDecayingRunningAverage(32768+500, 180000, 0.0, 200*1024, throttleFS == null ? null : throttleFS.subset("successfulChkOfferReplyBytesReceivedAverage"), node);
		successfulSskOfferReplyBytesReceivedAverage = new TimeDecayingRunningAverage(3072, 180000, 0.0, 200*1024, throttleFS == null ? null : throttleFS.subset("successfulSskOfferReplyBytesReceivedAverage"), node);

		globalFetchPSuccess = new TrivialRunningAverage();
		chkLocalFetchPSuccess = new TrivialRunningAverage();
		chkRemoteFetchPSuccess = new TrivialRunningAverage();
		sskLocalFetchPSuccess = new TrivialRunningAverage();
		sskRemoteFetchPSuccess = new TrivialRunningAverage();
		blockTransferPSuccessRT = new TrivialRunningAverage();
		blockTransferPSuccessBulk = new TrivialRunningAverage();
		blockTransferPSuccessLocal = new TrivialRunningAverage();
		blockTransferFailTimeout = new TrivialRunningAverage();

		successfulLocalCHKFetchTimeAverageRT = new TrivialRunningAverage();
		unsuccessfulLocalCHKFetchTimeAverageRT = new TrivialRunningAverage();
		localCHKFetchTimeAverageRT = new TrivialRunningAverage();
		successfulLocalCHKFetchTimeAverageBulk = new TrivialRunningAverage();
		unsuccessfulLocalCHKFetchTimeAverageBulk = new TrivialRunningAverage();
		localCHKFetchTimeAverageBulk = new TrivialRunningAverage();

		successfulLocalSSKFetchTimeAverageRT = new TrivialRunningAverage();
		unsuccessfulLocalSSKFetchTimeAverageRT = new TrivialRunningAverage();
		localSSKFetchTimeAverageRT = new TrivialRunningAverage();
		successfulLocalSSKFetchTimeAverageBulk = new TrivialRunningAverage();
		unsuccessfulLocalSSKFetchTimeAverageBulk = new TrivialRunningAverage();
		localSSKFetchTimeAverageBulk = new TrivialRunningAverage();

		chkSuccessRatesByLocation = new Histogram2(10, 1.0);

		double nodeLoc=node.getLocationManager().getLocation();
		this.avgCacheCHKLocation   = new DecayingKeyspaceAverage(nodeLoc, 10000, throttleFS == null ? null : throttleFS.subset("AverageCacheCHKLocation"));
		this.avgStoreCHKLocation   = new DecayingKeyspaceAverage(nodeLoc, 10000, throttleFS == null ? null : throttleFS.subset("AverageStoreCHKLocation"));
		this.avgSlashdotCacheCHKLocation = new DecayingKeyspaceAverage(nodeLoc, 10000, throttleFS == null ? null : throttleFS.subset("AverageSlashdotCacheCHKLocation"));
		this.avgClientCacheCHKLocation = new DecayingKeyspaceAverage(nodeLoc, 10000, throttleFS == null ? null : throttleFS.subset("AverageClientCacheCHKLocation"));

		this.avgCacheCHKSuccess    = new DecayingKeyspaceAverage(nodeLoc, 10000, throttleFS == null ? null : throttleFS.subset("AverageCacheCHKSuccessLocation"));
		this.avgSlashdotCacheCHKSucess =  new DecayingKeyspaceAverage(nodeLoc, 10000, throttleFS == null ? null : throttleFS.subset("AverageSlashdotCacheCHKSuccessLocation"));
		this.avgClientCacheCHKSuccess    = new DecayingKeyspaceAverage(nodeLoc, 10000, throttleFS == null ? null : throttleFS.subset("AverageClientCacheCHKSuccessLocation"));
		this.avgStoreCHKSuccess    = new DecayingKeyspaceAverage(nodeLoc, 10000, throttleFS == null ? null : throttleFS.subset("AverageStoreCHKSuccessLocation"));
		this.avgRequestLocation = new DecayingKeyspaceAverage(nodeLoc, 10000, throttleFS == null ? null : throttleFS.subset("AverageRequestLocation"));

		this.avgCacheSSKLocation   = new DecayingKeyspaceAverage(nodeLoc, 10000, throttleFS == null ? null : throttleFS.subset("AverageCacheSSKLocation"));
		this.avgStoreSSKLocation   = new DecayingKeyspaceAverage(nodeLoc, 10000, throttleFS == null ? null : throttleFS.subset("AverageStoreSSKLocation"));
		this.avgSlashdotCacheSSKLocation = new DecayingKeyspaceAverage(nodeLoc, 10000, throttleFS == null ? null : throttleFS.subset("AverageSlashdotCacheSSKLocation"));
		this.avgClientCacheSSKLocation = new DecayingKeyspaceAverage(nodeLoc, 10000, throttleFS == null ? null : throttleFS.subset("AverageClientCacheSSKLocation"));

		this.avgCacheSSKSuccess    = new DecayingKeyspaceAverage(nodeLoc, 10000, throttleFS == null ? null : throttleFS.subset("AverageCacheSSKSuccessLocation"));
		this.avgSlashdotCacheSSKSuccess =  new DecayingKeyspaceAverage(nodeLoc, 10000, throttleFS == null ? null : throttleFS.subset("AverageSlashdotCacheSSKSuccessLocation"));
		this.avgClientCacheSSKSuccess    = new DecayingKeyspaceAverage(nodeLoc, 10000, throttleFS == null ? null : throttleFS.subset("AverageClientCacheSSKSuccessLocation"));
		this.avgStoreSSKSuccess    = new DecayingKeyspaceAverage(nodeLoc, 10000, throttleFS == null ? null : throttleFS.subset("AverageStoreSSKSuccessLocation"));

		hourlyStatsRT = new HourlyStats(node);
		hourlyStatsBulk = new HourlyStats(node);

		avgMandatoryBackoffTimesRT = new Hashtable<String, TrivialRunningAverage>();
		avgMandatoryBackoffTimesBulk = new Hashtable<String, TrivialRunningAverage>();
		avgRoutingBackoffTimesRT = new Hashtable<String, TrivialRunningAverage>();
		avgRoutingBackoffTimesBulk = new Hashtable<String, TrivialRunningAverage>();
		avgTransferBackoffTimesRT = new Hashtable<String, TrivialRunningAverage>();
		avgTransferBackoffTimesBulk = new Hashtable<String, TrivialRunningAverage>();

		avgDatabaseJobExecutionTimes = new Hashtable<String, TrivialRunningAverage>();
		
		if(!NodeStarter.isTestingVM()) {
			// Normal mode
			minReportsNoisyRejectStats = 200;
			rejectStatsUpdateInterval = MINUTES.toMillis(10);
			rejectStatsFuzz = 10.0;
		} else {
			// Stuff we only do in testing VMs
			minReportsNoisyRejectStats = 1;
			rejectStatsUpdateInterval = SECONDS.toMillis(10);
			rejectStatsFuzz = -1.0;
		}
		statsConfig.finishedInitialization();
	}

	protected String l10n(String key) {
		return NodeL10n.getBase().getString("NodeStats."+key);
	}

	protected String l10n(String key, String[] patterns, String[] values) {
		return NodeL10n.getBase().getString("NodeStats."+key, patterns, values);
	}

	public void start() throws NodeInitException {
		node.getExecutor().execute(new Runnable() {
			@Override
			public void run() {
				nodePinger.start();
			}
		}, "Starting NodePinger");
		persister.start();
		noisyRejectStatsUpdater.run();
	}

	/** Every 60 seconds, check whether we need to adjust the bandwidth delay time because of idleness.
	 * (If no packets have been sent, the throttledPacketSendAverage should decrease; if it doesn't, it may go high,
	 * and then no requests will be accepted, and it will stay high forever. */
	static final long CHECK_THROTTLE_TIME = SECONDS.toMillis(60);
	/** Absolute limit of 4MB queued to any given peer. FIXME make this configurable.
	 * Note that for many MessageItem's, the actual memory usage will be significantly more than this figure. */
	private static final long MAX_PEER_QUEUE_BYTES = 4 * 1024 * 1024;
	/** Don't accept requests if it'll take more than 1 minutes to send the current message queue.
	 * On the assumption that most of the message queue is block transfer data.
	 * Note that this only applies to data on the queue before calling shouldRejectRequest(): we
	 * do *not* attempt to include any estimate of how much the request will add to it. This is
	 * important because if we did, the AIMD may not have reached sufficient speed to transfer it
	 * in 60 seconds yet, because it hasn't had enough data in transit to need to increase its speed.
	 * 
	 * Interaction with output bandwidth liability: This must be slightly larger than the
	 * output bandwidth liability time limit (combined for both types).
	 * 
	 * A fast peer can have slightly more than half our output limit queued in requests to run. 
	 * If they all complete, they will take half the time limit. If they are all served from the 
	 * store, this will be shown on the queue time. But the queue time is estimated based on 
	 * using at most half the limit, so the time will be slightly over the overall limit. */
	
	// FIXME increase to 4 minutes when bulk/realtime flag merged!

	private static final long MAX_PEER_QUEUE_TIME = MINUTES.toMillis(2);

	private long lastAcceptedRequest = -1;

	static final double DEFAULT_OVERHEAD = 0.7;
	static final long DEFAULT_ONLY_PERIOD = MINUTES.toMillis(1);
	static final long DEFAULT_TRANSITION_PERIOD = MINUTES.toMillis(4);
	/** Relatively high minimum overhead. A low overhead estimate becomes a self-fulfilling
	 * prophecy, and it takes a long time to shake it off as the averages gradually increase.
	 * If we accept no requests then everything is overhead! Whereas with a high minimum
	 * overhead the worst case is that more stuff succeeds than expected and we have a few
	 * timeouts (because output bandwidth liability was assuming a lower overhead than
	 * actually happens) - but this should be very rare. */
	static final double MIN_NON_OVERHEAD = 0.5;
	
	// FIXME slowdown
//	/** Proportion of the thread limit we can use without triggering slow-down messages */
//	private static final double SOFT_REJECT_MAX_THREAD_USAGE = 0.9;
//	/** Proportion of the various bandwidth limits we can use without triggering slow-down messages */
//	private static final double SOFT_REJECT_MAX_BANDWIDTH_USAGE = 1.0;
	
	/** All requests must be able to complete in this many seconds given the bandwidth
	 * available, even if they all succeed. Bulk requests. */
	static final int BANDWIDTH_LIABILITY_LIMIT_SECONDS_BULK = 120; //FIXME slowdown (int)(120 / SOFT_REJECT_MAX_BANDWIDTH_USAGE);
	/** All requests must be able to complete in this many seconds given the bandwidth
	 * available, even if they all succeed. Realtime requests - separate from bulk 
	 * requests, given higher priority but expected to be bursty and lower capacity. */
	static final int BANDWIDTH_LIABILITY_LIMIT_SECONDS_REALTIME = 60; //FIXME slowdown (int)(60 / SOFT_REJECT_MAX_BANDWIDTH_USAGE);
	
	/** Stats to send to a single peer so it can determine whether we are likely to reject 
	 * a request. Includes the various limits, but also, the expected transfers
	 * from requests already accepted from other peers (but NOT from this peer).
	 * Note that requests which are sourceRestarted() or reassignToSelf() are
	 * included in "from other peers", as are local requests. */
	public class PeerLoadStats {
		
		public final PeerNode peer;
		/** These do not include those from the peer */
		public final int expectedTransfersOutCHK;
		public final int expectedTransfersInCHK;
		public final int expectedTransfersOutSSK;
		public final int expectedTransfersInSSK;
		public final double outputBandwidthLowerLimit;
		public final double outputBandwidthUpperLimit;
		public final double outputBandwidthPeerLimit;
		public final double inputBandwidthLowerLimit;
		public final double inputBandwidthUpperLimit;
		public final double inputBandwidthPeerLimit;
		public final int totalRequests;
		public final int averageTransfersOutPerInsert;
		public final boolean realTime;
		/** Maximum transfers out - hard limit based on congestion control. */
		public final int maxTransfersOut;
		/** Maximum transfers out - per-peer limit. If total is over the lower limit, we will be accepted
		 * as long as we are below this limit. */
		public final int maxTransfersOutPeerLimit;
		/** Maximum transfers out - lower overall limit. If total is over this limit, we will be accepted
		 * as long as the per-peer usage is above the peer limit. */
		public final int maxTransfersOutLowerLimit;
		/** Maximum transfers out - upper overall limit. Nothing is accepted above this limit. */
		public final int maxTransfersOutUpperLimit;
		
		@Override
		public boolean equals(Object o) {
			if(!(o instanceof PeerLoadStats)) return false;
			PeerLoadStats s = (PeerLoadStats)o;
			if(s.peer != peer) return false;
			if(s.expectedTransfersOutCHK != expectedTransfersOutCHK) return false;
			if(s.expectedTransfersInCHK != expectedTransfersInCHK) return false;
			if(s.expectedTransfersOutSSK != expectedTransfersOutSSK) return false;
			if(s.expectedTransfersInSSK != expectedTransfersInSSK) return false;
			if(s.totalRequests != totalRequests) return false;
			if(s.averageTransfersOutPerInsert != averageTransfersOutPerInsert) return false;
			if(s.outputBandwidthLowerLimit != outputBandwidthLowerLimit) return false;
			if(s.outputBandwidthUpperLimit != outputBandwidthUpperLimit) return false;
			if(s.outputBandwidthPeerLimit != outputBandwidthPeerLimit) return false;
			if(s.inputBandwidthLowerLimit != inputBandwidthLowerLimit) return false;
			if(s.inputBandwidthUpperLimit != inputBandwidthUpperLimit) return false;
			if(s.inputBandwidthPeerLimit != inputBandwidthPeerLimit) return false;
			if(s.maxTransfersOut != maxTransfersOut) return false;
			if(s.maxTransfersOutPeerLimit != maxTransfersOutPeerLimit) return false;
			if(s.maxTransfersOutLowerLimit != maxTransfersOutLowerLimit) return false;
			if(s.maxTransfersOutUpperLimit != maxTransfersOutUpperLimit) return false;
			return true;
		}
		
		@Override
		public int hashCode() {
			return peer.hashCode();
		}
		
		@Override
		public String toString() {
			return peer.toString()+":output:{lower="+outputBandwidthLowerLimit+",upper="+outputBandwidthUpperLimit+",this="+outputBandwidthPeerLimit+"},input:lower="+inputBandwidthLowerLimit+",upper="+inputBandwidthUpperLimit+",peer="+inputBandwidthPeerLimit+"},requests:"+
				"in:"+expectedTransfersInCHK+"chk/"+expectedTransfersInSSK+"ssk:out:"+
				expectedTransfersOutCHK+"chk/"+expectedTransfersOutSSK+"ssk transfers="+maxTransfersOut+"/"+maxTransfersOutPeerLimit+"/"+maxTransfersOutLowerLimit+"/"+maxTransfersOutUpperLimit;
		}
		
		public PeerLoadStats(PeerNode peer, int transfersPerInsert, boolean realTimeFlag) {
			this.peer = peer;
			this.realTime = realTimeFlag;
			long now = System.currentTimeMillis();
			
			double nonOverheadFraction = getNonOverheadFraction(now);
			
			int limit = getLimitSeconds(realTimeFlag);
			
			boolean ignoreLocalVsRemote = ignoreLocalVsRemoteBandwidthLiability();
			
			RunningRequestsSnapshot runningLocal = new RunningRequestsSnapshot(node.getTracker(), peer, false, ignoreLocalVsRemote, transfersPerInsert, realTimeFlag);
			
			int peers = node.getPeers().countConnectedPeers();
			
			// Peer limits are adjusted to deduct any requests already allocated by sourceRestarted() requests.
			// I.e. requests which were sent before the peer restarted, which it doesn't know about or failed for when the bootID changed.
			// We try to complete these quickly, but they can stick around for a while sometimes.
			
			// This implies that the sourceRestarted() requests are not counted when checking whether the peer is over the limit.
			
			outputBandwidthUpperLimit = getOutputBandwidthUpperLimit(limit, nonOverheadFraction);
			outputBandwidthLowerLimit = getLowerLimit(outputBandwidthUpperLimit, peers);
			
			inputBandwidthUpperLimit = getInputBandwidthUpperLimit(limit);
			inputBandwidthLowerLimit = getLowerLimit(inputBandwidthUpperLimit, peers);
			
			maxTransfersOutUpperLimit = getMaxTransfersUpperLimit(realTimeFlag, nonOverheadFraction);
			maxTransfersOutLowerLimit = (int)Math.max(1,getLowerLimit(maxTransfersOutUpperLimit, peers));
			maxTransfersOutPeerLimit = (int)Math.max(1,getPeerLimit(peer, maxTransfersOutUpperLimit - maxTransfersOutLowerLimit, false, transfersPerInsert, realTimeFlag, peers, runningLocal.expectedTransfersOutCHKSR + runningLocal.expectedTransfersOutSSKSR));
			maxTransfersOut = calculateMaxTransfersOut(peer, realTime, nonOverheadFraction, maxTransfersOutUpperLimit);
			
			outputBandwidthPeerLimit = getPeerLimit(peer, outputBandwidthUpperLimit - outputBandwidthLowerLimit, false, transfersPerInsert, realTimeFlag, peers, runningLocal.calculateSR(ignoreLocalVsRemote, false));
			inputBandwidthPeerLimit = getPeerLimit(peer, inputBandwidthUpperLimit - inputBandwidthLowerLimit, true, transfersPerInsert, realTimeFlag, peers, runningLocal.calculateSR(ignoreLocalVsRemote, true));
			
			this.averageTransfersOutPerInsert = transfersPerInsert;
			
			RunningRequestsSnapshot runningGlobal = new RunningRequestsSnapshot(node.getTracker(), ignoreLocalVsRemote, transfersPerInsert, realTimeFlag);
			expectedTransfersInCHK = runningGlobal.expectedTransfersInCHK - runningLocal.expectedTransfersInCHK;
			expectedTransfersInSSK = runningGlobal.expectedTransfersInSSK - runningLocal.expectedTransfersInSSK;
			expectedTransfersOutCHK = runningGlobal.expectedTransfersOutCHK - runningLocal.expectedTransfersOutCHK;
			expectedTransfersOutSSK = runningGlobal.expectedTransfersOutSSK - runningLocal.expectedTransfersOutSSK;
			totalRequests = runningGlobal.totalRequests - runningLocal.totalRequests;
		}

		public PeerLoadStats(PeerNode source, Message m) {
			peer = source;
			if(m.getSpec() == DMT.FNPPeerLoadStatusInt) {
				expectedTransfersInCHK = m.getInt(DMT.OTHER_TRANSFERS_IN_CHK);
				expectedTransfersInSSK = m.getInt(DMT.OTHER_TRANSFERS_IN_SSK);
				expectedTransfersOutCHK = m.getInt(DMT.OTHER_TRANSFERS_OUT_CHK);
				expectedTransfersOutSSK = m.getInt(DMT.OTHER_TRANSFERS_OUT_SSK);
				averageTransfersOutPerInsert = m.getInt(DMT.AVERAGE_TRANSFERS_OUT_PER_INSERT);
				maxTransfersOut = m.getInt(DMT.MAX_TRANSFERS_OUT);
				maxTransfersOutUpperLimit = m.getInt(DMT.MAX_TRANSFERS_OUT_UPPER_LIMIT);
				maxTransfersOutLowerLimit = m.getInt(DMT.MAX_TRANSFERS_OUT_LOWER_LIMIT);
				maxTransfersOutPeerLimit = m.getInt(DMT.MAX_TRANSFERS_OUT_PEER_LIMIT);
			} else if(m.getSpec() == DMT.FNPPeerLoadStatusShort) {
				expectedTransfersInCHK = m.getShort(DMT.OTHER_TRANSFERS_IN_CHK) & 0xFFFF;
				expectedTransfersInSSK = m.getShort(DMT.OTHER_TRANSFERS_IN_SSK) & 0xFFFF;
				expectedTransfersOutCHK = m.getShort(DMT.OTHER_TRANSFERS_OUT_CHK) & 0xFFFF;
				expectedTransfersOutSSK = m.getShort(DMT.OTHER_TRANSFERS_OUT_SSK) & 0xFFFF;
				averageTransfersOutPerInsert = m.getShort(DMT.AVERAGE_TRANSFERS_OUT_PER_INSERT) & 0xFFFF;
				maxTransfersOut = m.getShort(DMT.MAX_TRANSFERS_OUT) & 0xFFFF;
				maxTransfersOutUpperLimit = m.getShort(DMT.MAX_TRANSFERS_OUT_UPPER_LIMIT) & 0xFFFF;
				maxTransfersOutLowerLimit = m.getShort(DMT.MAX_TRANSFERS_OUT_LOWER_LIMIT) & 0xFFFF;
				maxTransfersOutPeerLimit = m.getShort(DMT.MAX_TRANSFERS_OUT_PEER_LIMIT) & 0xFFFF;
			} else if(m.getSpec() == DMT.FNPPeerLoadStatusByte) {
				expectedTransfersInCHK = m.getByte(DMT.OTHER_TRANSFERS_IN_CHK) & 0xFF;
				expectedTransfersInSSK = m.getByte(DMT.OTHER_TRANSFERS_IN_SSK) & 0xFF;
				expectedTransfersOutCHK = m.getByte(DMT.OTHER_TRANSFERS_OUT_CHK) & 0xFF;
				expectedTransfersOutSSK = m.getByte(DMT.OTHER_TRANSFERS_OUT_SSK) & 0xFF;
				averageTransfersOutPerInsert = m.getByte(DMT.AVERAGE_TRANSFERS_OUT_PER_INSERT) & 0xFF;
				maxTransfersOut = m.getByte(DMT.MAX_TRANSFERS_OUT) & 0xFF;
				maxTransfersOutUpperLimit = m.getByte(DMT.MAX_TRANSFERS_OUT_UPPER_LIMIT) & 0xFF;
				maxTransfersOutLowerLimit = m.getByte(DMT.MAX_TRANSFERS_OUT_LOWER_LIMIT) & 0xFF;
				maxTransfersOutPeerLimit = m.getByte(DMT.MAX_TRANSFERS_OUT_PEER_LIMIT) & 0xFF;
			} else throw new IllegalArgumentException();
			outputBandwidthLowerLimit = m.getInt(DMT.OUTPUT_BANDWIDTH_LOWER_LIMIT);
			outputBandwidthUpperLimit = m.getInt(DMT.OUTPUT_BANDWIDTH_UPPER_LIMIT);
			outputBandwidthPeerLimit = m.getInt(DMT.OUTPUT_BANDWIDTH_PEER_LIMIT);
			inputBandwidthLowerLimit = m.getInt(DMT.INPUT_BANDWIDTH_LOWER_LIMIT);
			inputBandwidthUpperLimit = m.getInt(DMT.INPUT_BANDWIDTH_UPPER_LIMIT);
			inputBandwidthPeerLimit = m.getInt(DMT.INPUT_BANDWIDTH_PEER_LIMIT);
			totalRequests = -1;
			realTime = m.getBoolean(DMT.REAL_TIME_FLAG);
		}

		public RunningRequestsSnapshot getOtherRunningRequests() {
			return new RunningRequestsSnapshot(this);
		}
		
		public double peerLimit(boolean input) {
			if(input)
				return inputBandwidthPeerLimit;
			else
				return outputBandwidthPeerLimit;
		}

		public double lowerLimit(boolean input) {
			if(input)
				return inputBandwidthLowerLimit;
			else
				return outputBandwidthLowerLimit;
		}
		
	}
	
	class RunningRequestsSnapshot {
		
		final int expectedTransfersOutCHK;
		final int expectedTransfersInCHK;
		final int expectedTransfersOutSSK;
		final int expectedTransfersInSSK;
		final int totalRequests;
		final int expectedTransfersOutCHKSR;
		final int expectedTransfersInCHKSR;
		final int expectedTransfersOutSSKSR;
		final int expectedTransfersInSSKSR;
		final int totalRequestsSR;
		final int averageTransfersPerInsert;
		final boolean realTimeFlag;
		
		/** Create a snapshot of all requests running. Because this isn't for any particular peer, 
		 * it includes all requests, even those which are SourceRestarted.
		 * @param tracker The RequestTracker for the Node.
		 * @param ignoreLocalVsRemote If true, pretend that the request is remote even if it's local 
		 * (that is, count imaginary onward transfers etc depending on the request type). 
		 * @param transfersPerInsert Assume that any insert will cause this many outgoing transfers. 
		 * This is not predictable, so we use an average.
		 * @param realTimeFlag If true, count real-time requests, if false, count bulk requests. */
		RunningRequestsSnapshot(RequestTracker tracker, boolean ignoreLocalVsRemote, int transfersPerInsert, boolean realTimeFlag) {
			this.averageTransfersPerInsert = transfersPerInsert;
			this.realTimeFlag = realTimeFlag;
			CountedRequests countCHK = new CountedRequests();
			CountedRequests countSSK = new CountedRequests();
			CountedRequests countCHKSR = new CountedRequests();
			CountedRequests countSSKSR = new CountedRequests();
			tracker.countRequests(true, false, false, false, realTimeFlag, transfersPerInsert, ignoreLocalVsRemote, countCHK, countCHKSR);
			tracker.countRequests(true, true, false, false, realTimeFlag, transfersPerInsert, ignoreLocalVsRemote, countSSK, countSSKSR);
			tracker.countRequests(true, false, true, false, realTimeFlag, transfersPerInsert, ignoreLocalVsRemote, countCHK, countCHKSR);
			tracker.countRequests(true, true, true, false, realTimeFlag, transfersPerInsert, ignoreLocalVsRemote, countSSK, countSSKSR);
			tracker.countRequests(false, false, false, false, realTimeFlag, transfersPerInsert, ignoreLocalVsRemote, countCHK, countCHKSR);
			tracker.countRequests(false, true, false, false, realTimeFlag, transfersPerInsert, ignoreLocalVsRemote, countSSK, countSSKSR);
			tracker.countRequests(false, false, true, false, realTimeFlag, transfersPerInsert, ignoreLocalVsRemote, countCHK, countCHKSR);
			tracker.countRequests(false, true, true, false, realTimeFlag, transfersPerInsert, ignoreLocalVsRemote, countSSK, countSSKSR);
			tracker.countRequests(false, false, false, true, realTimeFlag, transfersPerInsert, ignoreLocalVsRemote, countCHK, countCHKSR);
			tracker.countRequests(false, true, false, true, realTimeFlag, transfersPerInsert, ignoreLocalVsRemote, countSSK, countSSKSR);
			this.expectedTransfersInCHK = countCHK.expectedTransfersIn();
			this.expectedTransfersInSSK = countSSK.expectedTransfersIn();
			this.expectedTransfersOutCHK = countCHK.expectedTransfersOut();
			this.expectedTransfersOutSSK = countSSK.expectedTransfersOut();
			this.totalRequests = countCHK.total() + countSSK.total();
			this.expectedTransfersInCHKSR = countCHKSR.expectedTransfersIn();
			this.expectedTransfersInSSKSR = countSSKSR.expectedTransfersIn();
			this.expectedTransfersOutCHKSR = countCHKSR.expectedTransfersOut();
			this.expectedTransfersOutSSKSR = countSSKSR.expectedTransfersOut();
			this.totalRequestsSR = countCHKSR.total() + countSSKSR.total();
		}
		
		/**
		 * Create a snapshot of either the requests from a node, or the requests 
		 * routed to a node. If we are counting requests from a node, we also fill
		 * in the *SR counters with the counts for requests which have sourceRestarted()
		 * i.e. the requests where the peer has reconnected after a timeout but the 
		 * requests are still running. These are only counted in the *SR totals,
		 * they are not in the basic totals. The caller will reduce the limits
		 * according to the *SR totals, and only consider the non-SR requests when
		 * deciding whether the peer is over the limit. The updated limits are 
		 * sent to the downstream node so that it can send the right number of requests.
		 * @param node We need this to count the requests.
		 * @param source The peer we are interested in.
		 * @param requestsToNode If true, count requests sent to the node and currently
		 * running. If false, count requests originated by the node.
		 */
		RunningRequestsSnapshot(RequestTracker tracker, PeerNode source, boolean requestsToNode, boolean ignoreLocalVsRemote, int transfersPerInsert, boolean realTimeFlag) {
			this.averageTransfersPerInsert = transfersPerInsert;
			this.realTimeFlag = realTimeFlag;
			// We are calculating what part of their resources we use. Therefore, we have
			// to see it from their point of view - meaning all the requests are remote.
			if(requestsToNode) ignoreLocalVsRemote = true;
			CountedRequests countCHK = new CountedRequests();
			CountedRequests countSSK = new CountedRequests();
			CountedRequests countCHKSR = null;
			CountedRequests countSSKSR = null;
			if(!requestsToNode) {
				// No point counting if it's requests to the node.
				// Restarted only matters for requests from a node.
				countCHKSR = new CountedRequests();
				countSSKSR = new CountedRequests();
			}
			tracker.countRequests(source, requestsToNode, true, false, false, false, realTimeFlag, transfersPerInsert, ignoreLocalVsRemote, countCHK, countCHKSR);
			tracker.countRequests(source, requestsToNode, true, true, false, false, realTimeFlag, transfersPerInsert, ignoreLocalVsRemote, countSSK, countSSKSR);
			tracker.countRequests(source, requestsToNode, true, false, true, false, realTimeFlag, transfersPerInsert, ignoreLocalVsRemote, countCHK, countCHKSR);
			tracker.countRequests(source, requestsToNode, true, true, true, false, realTimeFlag, transfersPerInsert, ignoreLocalVsRemote, countSSK, countSSKSR);
			tracker.countRequests(source, requestsToNode, false, false, false, false, realTimeFlag, transfersPerInsert, ignoreLocalVsRemote, countCHK, countCHKSR);
			tracker.countRequests(source, requestsToNode, false, true, false, false, realTimeFlag, transfersPerInsert, ignoreLocalVsRemote, countSSK, countSSKSR);
			tracker.countRequests(source, requestsToNode, false, false, true, false, realTimeFlag, transfersPerInsert, ignoreLocalVsRemote, countCHK, countCHKSR);
			tracker.countRequests(source, requestsToNode, false, true, true, false, realTimeFlag, transfersPerInsert, ignoreLocalVsRemote, countSSK, countSSKSR);
			tracker.countRequests(source, requestsToNode, false, false, false, true, realTimeFlag, transfersPerInsert, ignoreLocalVsRemote, countCHK, countCHKSR);
			tracker.countRequests(source, requestsToNode, false, true, false, true, realTimeFlag, transfersPerInsert, ignoreLocalVsRemote, countSSK, countSSKSR);
			if(!requestsToNode) {
				this.expectedTransfersInCHKSR = countCHKSR.expectedTransfersIn();
				this.expectedTransfersInSSKSR = countSSKSR.expectedTransfersIn();
				this.expectedTransfersOutCHKSR = countCHKSR.expectedTransfersOut();
				this.expectedTransfersOutSSKSR = countSSKSR.expectedTransfersOut();
				this.totalRequestsSR = countCHKSR.total() + countSSKSR.total();
				this.expectedTransfersInCHK = countCHK.expectedTransfersIn() - expectedTransfersInCHKSR;
				this.expectedTransfersInSSK = countSSK.expectedTransfersIn() - expectedTransfersInSSKSR;
				this.expectedTransfersOutCHK = countCHK.expectedTransfersOut() - expectedTransfersOutCHKSR;
				this.expectedTransfersOutSSK = countSSK.expectedTransfersOut() - expectedTransfersOutSSKSR;
				this.totalRequests = (countCHK.total() + countSSK.total()) - totalRequestsSR;
			} else {
				this.expectedTransfersInCHK = countCHK.expectedTransfersIn();
				this.expectedTransfersInSSK = countSSK.expectedTransfersIn();
				this.expectedTransfersOutCHK = countCHK.expectedTransfersOut();
				this.expectedTransfersOutSSK = countSSK.expectedTransfersOut();
				this.totalRequests = countCHK.total() + countSSK.total();
				this.expectedTransfersInCHKSR = 0;
				this.expectedTransfersInSSKSR = 0;
				this.expectedTransfersOutCHKSR = 0;
				this.expectedTransfersOutSSKSR = 0;
				this.totalRequestsSR = 0;
			}
		}

		public RunningRequestsSnapshot(PeerLoadStats stats) {
			this.realTimeFlag = stats.realTime;
			// Assume they are all remote.
			this.expectedTransfersInCHK = stats.expectedTransfersInCHK;
			this.expectedTransfersInSSK = stats.expectedTransfersInSSK;
			this.expectedTransfersOutCHK = stats.expectedTransfersOutCHK;
			this.expectedTransfersOutSSK = stats.expectedTransfersOutSSK;
			this.totalRequests = stats.totalRequests;
			this.averageTransfersPerInsert = stats.averageTransfersOutPerInsert;
			this.expectedTransfersInCHKSR = 0;
			this.expectedTransfersInSSKSR = 0;
			this.expectedTransfersOutCHKSR = 0;
			this.expectedTransfersOutSSKSR = 0;
			this.totalRequestsSR = 0;
		}
		
		/** For calculating minima only */
		private RunningRequestsSnapshot(int averageTransfersPerInsert) {
			realTimeFlag = false;
			expectedTransfersInCHK = 1;
			expectedTransfersInSSK = 1;
			expectedTransfersOutCHK = 1;
			expectedTransfersOutSSK = 1;
			totalRequests = 1; // Yes this is inconsistent, but it's used for a different calculation.
			this.averageTransfersPerInsert = averageTransfersPerInsert;
			this.expectedTransfersInCHKSR = 0;
			this.expectedTransfersInSSKSR = 0;
			this.expectedTransfersOutCHKSR = 0;
			this.expectedTransfersOutSSKSR = 0;
			this.totalRequestsSR = 0;
		}

		public void log() {
			log(null);
		}
		
		public void log(PeerNode source) {
			String message = 
				"Running (adjusted): CHK in: "+expectedTransfersInCHK+" out: "+expectedTransfersOutCHK+
					" SSK in: "+expectedTransfersInSSK+" out: "+expectedTransfersOutSSK
					+" total="+totalRequests+(source == null ? "" : (" for "+source)) + (realTimeFlag ? " (realtime)" : " (bulk)");
			if(expectedTransfersInCHK < 0 || expectedTransfersOutCHK < 0 ||
					expectedTransfersInSSK < 0 || expectedTransfersOutSSK < 0)
				Logger.error(this, message);
			else
				if(logMINOR) Logger.minor(this, message);
		}

		public double calculate(boolean ignoreLocalVsRemoteBandwidthLiability, boolean input) {
			
			if(input)
				return this.expectedTransfersInCHK * (32768+256) +
					this.expectedTransfersInSSK * (2048+256) +
					this.expectedTransfersOutCHK * TRANSFER_OUT_IN_OVERHEAD +
					this.expectedTransfersOutSSK * TRANSFER_OUT_IN_OVERHEAD;
			else
				return this.expectedTransfersOutCHK * (32768+256) +
					this.expectedTransfersOutSSK * (2048+256) +
					expectedTransfersInCHK * TRANSFER_IN_OUT_OVERHEAD +
					expectedTransfersInSSK * TRANSFER_IN_OUT_OVERHEAD;
		}

		public double calculateSR(boolean ignoreLocalVsRemoteBandwidthLiability, boolean input) {
			
			if(input)
				return this.expectedTransfersInCHKSR * (32768+256) +
					this.expectedTransfersInSSKSR * (2048+256) +
					this.expectedTransfersOutCHKSR * TRANSFER_OUT_IN_OVERHEAD +
					this.expectedTransfersOutSSKSR * TRANSFER_OUT_IN_OVERHEAD;
			else
				return this.expectedTransfersOutCHKSR * (32768+256) +
					this.expectedTransfersOutSSKSR * (2048+256) +
					expectedTransfersInCHKSR * TRANSFER_IN_OUT_OVERHEAD +
					expectedTransfersInSSKSR * TRANSFER_IN_OUT_OVERHEAD;
		}

		/**
		 * @return The number of requests running or -1 if not known (remote doesn't tell us).
		 */
		public int totalRequests() {
			return totalRequests;
		}

		public int totalOutTransfers() {
			return expectedTransfersOutCHK + expectedTransfersOutSSK;
		}

		public double calculateMinimum(boolean input, boolean ignoreLocalVsRemoteBandwidthLiability, int averageTransfersPerInsert) {
			return new RunningRequestsSnapshot(averageTransfersPerInsert).calculate(ignoreLocalVsRemoteBandwidthLiability, input);
		}

	}
	
	// Look plausible from my node-throttle.dat stats as of 01/11/2010.
	/** Output bytes required for an inbound transfer. Includes e.g. sending the request
	 * in the first place. */
	static final int TRANSFER_IN_OUT_OVERHEAD = 256;
	/** Input bytes required for an outbound transfer. Includes e.g. sending the insert
	 * etc. */
	static final int TRANSFER_OUT_IN_OVERHEAD = 256;
	
	static class RejectReason {
		public final String name;
		/** If true, rejected because of preemptive bandwidth limiting, i.e. "soft", at least somewhat predictable, can be retried.
		 * If false, hard rejection, should backoff and not retry. */
		public final boolean soft;
		RejectReason(String n, boolean s) {
			name = n;
			soft = s;
		}
		@Override
		public String toString() {
			return (soft ? "SOFT" : "HARD") + ":" + name;
		}
	}
	
	private final Object serializeShouldRejectRequest = new Object();
	
	/** Should a request be accepted by this node, based on its local capacity?
	 * This includes thread limits and ping times, but more importantly, 
	 * mechanisms based on predicting worst case bandwidth usage for all running
	 * requests, and fairly sharing that capacity between peers. Currently there
	 * is no mechanism for fairness between request types, this should be
	 * implemented on the sender side, and is with new load management. New load
	 * management has caused various changes here but that's probably sorted out
	 * now, i.e. changes involved in new load management will probably be mainly
	 * in PeerNode and RequestSender now.
	 * @param canAcceptAnyway Periodically we ignore the ping time and accept a
	 * request anyway. This is because the ping time partly depends on whether
	 * we have accepted any requests... FIXME this should be reconsidered.
	 * @param isInsert Whether this is an insert.
	 * @param isSSK Whether this is a request/insert for an SSK.
	 * @param isLocal Is this request originated locally? This can affect our
	 * estimate of likely bandwidth usage. Whether it should be used is unclear,
	 * since an attacker can observe bandwidth usage. It is configurable.
	 * @param isOfferReply Is this request actually a GetOfferedKey? This is a
	 * non-relayed fetch of a block which we recently offered via ULPRs.
	 * @param source The node that sent us this request. This should be null
	 * on local requests and non-null on remote requests, but in some parts of
	 * the code that doesn't always hold. It *should* hold here, but that needs
	 * more checking before we can remove isLocal.
	 * @param hasInStore If this is a request, do we have the block in the 
	 * datastore already? This affects whether we accept it, which gives a 
	 * significant performance gain. Arguably there is a security issue, 
	 * although timing attacks are pretty easy anyway, and making requests go
	 * further may give attackers more samples...
	 * @param preferInsert If true, prefer inserts to requests (slightly). There
	 * is a flag for this on inserts. The idea is that when inserts are 
	 * misrouted this causes long-term problems because the data is stored in 
	 * the wrong place. New load management should avoid the need for this.
	 * @param realTimeFlag Is this a realtime request (low latency, low capacity)
	 * or a bulk request (high latency, high capacity)? They are accounted for 
	 * separately.
	 * @return The reason for rejecting it, or null to accept it.
	 */
	public RejectReason shouldRejectRequest(boolean canAcceptAnyway, boolean isInsert, boolean isSSK, boolean isLocal, boolean isOfferReply, PeerNode source, boolean hasInStore, boolean preferInsert, boolean realTimeFlag, UIDTag tag) {
		// Serialise shouldRejectRequest.
		// It's not always called on the same thread, and things could be problematic if they interfere with each other.
		synchronized(serializeShouldRejectRequest) {
		if(logMINOR) dumpByteCostAverages();

		if(source != null) {
			if(source.isDisconnecting())
				return new RejectReason("disconnecting", false);
		}
		
		int threadCount = getActiveThreadCount();
		if(threadLimit < threadCount) {
			rejected(">threadLimit", isLocal, isInsert, isSSK, isOfferReply, realTimeFlag);
			return new RejectReason(">threadLimit ("+threadCount+'/'+threadLimit+')', false);
		}
		// FIXME slowdown
//		if(threadLimit < threadCount * SOFT_REJECT_MAX_THREAD_USAGE)
//			slowDown(">softThreadLimit", isLocal, isInsert, isSSK, isOfferReply, realTimeFlag, tag);

		long now = System.currentTimeMillis();
		
		double nonOverheadFraction = getNonOverheadFraction(now);
		
		// If no recent reports, no packets have been sent; correct the average downwards.
		double pingTime;
		pingTime = nodePinger.averagePingTime();
		synchronized(this) {
			// Round trip time
			if(pingTime > maxPingTime) {
				if((now - lastAcceptedRequest > MAX_INTERREQUEST_TIME) && canAcceptAnyway) {
					if(logMINOR) Logger.minor(this, "Accepting request anyway (take one every 10 secs to keep bwlimitDelayTime updated)");
				} else {
					rejected(">MAX_PING_TIME", isLocal, isInsert, isSSK, isOfferReply, realTimeFlag);
					return new RejectReason(">MAX_PING_TIME ("+TimeUtil.formatTime((long)pingTime, 2, true)+ ')', false);
				}
			} else if(pingTime > subMaxPingTime) {
				double x = ((pingTime - subMaxPingTime)) / (maxPingTime - subMaxPingTime);
				if(randomLessThan(x, preferInsert)) {
					rejected(">SUB_MAX_PING_TIME", isLocal, isInsert, isSSK, isOfferReply, realTimeFlag);
					return new RejectReason(">SUB_MAX_PING_TIME ("+TimeUtil.formatTime((long)pingTime, 2, true)+ ')', false);
				}
				// FIXME use slowDown as well as or instead of random here?
			}

		}

		// Pre-emptive rejection based on avoiding timeouts, with fair sharing
		// between peers. We calculate the node's capacity for requests and then
		// decide whether we will exceed it, or whether a particular peer will
		// exceed its slice of it. Peers are guaranteed a proportion of the
		// total ("peer limit"), but can opportunistically use a bit more, 
		// provided the total is less than the "lower limit". The overall usage
		// should not go over the "upper limit".
		
		// This should normally account for the bulk of request rejections.
		
		int transfersPerInsert = outwardTransfersPerInsert();
		
		/** Requests running, globally */
		RunningRequestsSnapshot requestsSnapshot = new RunningRequestsSnapshot(node.getTracker(), ignoreLocalVsRemoteBandwidthLiability, transfersPerInsert, realTimeFlag);
		
		// Don't need to decrement because it won't be counted until setAccepted() below.

		if(logMINOR)
			requestsSnapshot.log();
		
		long limit = getLimitSeconds(realTimeFlag);
		
		// Allow a bit more if the data is in the store and can therefore be served immediately.
		// This should improve performance.
		if(hasInStore) {
			limit += 10;
			if(logMINOR) Logger.minor(this, "Maybe accepting extra request due to it being in datastore (limit now "+limit+"s)...");
		}
		
<<<<<<< HEAD
		int peers = node.peers.countConnectedPeers() + 2 * node.peers.countConnectedDarknetPeers();

=======
		int peers = node.getPeers().countConnectedPeers() + 2 * node.getPeers().countConnectedDarknetPeers();;
		
>>>>>>> 5dfc96e9
		// These limits are by transfers.
		// We limit the total number of transfers running in parallel to ensure
		// that they don't get starved: The number of seconds a transfer has to
		// wait (for all the others) before it can send needs to be reasonable.
		
		// Whereas the bandwidth-based limit is by bytes, on the principle that
		// it must be possible to complete all transfers within a reasonable time.
		
		/** Requests running for this specific peer (local counts as a peer).
		 * Note that this separately counts requests which have sourceRestarted,
		 * which are not included in the count, and are decremented from the peer limit
		 * before it is used and sent to the peer. This ensures that the peer
		 * doesn't use more than it should after a restart. */
		RunningRequestsSnapshot peerRequestsSnapshot = new RunningRequestsSnapshot(node.getTracker(), source, false, ignoreLocalVsRemoteBandwidthLiability, transfersPerInsert, realTimeFlag);
		if(logMINOR)
			peerRequestsSnapshot.log(source);
		
		int maxTransfersOutUpperLimit = getMaxTransfersUpperLimit(realTimeFlag, nonOverheadFraction);
		int maxTransfersOutLowerLimit = (int)Math.max(1,getLowerLimit(maxTransfersOutUpperLimit, peers));
		int maxTransfersOutPeerLimit = (int)Math.max(1,getPeerLimit(source, maxTransfersOutUpperLimit - maxTransfersOutLowerLimit, false, transfersPerInsert, realTimeFlag, peers, (peerRequestsSnapshot.expectedTransfersOutCHKSR + peerRequestsSnapshot.expectedTransfersOutSSKSR)));
		/** Per-peer limit based on current state of the connection. */
		int maxOutputTransfers = this.calculateMaxTransfersOut(source, realTimeFlag, nonOverheadFraction, maxTransfersOutUpperLimit);
		
		// Check bandwidth-based limits, with fair sharing.
		
		String ret = checkBandwidthLiability(getOutputBandwidthUpperLimit(limit, nonOverheadFraction), requestsSnapshot, peerRequestsSnapshot, false, limit,
				source, isLocal, isSSK, isInsert, isOfferReply, hasInStore, transfersPerInsert, realTimeFlag, maxOutputTransfers, maxTransfersOutPeerLimit, tag);  
		if(ret != null) {
			return new RejectReason(ret, true);
		}
		
		ret = checkBandwidthLiability(getInputBandwidthUpperLimit(limit), requestsSnapshot, peerRequestsSnapshot, true, limit,
				source, isLocal, isSSK, isInsert, isOfferReply, hasInStore, transfersPerInsert, realTimeFlag, maxOutputTransfers, maxTransfersOutPeerLimit, tag);  
		if(ret != null) {
			return new RejectReason(ret, true);
		}
		
		// Check transfer-based limits, with fair sharing.
		
		ret = checkMaxOutputTransfers(maxOutputTransfers, maxTransfersOutUpperLimit, maxTransfersOutLowerLimit, maxTransfersOutPeerLimit,
				requestsSnapshot, peerRequestsSnapshot, isLocal, realTimeFlag, isInsert, isSSK, isOfferReply, tag);
		if(ret != null) {
			return new RejectReason(ret, true);
		}
		
		// Message queues - when the link level has far more queued than it
		// can transmit in a reasonable time, don't accept requests.
		if(source != null) {
			if(source.getMessageQueueLengthBytes() > MAX_PEER_QUEUE_BYTES) {
				rejected(">MAX_PEER_QUEUE_BYTES", isLocal, isInsert, isSSK, isOfferReply, realTimeFlag);
				return new RejectReason("Too many message bytes queued for peer", false);
				// FIXME slowDown?
			}
			if(source.getProbableSendQueueTime() > MAX_PEER_QUEUE_TIME) {
				rejected(">MAX_PEER_QUEUE_TIME", isLocal, isInsert, isSSK, isOfferReply, realTimeFlag);
				return new RejectReason("Peer's queue will take too long to transfer", false);
				// FIXME slowDown?
			}
		}
		
		synchronized(this) {
			if(logMINOR) Logger.minor(this, "Accepting request? (isSSK="+isSSK+")");
			lastAcceptedRequest = now;
		}
		
		accepted(isLocal, isInsert, isSSK, isOfferReply, realTimeFlag);

		if(tag != null) tag.setAccepted();
		
		// Accept
		return null;
		}
	}
	
//	private void slowDown(String reason, boolean isLocal, boolean isInsert,
//			boolean isSSK, boolean isOfferReply, boolean realTimeFlag,
//			UIDTag tag) {
//		if(isLocal || isOfferReply) return;
//		if(logMINOR) Logger.minor(this, "Slow down: "+reason+" insert="+isInsert+" SSK="+isSSK+" realTimeFlag="+realTimeFlag);
//		tag.slowDown();
//	}

	private int getLimitSeconds(boolean realTimeFlag) {
		return realTimeFlag ? BANDWIDTH_LIABILITY_LIMIT_SECONDS_REALTIME : BANDWIDTH_LIABILITY_LIMIT_SECONDS_BULK;
	}

	public int calculateMaxTransfersOut(PeerNode peer, boolean realTime,
			double nonOverheadFraction, int maxTransfersOutUpperLimit) {
		if(peer == null) return Integer.MAX_VALUE;
		else return Math.min(maxTransfersOutUpperLimit, peer.calculateMaxTransfersOut(getAcceptableBlockTime(realTime), nonOverheadFraction));
	}

	private int getAcceptableBlockTime(boolean realTime) {
		return realTime ? 2 : 15;
	}

	static final double ONE_PEER_MAX_PEERS_EQUIVALENT = 2.0;
	
	public double getLowerLimit(double upperLimit, int peerCount) {
		// Bandwidth scheduling is now unfair, based on deadlines.
		// Therefore we can allocate a large chunk of our capacity to a single peer.
		return upperLimit / 2;
	}

	public int outwardTransfersPerInsert() {
		// FIXME compute an average
		return 1;
	}

	private double getInputBandwidthUpperLimit(long limit) {
		return node.getInputBandwidthLimit() * limit;
	}

	private double getNonOverheadFraction(long now) {
		
		long[] total = node.getCollector().getTotalIO();
		long totalSent = total[0];
		long totalOverhead = getSentOverhead();
		long uptime = node.getUptime();
		
		/** The fraction of output bytes which are used for requests */
		// FIXME consider using a shorter average
		// FIXME what happens when the bwlimit changes?
		
		double totalCouldSend = Math.max(totalSent,
				(((node.getOutputBandwidthLimit() * uptime))/1000.0));
		double nonOverheadFraction = (totalCouldSend - totalOverhead) / totalCouldSend;
		long timeFirstAnyConnections = peers.timeFirstAnyConnections;
		if(timeFirstAnyConnections > 0) {
			long time = now - timeFirstAnyConnections;
			if(time < DEFAULT_ONLY_PERIOD) {
				nonOverheadFraction = DEFAULT_OVERHEAD;
				if(logMINOR) Logger.minor(this, "Adjusted non-overhead fraction: "+nonOverheadFraction);
			} else if(time < DEFAULT_ONLY_PERIOD + DEFAULT_TRANSITION_PERIOD) {
				time -= DEFAULT_ONLY_PERIOD;
				nonOverheadFraction = (time * nonOverheadFraction + 
					(DEFAULT_TRANSITION_PERIOD - time) * DEFAULT_OVERHEAD) / DEFAULT_TRANSITION_PERIOD;
				if(logMINOR) Logger.minor(this, "Adjusted non-overhead fraction: "+nonOverheadFraction);
			}
		}
		if(nonOverheadFraction < MIN_NON_OVERHEAD) {
			// If there's been an auto-update, we may have used a vast amount of bandwidth for it.
			// Also, if things have broken, our overhead might be above our bandwidth limit,
			// especially on a slow node.
			
			// So impose a minimum of 20% of the bandwidth limit.
			// This will ensure we don't get stuck in any situation where all our bandwidth is overhead,
			// and we don't accept any requests because of that, so it remains that way...
			Logger.warning(this, "Non-overhead fraction is "+nonOverheadFraction+" - assuming this is self-inflicted and using default");
			nonOverheadFraction = MIN_NON_OVERHEAD;
		}
		if(nonOverheadFraction > 1.0) {
			Logger.error(this, "Non-overhead fraction is >1.0!!!");
			return 1.0;
		}
		return nonOverheadFraction;
	}

	private double getOutputBandwidthUpperLimit(long limit, double nonOverheadFraction) {
		double outputAvailablePerSecond = node.getOutputBandwidthLimit() * nonOverheadFraction;
		return outputAvailablePerSecond * limit;
	}
	
	private int getMaxTransfersUpperLimit(boolean realTime, double nonOverheadFraction) {
		// FIXME refactor with getOutputBandwidthUpperLimit so we can avoid calling it twice.
		double outputAvailablePerSecond = node.getOutputBandwidthLimit() * nonOverheadFraction;
		
		return (int)Math.max(1, (getAcceptableBlockTime(realTime) * outputAvailablePerSecond) / 1024.0);
	}

	/** Should the request be rejected due to bandwidth liability? Enforces fair
	 * sharing between peers, while allowing peers to opportunistically use a bit
	 * more than their fair share as long as the total is below the lower limit.
	 * Used for both bandwidth-based limiting and transfer-count-based limiting.
	 * 
	 * @param bandwidthAvailableOutputUpperLimit The overall upper limit, already calculated.
	 * @param requestsSnapshot The requests running.
	 * @param peerRequestsSnapshot The requests running to this one peer.
	 * @param input True if this is input bandwidth, false if it is output bandwidth.
	 * @param limit The limit period in seconds.
	 * @param source The source of the request.
	 * @param isLocal True if the request is local.
	 * @param isSSK True if it is an SSK request.
	 * @param isInsert True if it is an insert.
	 * @param isOfferReply True if it is a GetOfferedKey.
	 * @param hasInStore True if we have the data in the store, and can return it, so 
	 * won't need to route it onwards.
	 * @param transfersPerInsert The average number of outgoing transfers per insert.
	 * @param realTimeFlag True if this is a real-time request, false if it is a bulk
	 * request.
	 * @return A string explaining why, or null if we can accept the request.
	 */
	private String checkBandwidthLiability(double bandwidthAvailableOutputUpperLimit,
			RunningRequestsSnapshot requestsSnapshot, RunningRequestsSnapshot peerRequestsSnapshot, boolean input, long limit,
			PeerNode source, boolean isLocal, boolean isSSK, boolean isInsert, boolean isOfferReply, boolean hasInStore, int transfersPerInsert, boolean realTimeFlag, int maxOutputTransfers, int maxOutputTransfersPeerLimit, UIDTag tag) {
		String name = input ? "Input" : "Output";
		int peers = node.getPeers().countConnectedPeers() + 2 * node.getPeers().countConnectedDarknetPeers();
		
		double bandwidthAvailableOutputLowerLimit = getLowerLimit(bandwidthAvailableOutputUpperLimit, peers);
		
		double bandwidthLiabilityOutput = requestsSnapshot.calculate(ignoreLocalVsRemoteBandwidthLiability, input);
		
		// Calculate the peer limit so the peer gets notified, even if we are going to ignore it.
		
		double thisAllocation = getPeerLimit(source, bandwidthAvailableOutputUpperLimit - bandwidthAvailableOutputLowerLimit, input, transfersPerInsert, realTimeFlag, peers, peerRequestsSnapshot.calculateSR(ignoreLocalVsRemoteBandwidthLiability, input));
		
		if(SEND_LOAD_STATS_NOTICES && source != null) {
			// FIXME tell local as well somehow?
			if(!input) {
				source.onSetMaxOutputTransfers(realTimeFlag, maxOutputTransfers);
				source.onSetMaxOutputTransfersPeerLimit(realTimeFlag, maxOutputTransfersPeerLimit);
			}
			source.onSetPeerAllocation(input, (int)thisAllocation, transfersPerInsert, maxOutputTransfers, realTimeFlag);
		}
		
		// Ignore the upper limit.
		// Because we reassignToSelf() in various tricky timeout conditions, it is possible to exceed it.
		// Even if we do we still need to allow the guaranteed allocation for each peer.
		// Except when we do that, we have to offer it via ULPRs afterwards ...
		// Yes but the GetOfferedKey's are subject to load management, so no problem.
		if(bandwidthLiabilityOutput > bandwidthAvailableOutputUpperLimit) {
			Logger.warning(this, "Above upper limit. Not rejecting as this can occasionally happen due to reassigns: upper limit "+bandwidthAvailableOutputUpperLimit+" usage is "+bandwidthLiabilityOutput);
		}
		
		if(bandwidthLiabilityOutput > bandwidthAvailableOutputLowerLimit) {
			
			// Bandwidth is scarce (we are over the lower limit i.e. more than half our capacity is used).
			// Share available bandwidth fairly between peers.
			
			if(logMINOR)
				Logger.minor(this, "Allocation ("+name+") for "+source+" is "+thisAllocation+" total usage is "+bandwidthLiabilityOutput+" of lower limit"+bandwidthAvailableOutputLowerLimit+" upper limit is "+bandwidthAvailableOutputUpperLimit+" for "+name);
			
			double peerUsedBytes = getPeerBandwidthLiability(peerRequestsSnapshot, source, isSSK, transfersPerInsert, input);
			if(peerUsedBytes > thisAllocation) {
				rejected(name+" bandwidth liability: fairness between peers", isLocal, isInsert, isSSK, isOfferReply, realTimeFlag);
				return name+" bandwidth liability: fairness between peers (peer "+source+" used "+peerUsedBytes+" allowed "+thisAllocation+")";
			// FIXME slowdown
//			} else {
//				double slowDownLimit = thisAllocation * SOFT_REJECT_MAX_BANDWIDTH_USAGE;
//				// Allow any node to use one request of each type. They'll just have to get backed off if necessary.
//				slowDownLimit = Math.max(slowDownLimit, requestsSnapshot.calculateMinimum(input, ignoreLocalVsRemoteBandwidthLiability, transfersPerInsert));
//				if(peerUsedBytes > slowDownLimit) {
//					// Sender should slow down if we are using more than 80% of our fair share of capacity.
//					slowDown(name+" bandwidth liability: fairness between peers", isLocal, isInsert, isSSK, isOfferReply, realTimeFlag, tag);
//				}
			}
			
		} else {
			
			// Plenty of bandwidth available, allow one peer to use up to the lower limit (about half the total).
			
			// slowDown() is unnecessary, we do NOT want to keep the total below the lower limit.
			
			if(logMINOR)
				Logger.minor(this, "Total usage is "+bandwidthLiabilityOutput+" below lower limit "+bandwidthAvailableOutputLowerLimit+" for "+name);
		}
		return null;
	}
	
	private String checkMaxOutputTransfers(int maxOutputTransfers,
			int maxTransfersOutUpperLimit, int maxTransfersOutLowerLimit,
			int maxTransfersOutPeerLimit,
			RunningRequestsSnapshot requestsSnapshot,
			RunningRequestsSnapshot peerRequestsSnapshot, boolean isLocal, boolean realTime,
			boolean isInsert, boolean isSSK, boolean isOfferReply, UIDTag tag) {
		if(logMINOR) Logger.minor(this, "Max transfers: congestion control limit "+maxOutputTransfers+
				" upper "+maxTransfersOutUpperLimit+" lower "+maxTransfersOutLowerLimit+" peer "+maxTransfersOutPeerLimit+" "+(realTime ? "(rt)" : "(bulk)"));
		int peerOutTransfers = peerRequestsSnapshot.totalOutTransfers();
		int totalOutTransfers = requestsSnapshot.totalOutTransfers();
		if(peerOutTransfers > maxOutputTransfers && !isLocal) {
			// Can't handle that many transfers with current bandwidth.
			rejected("TooManyTransfers: Congestion control", isLocal, isInsert, isSSK, isOfferReply, realTime);
			return "TooManyTransfers: Congestion control";
		}
		if(totalOutTransfers <= maxTransfersOutLowerLimit) {
			// If the total is below the lower limit, then fine, go for it.
			// Do not send slow-down's, we have plenty of spare bandwidth.
			return null;
		}
		if(peerOutTransfers <= maxTransfersOutPeerLimit) {
			// The total is above the lower limit, but the per-peer is below the peer limit.
			// It is within its guaranteed space, so we accept it.
			// FIXME slowdown
//			if(peerOutTransfers > Math.max(1, maxTransfersOutPeerLimit * SOFT_REJECT_MAX_BANDWIDTH_USAGE))
//				// Send slow-down's if we are using more than 80% of our peer limit.
//				slowDown("TooManyTransfers: Fair sharing between peers", isLocal, isInsert, isSSK, isOfferReply, realTime, tag);
			return null;
		}
		rejected("TooManyTransfers: Fair sharing between peers", isLocal, isInsert, isSSK, isOfferReply, realTime);
		return "TooManyTransfers: Fair sharing between peers";
	}



	static final boolean SEND_LOAD_STATS_NOTICES = true;
	
	/**
	 * @param source The peer.
	 * @param totalGuaranteedBandwidth The difference between the upper and lower overall
	 * bandwidth limits. If the total usage is less than the lower limit, we do not 
	 * enforce fairness. Any node may therefore optimistically try to use up to the lower
	 * limit. However, the node is only guaranteed its fair share, which is defined as its
	 * fraction of the part of the total that is above the lower limit.
	 * @param input
	 * @param dontTellPeer
	 * @param transfersPerInsert
	 * @param realTimeFlag
	 * @param peers
	 * @param sourceRestarted 
	 * @return
	 */
	private double getPeerLimit(PeerNode source, double totalGuaranteedBandwidth, boolean input, int transfersPerInsert, boolean realTimeFlag, int peers, double sourceRestarted) {
		
		double thisAllocation;
		double totalAllocation = totalGuaranteedBandwidth;
		// FIXME: MAKE CONFIGURABLE AND SECLEVEL DEPENDANT!
		double localAllocation = totalAllocation * 0.5;
		if (source == null)
		    thisAllocation = localAllocation;
		else {
		    totalAllocation -= localAllocation;
		    thisAllocation = totalAllocation / peers;
                    if(source instanceof DarknetPeerNode) {
                        thisAllocation *= 3;
                    }
		}
		
		if(logMINOR && sourceRestarted != 0)
			Logger.minor(this, "Allocation is "+thisAllocation+" source restarted is "+sourceRestarted);
		return thisAllocation - sourceRestarted;
		
	}

	/** Calculate the worst-case bytes used by a specific peer. This will be
	 * compared to its peer limit, and if it is higher, the request may be 
	 * rejected.
	 * @param requestsSnapshot Snapshot of requests running from the peer.
	 * @param source The peer.
	 * @param ignoreLocalVsRemote If true, pretend local requests are remote 
	 * requests.
	 * @param transfersOutPerInsert Average number of output transfers from an insert.
	 * @param input If true, calculate input bytes, if false, calculate output bytes.
	 * @return
	 */
	private double getPeerBandwidthLiability(RunningRequestsSnapshot requestsSnapshot, PeerNode source, boolean ignoreLocalVsRemote, int transfersOutPerInsert, boolean input) {
		
		return requestsSnapshot.calculate(ignoreLocalVsRemoteBandwidthLiability, input);
	}

	/** @return True if we should reject the request.
	 * @param x The threshold. We should reject the request unless a random number is greater than this threshold.
	 * @param preferInsert If true, we allow 3 chances to pass the threshold.
	 */
	private boolean randomLessThan(double x, boolean preferInsert) {
		if(preferInsert) {
			// Three chances.
			for(int i=0;i<3;i++)
				if(hardRandom.nextDouble() >= x) return false;
			return true;
		} else {
			// One chance
		}
		return hardRandom.nextDouble() < x;
	}

	private void rejected(String reason, boolean isLocal, boolean isInsert, boolean isSSK, boolean isOfferReply, boolean isRealTime) {
		reason += " "+(isRealTime?" (rt)":" (bulk)");
		if(logMINOR) Logger.minor(this, "Rejecting (local="+isLocal+") isSSK="+isSSK+" isInsert="+isInsert+" : "+reason);
		if(!isLocal) preemptiveRejectReasons.inc(reason);
		else this.localPreemptiveRejectReasons.inc(reason);
		if(!isLocal && !isOfferReply) {
			this.pInstantRejectIncomingOverall.report(1.0);
			getRejectedTracker(isRealTime, isSSK, isInsert).report(1.0);
		}
	}
	
	private void accepted(boolean isLocal, boolean isInsert, boolean isSSK,
			boolean isOfferReply, boolean realTimeFlag) {
		if(!isLocal && !isOfferReply) {
			pInstantRejectIncomingOverall.report(0.0);
			getRejectedTracker(realTimeFlag, isSSK, isInsert).report(0.0);
		}
	}

	private BootstrappingDecayingRunningAverage getRejectedTracker(
			boolean isRealTime, boolean isSSK, boolean isInsert) {
		if(isRealTime) {
			if(isSSK) {
				return isInsert ? pInstantRejectIncomingSSKInsertRT : pInstantRejectIncomingSSKRequestRT;
			} else {
				return isInsert ? pInstantRejectIncomingCHKInsertRT : pInstantRejectIncomingCHKRequestRT;
			}
		} else {
			if(isSSK) {
				return isInsert ? pInstantRejectIncomingSSKInsertBulk : pInstantRejectIncomingSSKRequestBulk;
			} else {
				return isInsert ? pInstantRejectIncomingCHKInsertBulk : pInstantRejectIncomingCHKRequestBulk;
			}
		}
	}

	private RunningAverage getThrottle(boolean isLocal, boolean isInsert, boolean isSSK, boolean isSent) {
		if(isLocal) {
			if(isInsert) {
				if(isSSK) {
					return isSent ? this.localSskInsertBytesSentAverage : this.localSskInsertBytesReceivedAverage;
				} else {
					return isSent ? this.localChkInsertBytesSentAverage : this.localChkInsertBytesReceivedAverage;
				}
			} else {
				if(isSSK) {
					return isSent ? this.localSskFetchBytesSentAverage : this.localSskFetchBytesReceivedAverage;
				} else {
					return isSent ? this.localChkFetchBytesSentAverage : this.localChkFetchBytesReceivedAverage;
				}
			}
		} else {
			if(isInsert) {
				if(isSSK) {
					return isSent ? this.remoteSskInsertBytesSentAverage : this.remoteSskInsertBytesReceivedAverage;
				} else {
					return isSent ? this.remoteChkInsertBytesSentAverage : this.remoteChkInsertBytesReceivedAverage;
				}
			} else {
				if(isSSK) {
					return isSent ? this.remoteSskFetchBytesSentAverage : this.remoteSskFetchBytesReceivedAverage;
				} else {
					return isSent ? this.remoteChkFetchBytesSentAverage : this.remoteChkFetchBytesReceivedAverage;
				}
			}
		}
	}

	private void dumpByteCostAverages() {
		Logger.minor(this, "Byte cost averages: REMOTE:"+
				" CHK insert "+remoteChkInsertBytesSentAverage.currentValue()+ '/' +remoteChkInsertBytesReceivedAverage.currentValue()+
				" SSK insert "+remoteSskInsertBytesSentAverage.currentValue()+ '/' +remoteSskInsertBytesReceivedAverage.currentValue()+
				" CHK fetch "+remoteChkFetchBytesSentAverage.currentValue()+ '/' +remoteChkFetchBytesReceivedAverage.currentValue()+
				" SSK fetch "+remoteSskFetchBytesSentAverage.currentValue()+ '/' +remoteSskFetchBytesReceivedAverage.currentValue());
		Logger.minor(this, "Byte cost averages: LOCAL:"+
				" CHK insert "+localChkInsertBytesSentAverage.currentValue()+ '/' +localChkInsertBytesReceivedAverage.currentValue()+
				" SSK insert "+localSskInsertBytesSentAverage.currentValue()+ '/' +localSskInsertBytesReceivedAverage.currentValue()+
				" CHK fetch "+localChkFetchBytesSentAverage.currentValue()+ '/' +localChkFetchBytesReceivedAverage.currentValue()+
				" SSK fetch "+localSskFetchBytesSentAverage.currentValue()+ '/' +localSskFetchBytesReceivedAverage.currentValue());
		Logger.minor(this, "Byte cost averages: SUCCESSFUL:"+
				" CHK insert "+successfulChkInsertBytesSentAverage.currentValue()+ '/' +successfulChkInsertBytesReceivedAverage.currentValue()+
				" SSK insert "+successfulSskInsertBytesSentAverage.currentValue()+ '/' +successfulSskInsertBytesReceivedAverage.currentValue()+
				" CHK fetch "+successfulChkFetchBytesSentAverage.currentValue()+ '/' +successfulChkFetchBytesReceivedAverage.currentValue()+
				" SSK fetch "+successfulSskFetchBytesSentAverage.currentValue()+ '/' +successfulSskFetchBytesReceivedAverage.currentValue()+
				" CHK offer reply "+successfulChkOfferReplyBytesSentAverage.currentValue()+ '/' +successfulChkOfferReplyBytesReceivedAverage.currentValue()+
				" SSK offer reply "+successfulSskOfferReplyBytesSentAverage.currentValue()+ '/' +successfulSskOfferReplyBytesReceivedAverage.currentValue());

	}

	public double getBwlimitDelayTimeRT() {
		return throttledPacketSendAverageRT.currentValue();
	}

	public double getBwlimitDelayTimeBulk() {
		return throttledPacketSendAverageBulk.currentValue();
	}

	public double getBwlimitDelayTime() {
		return throttledPacketSendAverage.currentValue();
	}

	public double getNodeAveragePingTime() {
		return nodePinger.averagePingTime();
	}

	public int getOpennetSizeEstimate(long timestamp) {
		if (node.getOpennet() == null)
			return 0;
		return node.getOpennet().getNetworkSizeEstimate(timestamp);
	}
	public int getDarknetSizeEstimate(long timestamp) {
		return node.getLocationManager().getNetworkSizeEstimate( timestamp );
	}

	public Object[] getKnownLocations(long timestamp) {
		return node.getLocationManager().getKnownLocations( timestamp );
	}

	public double pRejectIncomingInstantly() {
		return pInstantRejectIncomingOverall.currentValue();
	}

	public double pRejectIncomingInstantlyCHKRequestRT() {
		return pInstantRejectIncomingCHKRequestRT.currentValue();
	}

	public double pRejectIncomingInstantlyCHKInsertRT() {
		return pInstantRejectIncomingCHKInsertRT.currentValue();
	}

	public double pRejectIncomingInstantlySSKRequestRT() {
		return pInstantRejectIncomingSSKRequestRT.currentValue();
	}

	public double pRejectIncomingInstantlySSKInsertRT() {
		return pInstantRejectIncomingSSKInsertRT.currentValue();
	}

	public double pRejectIncomingInstantlyCHKRequestBulk() {
		return pInstantRejectIncomingCHKRequestBulk.currentValue();
	}

	public double pRejectIncomingInstantlyCHKInsertBulk() {
		return pInstantRejectIncomingCHKInsertBulk.currentValue();
	}

	public double pRejectIncomingInstantlySSKRequestBulk() {
		return pInstantRejectIncomingSSKRequestBulk.currentValue();
	}

	public double pRejectIncomingInstantlySSKInsertBulk() {
		return pInstantRejectIncomingSSKInsertBulk.currentValue();
	}

	/**
	 * Update peerManagerUserAlertStats if the timer has expired.
	 * Only called from PacketSender so doesn't need sync.
	 */
	public void maybeUpdatePeerManagerUserAlertStats(long now) {
		if(now > nextPeerManagerUserAlertStatsUpdateTime) {
			if(getBwlimitDelayTime() > MAX_BWLIMIT_DELAY_TIME_ALERT_THRESHOLD) {
				if(firstBwlimitDelayTimeThresholdBreak == 0) {
					firstBwlimitDelayTimeThresholdBreak = now;
				}
			} else {
				firstBwlimitDelayTimeThresholdBreak = 0;
			}
			if((firstBwlimitDelayTimeThresholdBreak != 0) && ((now - firstBwlimitDelayTimeThresholdBreak) >= MAX_BWLIMIT_DELAY_TIME_ALERT_DELAY)) {
				bwlimitDelayAlertRelevant = true;
			} else {
				bwlimitDelayAlertRelevant = false;
			}
			if(getNodeAveragePingTime() > 2*maxPingTime) {
				if(firstNodeAveragePingTimeThresholdBreak == 0) {
					firstNodeAveragePingTimeThresholdBreak = now;
				}
			} else {
				firstNodeAveragePingTimeThresholdBreak = 0;
			}
			if((firstNodeAveragePingTimeThresholdBreak != 0) && ((now - firstNodeAveragePingTimeThresholdBreak) >= MAX_NODE_AVERAGE_PING_TIME_ALERT_DELAY)) {
				nodeAveragePingAlertRelevant = true;
			} else {
				nodeAveragePingAlertRelevant = false;
			}
			if(logDEBUG) Logger.debug(this, "mUPMUAS: "+now+": "+getBwlimitDelayTime()+" >? "+MAX_BWLIMIT_DELAY_TIME_ALERT_THRESHOLD+" since "+firstBwlimitDelayTimeThresholdBreak+" ("+bwlimitDelayAlertRelevant+") "+getNodeAveragePingTime()+" >? "+MAX_NODE_AVERAGE_PING_TIME_ALERT_THRESHOLD+" since "+firstNodeAveragePingTimeThresholdBreak+" ("+nodeAveragePingAlertRelevant+ ')');
			nextPeerManagerUserAlertStatsUpdateTime = now + peerManagerUserAlertStatsUpdateInterval;
		}
	}

	@Override
	public SimpleFieldSet persistThrottlesToFieldSet() {
		SimpleFieldSet fs = new SimpleFieldSet(true);
		fs.put("RemoteChkFetchBytesSentAverage", remoteChkFetchBytesSentAverage.exportFieldSet(true));
		fs.put("RemoteSskFetchBytesSentAverage", remoteSskFetchBytesSentAverage.exportFieldSet(true));
		fs.put("RemoteChkInsertBytesSentAverage", remoteChkInsertBytesSentAverage.exportFieldSet(true));
		fs.put("RemoteSskInsertBytesSentAverage", remoteSskInsertBytesSentAverage.exportFieldSet(true));
		fs.put("RemoteChkFetchBytesReceivedAverage", remoteChkFetchBytesReceivedAverage.exportFieldSet(true));
		fs.put("RemoteSskFetchBytesReceivedAverage", remoteSskFetchBytesReceivedAverage.exportFieldSet(true));
		fs.put("RemoteChkInsertBytesReceivedAverage", remoteChkInsertBytesReceivedAverage.exportFieldSet(true));
		fs.put("RemoteSskInsertBytesReceivedAverage", remoteSskInsertBytesReceivedAverage.exportFieldSet(true));
		fs.put("LocalChkFetchBytesSentAverage", localChkFetchBytesSentAverage.exportFieldSet(true));
		fs.put("LocalSskFetchBytesSentAverage", localSskFetchBytesSentAverage.exportFieldSet(true));
		fs.put("LocalChkInsertBytesSentAverage", localChkInsertBytesSentAverage.exportFieldSet(true));
		fs.put("LocalSskInsertBytesSentAverage", localSskInsertBytesSentAverage.exportFieldSet(true));
		fs.put("LocalChkFetchBytesReceivedAverage", localChkFetchBytesReceivedAverage.exportFieldSet(true));
		fs.put("LocalSskFetchBytesReceivedAverage", localSskFetchBytesReceivedAverage.exportFieldSet(true));
		fs.put("LocalChkInsertBytesReceivedAverage", localChkInsertBytesReceivedAverage.exportFieldSet(true));
		fs.put("LocalSskInsertBytesReceivedAverage", localSskInsertBytesReceivedAverage.exportFieldSet(true));
		fs.put("SuccessfulChkFetchBytesSentAverage", successfulChkFetchBytesSentAverage.exportFieldSet(true));
		fs.put("SuccessfulSskFetchBytesSentAverage", successfulSskFetchBytesSentAverage.exportFieldSet(true));
		fs.put("SuccessfulChkInsertBytesSentAverage", successfulChkInsertBytesSentAverage.exportFieldSet(true));
		fs.put("SuccessfulSskInsertBytesSentAverage", successfulSskInsertBytesSentAverage.exportFieldSet(true));
		fs.put("SuccessfulChkOfferReplyBytesSentAverage", successfulChkOfferReplyBytesSentAverage.exportFieldSet(true));
		fs.put("SuccessfulSskOfferReplyBytesSentAverage", successfulSskOfferReplyBytesSentAverage.exportFieldSet(true));
		fs.put("SuccessfulChkFetchBytesReceivedAverage", successfulChkFetchBytesReceivedAverage.exportFieldSet(true));
		fs.put("SuccessfulSskFetchBytesReceivedAverage", successfulSskFetchBytesReceivedAverage.exportFieldSet(true));
		fs.put("SuccessfulChkInsertBytesReceivedAverage", successfulChkInsertBytesReceivedAverage.exportFieldSet(true));
		fs.put("SuccessfulSskInsertBytesReceivedAverage", successfulSskInsertBytesReceivedAverage.exportFieldSet(true));
		fs.put("SuccessfulChkOfferReplyBytesReceivedAverage", successfulChkOfferReplyBytesReceivedAverage.exportFieldSet(true));
		fs.put("SuccessfulSskOfferReplyBytesReceivedAverage", successfulSskOfferReplyBytesReceivedAverage.exportFieldSet(true));

		//These are not really part of the 'throttling' data, but are also running averages which should be persisted
		fs.put("AverageCacheCHKLocation", avgCacheCHKLocation.exportFieldSet(true));
		fs.put("AverageStoreCHKLocation", avgStoreCHKLocation.exportFieldSet(true));
		fs.put("AverageSlashdotCacheCHKLocation",avgSlashdotCacheCHKLocation.exportFieldSet(true));
		fs.put("AverageClientCacheCHKLocation",avgClientCacheCHKLocation.exportFieldSet(true));

		fs.put("AverageCacheCHKSuccessLocation", avgCacheCHKSuccess.exportFieldSet(true));
		fs.put("AverageSlashdotCacheCHKSuccessLocation", avgSlashdotCacheCHKSucess.exportFieldSet(true));
		fs.put("AverageClientCacheCHKSuccessLocation", avgClientCacheCHKSuccess.exportFieldSet(true));
		fs.put("AverageStoreCHKSuccessLocation", avgStoreCHKSuccess.exportFieldSet(true));

		fs.put("AverageCacheSSKLocation", avgCacheSSKLocation.exportFieldSet(true));
		fs.put("AverageStoreSSKLocation", avgStoreSSKLocation.exportFieldSet(true));
		fs.put("AverageSlashdotCacheSSKLocation",avgSlashdotCacheSSKLocation.exportFieldSet(true));
		fs.put("AverageClientCacheSSKLocation",avgClientCacheSSKLocation.exportFieldSet(true));

		fs.put("AverageCacheSSKSuccessLocation", avgCacheSSKSuccess.exportFieldSet(true));
		fs.put("AverageSlashdotCacheSSKSuccessLocation", avgSlashdotCacheSSKSuccess.exportFieldSet(true));
		fs.put("AverageClientCacheSSKSuccessLocation", avgClientCacheSSKSuccess.exportFieldSet(true));
		fs.put("AverageStoreSSKSuccessLocation", avgStoreSSKSuccess.exportFieldSet(true));

		fs.put("AverageRequestLocation", avgRequestLocation.exportFieldSet(true));

		return fs;
	}

	/**
	 * Update the node-wide bandwidth I/O stats if the timer has expired
	 */
	public void maybeUpdateNodeIOStats(long now) {
		if(now > nextNodeIOStatsUpdateTime) {
			long[] io_stats = node.getCollector().getTotalIO();
			long outdiff;
			long indiff;
			synchronized(ioStatSync) {
				previous_output_stat = last_output_stat;
				previous_input_stat = last_input_stat;
				previous_io_stat_time = last_io_stat_time;
				last_output_stat = io_stats[ 0 ];
				last_input_stat = io_stats[ 1 ];
				last_io_stat_time = now;
				outdiff = last_output_stat - previous_output_stat;
				indiff = last_input_stat - previous_input_stat;
			}
			if(logMINOR)
				Logger.minor(this, "Last 2 seconds: input: "+indiff+" output: "+outdiff);
			nextNodeIOStatsUpdateTime = now + nodeIOStatsUpdateInterval;
		}
	}

	public long[] getNodeIOStats() {
		long[] result = new long[6];
		synchronized(ioStatSync) {
			result[ 0 ] = previous_output_stat;
			result[ 1 ] = previous_input_stat;
			result[ 2 ] = previous_io_stat_time;
			result[ 3 ] = last_output_stat;
			result[ 4 ] = last_input_stat;
			result[ 5 ] = last_io_stat_time;
		}
		return result;
	}

	public void waitUntilNotOverloaded(boolean isInsert) {
		while(threadLimit < getActiveThreadCount()){
			try{
				Thread.sleep(5000);
			} catch (InterruptedException e) {}
		}
	}

	public int getActiveThreadCount() {
		return rootThreadGroup.activeCount() - node.getExecutor().getWaitingThreadsCount();
	}

	public int[] getActiveThreadsByPriority() {
		return node.getExecutor().runningThreads();
	}

	public int[] getWaitingThreadsByPriority() {
		return node.getExecutor().waitingThreads();
	}

	public int getThreadLimit() {
		return threadLimit;
	}

	/**
	 * Gets a copy of the thread list. The result might contain null values:
	 * The end of the list is marked by a null entry in the array.
	 */
	public Thread[] getThreads() {
		int count = 0;
		Thread[] threads;
		while(true) {
			count = Math.max(rootThreadGroup.activeCount(), count);
			threads = new Thread[count*2+50];
			rootThreadGroup.enumerate(threads);
			if(threads[threads.length-1] == null) break;
		}

		return threads;
	}

	public SimpleFieldSet exportVolatileFieldSet() {
		SimpleFieldSet fs = new SimpleFieldSet(true);
		long now = System.currentTimeMillis();
		fs.put("isUsingWrapper", node.isUsingWrapper());
		long nodeUptimeSeconds = 0;
		synchronized(this) {
			fs.put("startupTime", node.getStartupTime());
			nodeUptimeSeconds = (now - node.getStartupTime()) / 1000;
			if (nodeUptimeSeconds == 0) nodeUptimeSeconds = 1;	// prevent division by zero
			fs.put("uptimeSeconds", nodeUptimeSeconds);
		}
		fs.put("averagePingTime", getNodeAveragePingTime());
		fs.put("bwlimitDelayTime", getBwlimitDelayTime());
		fs.put("bwlimitDelayTimeRT", getBwlimitDelayTimeRT());
		fs.put("bwlimitDelayTimeBulk", getBwlimitDelayTimeBulk());

		// Network Size
		fs.put("opennetSizeEstimateSession", getOpennetSizeEstimate(-1));
		fs.put("networkSizeEstimateSession", getDarknetSizeEstimate(-1));
		for (int t = 1 ; t < 7; t++) {
			int hour = t * 24;
			long limit = now - DAYS.toMillis(t);

			fs.put("opennetSizeEstimate"+hour+"hourRecent", getOpennetSizeEstimate(limit));
			fs.put("networkSizeEstimate"+hour+"hourRecent", getDarknetSizeEstimate(limit));
		}
		fs.put("routingMissDistanceLocal", routingMissDistanceLocal.currentValue());
		fs.put("routingMissDistanceRemote", routingMissDistanceRemote.currentValue());
		fs.put("routingMissDistanceOverall", routingMissDistanceOverall.currentValue());
		fs.put("routingMissDistanceBulk", routingMissDistanceBulk.currentValue());
		fs.put("routingMissDistanceRT", routingMissDistanceRT.currentValue());
		
		fs.put("backedOffPercent", backedOffPercent.currentValue());
		fs.put("pInstantReject", pRejectIncomingInstantly());
		fs.put("unclaimedFIFOSize", node.getUSM().getUnclaimedFIFOSize());
		fs.put("RAMBucketPoolSize", node.getClientCore().getTempBucketFactory().getRamUsed());

		/* gather connection statistics */
		PeerNodeStatus[] peerNodeStatuses = peers.getPeerNodeStatuses(true);
		int numberOfSeedServers = 0;
		int numberOfSeedClients = 0;

		for (PeerNodeStatus peerNodeStatus: peerNodeStatuses) {
			if (peerNodeStatus.isSeedServer())
				numberOfSeedServers++;
			if (peerNodeStatus.isSeedClient())
				numberOfSeedClients++;
		}

		int numberOfConnected = PeerNodeStatus.getPeerStatusCount(peerNodeStatuses, PeerManager.PEER_NODE_STATUS_CONNECTED);
		int numberOfRoutingBackedOff = PeerNodeStatus.getPeerStatusCount(peerNodeStatuses, PeerManager.PEER_NODE_STATUS_ROUTING_BACKED_OFF);
		int numberOfTooNew = PeerNodeStatus.getPeerStatusCount(peerNodeStatuses, PeerManager.PEER_NODE_STATUS_TOO_NEW);
		int numberOfTooOld = PeerNodeStatus.getPeerStatusCount(peerNodeStatuses, PeerManager.PEER_NODE_STATUS_TOO_OLD);
		int numberOfDisconnected = PeerNodeStatus.getPeerStatusCount(peerNodeStatuses, PeerManager.PEER_NODE_STATUS_DISCONNECTED);
		int numberOfNeverConnected = PeerNodeStatus.getPeerStatusCount(peerNodeStatuses, PeerManager.PEER_NODE_STATUS_NEVER_CONNECTED);
		int numberOfDisabled = PeerNodeStatus.getPeerStatusCount(peerNodeStatuses, PeerManager.PEER_NODE_STATUS_DISABLED);
		int numberOfBursting = PeerNodeStatus.getPeerStatusCount(peerNodeStatuses, PeerManager.PEER_NODE_STATUS_BURSTING);
		int numberOfListening = PeerNodeStatus.getPeerStatusCount(peerNodeStatuses, PeerManager.PEER_NODE_STATUS_LISTENING);
		int numberOfListenOnly = PeerNodeStatus.getPeerStatusCount(peerNodeStatuses, PeerManager.PEER_NODE_STATUS_LISTEN_ONLY);

		int numberOfSimpleConnected = numberOfConnected + numberOfRoutingBackedOff;
		int numberOfNotConnected = numberOfTooNew + numberOfTooOld + numberOfDisconnected + numberOfNeverConnected + numberOfDisabled + numberOfBursting + numberOfListening + numberOfListenOnly;

		fs.put("numberOfSeedServers", numberOfSeedServers);
		fs.put("numberOfSeedClients", numberOfSeedClients);
		fs.put("numberOfConnected", numberOfConnected);
		fs.put("numberOfRoutingBackedOff", numberOfRoutingBackedOff);
		fs.put("numberOfTooNew", numberOfTooNew);
		fs.put("numberOfTooOld", numberOfTooOld);
		fs.put("numberOfDisconnected", numberOfDisconnected);
		fs.put("numberOfNeverConnected", numberOfNeverConnected);
		fs.put("numberOfDisabled", numberOfDisabled);
		fs.put("numberOfBursting", numberOfBursting);
		fs.put("numberOfListening", numberOfListening);
		fs.put("numberOfListenOnly", numberOfListenOnly);

		fs.put("numberOfSimpleConnected", numberOfSimpleConnected);
		fs.put("numberOfNotConnected", numberOfNotConnected);

		fs.put("numberOfTransferringRequestSenders", node.getTracker().getNumTransferringRequestSenders());
		fs.put("numberOfARKFetchers", node.getNumARKFetchers());
		fs.put("bandwidthLiabilityUsageOutputBulk", node.getNodeStats().getBandwidthLiabilityUsage());
		
		RequestTracker tracker = node.getTracker();

		fs.put("numberOfLocalCHKInserts", tracker.getNumLocalCHKInserts());
		fs.put("numberOfRemoteCHKInserts", tracker.getNumRemoteCHKInserts());
		fs.put("numberOfLocalSSKInserts", tracker.getNumLocalSSKInserts());
		fs.put("numberOfRemoteSSKInserts", tracker.getNumRemoteSSKInserts());
		fs.put("numberOfLocalCHKRequests", tracker.getNumLocalCHKRequests());
		fs.put("numberOfRemoteCHKRequests", tracker.getNumRemoteCHKRequests());
		fs.put("numberOfLocalSSKRequests", tracker.getNumLocalSSKRequests());
		fs.put("numberOfRemoteSSKRequests", tracker.getNumRemoteSSKRequests());
		fs.put("numberOfTransferringRequestHandlers", node.getTracker().getNumTransferringRequestHandlers());
		fs.put("numberOfCHKOfferReplys", tracker.getNumCHKOfferReplies());
		fs.put("numberOfSSKOfferReplys", tracker.getNumSSKOfferReplies());

		fs.put("delayTimeLocalRT", nlmDelayRTLocal.currentValue());
		fs.put("delayTimeRemoteRT", nlmDelayRTRemote.currentValue());
		fs.put("delayTimeLocalBulk", nlmDelayBulkLocal.currentValue());
		fs.put("delayTimeRemoteBulk", nlmDelayBulkRemote.currentValue());
		synchronized(slotTimeoutsSync) {
		    // timeoutFractions = fatalTimeouts/(fatalTimeouts+allocatedSlot)
		    fs.put("fatalTimeoutsLocal",fatalTimeoutsInWaitLocal);
		    fs.put("fatalTimeoutsRemote",fatalTimeoutsInWaitRemote);
		    fs.put("allocatedSlotLocal",allocatedSlotLocal);
		    fs.put("allocatedSlotRemote",allocatedSlotRemote);
		}

		WaitingForSlots waitingSlots = tracker.countRequestsWaitingForSlots();
		fs.put("RequestsWaitingSlotsLocal", waitingSlots.local);
		fs.put("RequestsWaitingSlotsRemote", waitingSlots.remote);

		fs.put("successfulLocalCHKFetchTimeBulk", successfulLocalCHKFetchTimeAverageBulk.currentValue());
		fs.put("successfulLocalCHKFetchTimeRT", successfulLocalCHKFetchTimeAverageRT.currentValue());
		fs.put("unsuccessfulLocalCHKFetchTimeBulk", unsuccessfulLocalCHKFetchTimeAverageBulk.currentValue());
		fs.put("unsuccessfulLocalCHKFetchTimeRT", unsuccessfulLocalCHKFetchTimeAverageRT.currentValue());

		fs.put("successfulLocalSSKFetchTimeBulk", successfulLocalSSKFetchTimeAverageBulk.currentValue());
		fs.put("successfulLocalSSKFetchTimeRT", successfulLocalSSKFetchTimeAverageRT.currentValue());
		fs.put("unsuccessfulLocalSSKFetchTimeBulk", unsuccessfulLocalSSKFetchTimeAverageBulk.currentValue());
		fs.put("unsuccessfulLocalSSKFetchTimeRT", unsuccessfulLocalSSKFetchTimeAverageRT.currentValue());

		long[] total = node.getCollector().getTotalIO();
		long total_output_rate = (total[0]) / nodeUptimeSeconds;
		long total_input_rate = (total[1]) / nodeUptimeSeconds;
		long totalPayloadOutput = node.getTotalPayloadSent();
		long total_payload_output_rate = totalPayloadOutput / nodeUptimeSeconds;
		int total_payload_output_percent = (total[0]==0)?-1:(int) (100 * totalPayloadOutput / total[0]);
		fs.put("totalOutputBytes", total[0]);
		fs.put("totalOutputRate", total_output_rate);
		fs.put("totalPayloadOutputBytes", totalPayloadOutput);
		fs.put("totalPayloadOutputRate", total_payload_output_rate);
		fs.put("totalPayloadOutputPercent", total_payload_output_percent);
		fs.put("totalInputBytes", total[1]);
		fs.put("totalInputRate", total_input_rate);

		long[] rate = getNodeIOStats();
		long deltaMS = (rate[5] - rate[2]);
		double recent_output_rate = deltaMS==0?0:(1000.0 * (rate[3] - rate[0]) / deltaMS);
		double recent_input_rate = deltaMS==0?0:(1000.0 * (rate[4] - rate[1]) / deltaMS);
		fs.put("recentOutputRate", recent_output_rate);
		fs.put("recentInputRate", recent_input_rate);

		fs.put("ackOnlyBytes", getNotificationOnlyPacketsSentBytes());
		fs.put("resentBytes", getResendBytesSent());
		fs.put("updaterOutputBytes", getUOMBytesSent());
		fs.put("announcePayloadBytes", getAnnounceBytesPayloadSent());
		fs.put("announceSentBytes", getAnnounceBytesSent());

		String [] routingBackoffReasons = peers.getPeerNodeRoutingBackoffReasons(true);
		if(routingBackoffReasons.length != 0) {
			for(String routingBackoffReason: routingBackoffReasons) {
				fs.put("numberWithRoutingBackoffReasonsRT." + routingBackoffReason, peers.getPeerNodeRoutingBackoffReasonSize(routingBackoffReason, true));
			}
		}

		routingBackoffReasons = peers.getPeerNodeRoutingBackoffReasons(false);
		if(routingBackoffReasons.length != 0) {
			for(String routingBackoffReason: routingBackoffReasons) {
				fs.put("numberWithRoutingBackoffReasonsBulk." + routingBackoffReason, peers.getPeerNodeRoutingBackoffReasonSize(routingBackoffReason, false));
			}
		}

		double swaps = node.getSwaps();
		double noSwaps = node.getNoSwaps();
		double numberOfRemotePeerLocationsSeenInSwaps = node.getNumberOfRemotePeerLocationsSeenInSwaps();
		fs.put("numberOfRemotePeerLocationsSeenInSwaps", numberOfRemotePeerLocationsSeenInSwaps);
		double avgConnectedPeersPerNode = 0.0;
		if ((numberOfRemotePeerLocationsSeenInSwaps > 0.0) && ((swaps > 0.0) || (noSwaps > 0.0))) {
			avgConnectedPeersPerNode = numberOfRemotePeerLocationsSeenInSwaps/(swaps+noSwaps);
		}
		fs.put("avgConnectedPeersPerNode", avgConnectedPeersPerNode);

		int startedSwaps = node.getStartedSwaps();
		int swapsRejectedAlreadyLocked = node.getSwapsRejectedAlreadyLocked();
		int swapsRejectedNowhereToGo = node.getSwapsRejectedNowhereToGo();
		int swapsRejectedRateLimit = node.getSwapsRejectedRateLimit();
		int swapsRejectedRecognizedID = node.getSwapsRejectedRecognizedID();
		double locationChangePerSession = node.getLocationChangeSession();
		double locationChangePerSwap = 0.0;
		double locationChangePerMinute = 0.0;
		double swapsPerMinute = 0.0;
		double noSwapsPerMinute = 0.0;
		double swapsPerNoSwaps = 0.0;
		if (swaps > 0) {
			locationChangePerSwap = locationChangePerSession/swaps;
		}
		if ((swaps > 0.0) && (nodeUptimeSeconds >= 60)) {
			locationChangePerMinute = locationChangePerSession/(nodeUptimeSeconds/60.0);
		}
		if ((swaps > 0.0) && (nodeUptimeSeconds >= 60)) {
			swapsPerMinute = swaps/(nodeUptimeSeconds/60.0);
		}
		if ((noSwaps > 0.0) && (nodeUptimeSeconds >= 60)) {
			noSwapsPerMinute = noSwaps/(nodeUptimeSeconds/60.0);
		}
		if ((swaps > 0.0) && (noSwaps > 0.0)) {
			swapsPerNoSwaps = swaps/noSwaps;
		}
		fs.put("locationChangePerSession", locationChangePerSession);
		fs.put("locationChangePerSwap", locationChangePerSwap);
		fs.put("locationChangePerMinute", locationChangePerMinute);
		fs.put("swapsPerMinute", swapsPerMinute);
		fs.put("noSwapsPerMinute", noSwapsPerMinute);
		fs.put("swapsPerNoSwaps", swapsPerNoSwaps);
		fs.put("swaps", swaps);
		fs.put("noSwaps", noSwaps);
		fs.put("startedSwaps", startedSwaps);
		fs.put("swapsRejectedAlreadyLocked", swapsRejectedAlreadyLocked);
		fs.put("swapsRejectedNowhereToGo", swapsRejectedNowhereToGo);
		fs.put("swapsRejectedRateLimit", swapsRejectedRateLimit);
		fs.put("swapsRejectedRecognizedID", swapsRejectedRecognizedID);
		long fix32kb = 32 * 1024;
		long cachedKeys = node.getChkDatacache().keyCount();
		long cachedSize = cachedKeys * fix32kb;
		long storeKeys = node.getChkDatastore().keyCount();
		long storeSize = storeKeys * fix32kb;
		long overallKeys = cachedKeys + storeKeys;
		long overallSize = cachedSize + storeSize;

		long maxOverallKeys = node.getMaxTotalKeys();
		long maxOverallSize = maxOverallKeys * fix32kb;

		double percentOverallKeysOfMax = (double)(overallKeys*100)/(double)maxOverallKeys;

		long cachedStoreHits = node.getChkDatacache().hits();
		long cachedStoreMisses = node.getChkDatacache().misses();
		long cachedStoreWrites = node.getChkDatacache().writes();
		long cacheAccesses = cachedStoreHits + cachedStoreMisses;
		long cachedStoreFalsePositives = node.getChkDatacache().getBloomFalsePositive();
		double percentCachedStoreHitsOfAccesses = (double)(cachedStoreHits*100) / (double)cacheAccesses;
		long storeHits = node.getChkDatastore().hits();
		long storeMisses = node.getChkDatastore().misses();
		long storeWrites = node.getChkDatastore().writes();
		long storeFalsePositives = node.getChkDatastore().getBloomFalsePositive();
		long storeAccesses = storeHits + storeMisses;
		double percentStoreHitsOfAccesses = (double)(storeHits*100) / (double)storeAccesses;
		long overallAccesses = storeAccesses + cacheAccesses;
		double avgStoreAccessRate = (double)overallAccesses/(double)nodeUptimeSeconds;

		fs.put("cachedKeys", cachedKeys);
		fs.put("cachedSize", cachedSize);
		fs.put("storeKeys", storeKeys);
		fs.put("storeSize", storeSize);
		fs.put("overallKeys", overallKeys);
		fs.put("overallSize", overallSize);
		fs.put("maxOverallKeys", maxOverallKeys);
		fs.put("maxOverallSize", maxOverallSize);
		fs.put("percentOverallKeysOfMax", percentOverallKeysOfMax);
		fs.put("cachedStoreHits", cachedStoreHits);
		fs.put("cachedStoreMisses", cachedStoreMisses);
		fs.put("cachedStoreWrites", cachedStoreWrites);
		fs.put("cacheAccesses", cacheAccesses);
		fs.put("cachedStoreFalsePositives", cachedStoreFalsePositives);
		fs.put("percentCachedStoreHitsOfAccesses", percentCachedStoreHitsOfAccesses);
		fs.put("storeHits", storeHits);
		fs.put("storeMisses", storeMisses);
		fs.put("storeAccesses", storeAccesses);
		fs.put("storeWrites", storeWrites);
		fs.put("storeFalsePositives", storeFalsePositives);
		fs.put("percentStoreHitsOfAccesses", percentStoreHitsOfAccesses);
		fs.put("overallAccesses", overallAccesses);
		fs.put("avgStoreAccessRate", avgStoreAccessRate);

		Runtime rt = Runtime.getRuntime();
		float freeMemory = rt.freeMemory();
		float totalMemory = rt.totalMemory();
		float maxMemory = rt.maxMemory();

		long usedJavaMem = (long)(totalMemory - freeMemory);
		long allocatedJavaMem = (long)totalMemory;
		long maxJavaMem = (long)maxMemory;
		int availableCpus = rt.availableProcessors();

		fs.put("freeJavaMemory", (long)freeMemory);
		fs.put("usedJavaMemory", usedJavaMem);
		fs.put("allocatedJavaMemory", allocatedJavaMem);
		fs.put("maximumJavaMemory", maxJavaMem);
		fs.put("availableCPUs", availableCpus);
		fs.put("runningThreadCount", getActiveThreadCount());

		fs.put("globalFetchPSuccess", globalFetchPSuccess.currentValue());
		fs.put("globalFetchCount", globalFetchPSuccess.countReports());
		fs.put("chkLocalFetchPSuccess", chkLocalFetchPSuccess.currentValue());
		fs.put("chkLocalFetchCount", chkLocalFetchPSuccess.countReports());
		fs.put("chkRemoteFetchPSuccess", chkRemoteFetchPSuccess.currentValue());
		fs.put("chkRemoteFetchCount", chkRemoteFetchPSuccess.countReports());
		fs.put("sskLocalFetchPSuccess", sskLocalFetchPSuccess.currentValue());
		fs.put("sskLocalFetchCount", sskLocalFetchPSuccess.countReports());
		fs.put("sskRemoteFetchPSuccess", sskRemoteFetchPSuccess.currentValue());
		fs.put("sskRemoteFetchCount", sskRemoteFetchPSuccess.countReports());
		fs.put("blockTransferPSuccessRT", blockTransferPSuccessRT.currentValue());
		fs.put("blockTransferCountRT", blockTransferPSuccessRT.countReports());
		fs.put("blockTransferPSuccessBulk", blockTransferPSuccessBulk.currentValue());
		fs.put("blockTransferCountBulk", blockTransferPSuccessBulk.countReports());
		fs.put("blockTransferFailTimeout", blockTransferFailTimeout.currentValue());

		return fs;
	}

	public boolean isTestnetEnabled() {
		return Node.isTestnetEnabled();
	}

	public boolean getRejectReasonsTable(HTMLNode table) {
		return preemptiveRejectReasons.toTableRows(table) > 0;
	}

	public boolean getLocalRejectReasonsTable(HTMLNode table) {
		return localPreemptiveRejectReasons.toTableRows(table) > 0;
	}

	public synchronized void requestCompleted(boolean succeeded, boolean isRemote, boolean isSSK) {
		globalFetchPSuccess.report(succeeded ? 1.0 : 0.0);
		if(isSSK) {
			if (isRemote) {
				sskRemoteFetchPSuccess.report(succeeded ? 1.0 : 0.0);
			} else {
				sskLocalFetchPSuccess.report(succeeded ? 1.0 : 0.0);
			}
		} else {
			if (isRemote) {
				chkRemoteFetchPSuccess.report(succeeded ? 1.0 : 0.0);
			} else {
				chkLocalFetchPSuccess.report(succeeded ? 1.0 : 0.0);
			}
		}
	}

	private final DecimalFormat fix3p3pct = new DecimalFormat("##0.000%");
	private final NumberFormat thousandPoint = NumberFormat.getInstance();

	public void fillSuccessRateBox(HTMLNode parent) {
		HTMLNode list = parent.addChild("table", "border", "0");
		final RunningAverage[] averages = new RunningAverage[] {
				globalFetchPSuccess,
				chkLocalFetchPSuccess,
				chkRemoteFetchPSuccess,
				sskLocalFetchPSuccess,
				sskRemoteFetchPSuccess,
				blockTransferPSuccessBulk,
				blockTransferPSuccessRT,
				blockTransferPSuccessLocal,
				blockTransferFailTimeout
		};
		final String[] names = new String[] {
				l10n("allRequests"),
				l10n("localCHKs"),
				l10n("remoteCHKs"),
				l10n("localSSKs"),
				l10n("remoteSSKs"),
				l10n("blockTransfersBulk"),
				l10n("blockTransfersRT"),
				l10n("blockTransfersLocal"),
				l10n("transfersTimedOut")
		};
		HTMLNode row = list.addChild("tr");
		row.addChild("th", l10n("group"));
		row.addChild("th", l10n("pSuccess"));
		row.addChild("th", l10n("count"));

		for(int i=0;i<averages.length;i++) {
			row = list.addChild("tr");
			row.addChild("td", names[i]);
			if (averages[i].countReports()==0) {
				row.addChild("td", "-");
				row.addChild("td", "0");
			} else {
				row.addChild("td", fix3p3pct.format(averages[i].currentValue()));
				row.addChild("td", thousandPoint.format(averages[i].countReports()));
			}
		}

		row = list.addChild("tr");
		long[] bulkSuccess = BulkTransmitter.transferSuccess();
		row = list.addChild("tr");
		row.addChild("td", l10n("bulkSends"));
		row.addChild("td", fix3p3pct.format(((double)bulkSuccess[1])/((double)bulkSuccess[0])));
		row.addChild("td", Long.toString(bulkSuccess[0]));
	}

	/* Total bytes sent by requests and inserts, excluding payload */
	private long chkRequestSentBytes;
	private long chkRequestRcvdBytes;
	private long sskRequestSentBytes;
	private long sskRequestRcvdBytes;
	private long chkInsertSentBytes;
	private long chkInsertRcvdBytes;
	private long sskInsertSentBytes;
	private long sskInsertRcvdBytes;

	public synchronized void requestSentBytes(boolean ssk, int x) {
		if(ssk)
			sskRequestSentBytes += x;
		else
			chkRequestSentBytes += x;
	}

	public synchronized void requestReceivedBytes(boolean ssk, int x) {
		if(ssk)
			sskRequestRcvdBytes += x;
		else
			chkRequestRcvdBytes += x;
	}

	public synchronized void insertSentBytes(boolean ssk, int x) {
		if(logDEBUG)
			Logger.debug(this, "insertSentBytes("+ssk+", "+x+")");
		if(ssk)
			sskInsertSentBytes += x;
		else
			chkInsertSentBytes += x;
	}

	public synchronized void insertReceivedBytes(boolean ssk, int x) {
		if(ssk)
			sskInsertRcvdBytes += x;
		else
			chkInsertRcvdBytes += x;
	}

	public synchronized long getCHKRequestTotalBytesSent() {
		return chkRequestSentBytes;
	}

	public synchronized long getSSKRequestTotalBytesSent() {
		return sskRequestSentBytes;
	}

	public synchronized long getCHKInsertTotalBytesSent() {
		return chkInsertSentBytes;
	}

	public synchronized long getSSKInsertTotalBytesSent() {
		return sskInsertSentBytes;
	}

	private long offeredKeysSenderRcvdBytes;
	private long offeredKeysSenderSentBytes;

	public synchronized void offeredKeysSenderReceivedBytes(int x) {
		offeredKeysSenderRcvdBytes += x;
	}

	/**
	 * @return The number of bytes sent in replying to FNPGetOfferedKey's.
	 */
	public synchronized void offeredKeysSenderSentBytes(int x) {
		offeredKeysSenderSentBytes += x;
	}

	public long getOfferedKeysTotalBytesReceived() {
		return offeredKeysSenderRcvdBytes;
	}

	public long getOfferedKeysTotalBytesSent() {
		return offeredKeysSenderSentBytes;
	}

	private long offerKeysRcvdBytes;
	private long offerKeysSentBytes;

	ByteCounter sendOffersCtr = new ByteCounter() {

		@Override
		public void receivedBytes(int x) {
			synchronized(NodeStats.this) {
				offerKeysRcvdBytes += x;
			}
		}

		@Override
		public void sentBytes(int x) {
			synchronized(NodeStats.this) {
				offerKeysSentBytes += x;
			}
		}

		@Override
		public void sentPayload(int x) {
			// Ignore
		}

	};

	public synchronized long getOffersSentBytesSent() {
		return offerKeysSentBytes;
	}

	private long swappingRcvdBytes;
	private long swappingSentBytes;

	public synchronized void swappingReceivedBytes(int x) {
		swappingRcvdBytes += x;
	}

	public synchronized void swappingSentBytes(int x) {
		swappingSentBytes += x;
	}

	public synchronized long getSwappingTotalBytesReceived() {
		return swappingRcvdBytes;
	}

	public synchronized long getSwappingTotalBytesSent() {
		return swappingSentBytes;
	}

	private long totalAuthBytesSent;

	public synchronized void reportAuthBytes(int x) {
		totalAuthBytesSent += x;
	}

	public synchronized long getTotalAuthBytesSent() {
		return totalAuthBytesSent;
	}

	private long resendBytesSent;

	public final ByteCounter resendByteCounter = new ByteCounter() {

		@Override
		public void receivedBytes(int x) {
			// Ignore
		}

		@Override
		public void sentBytes(int x) {
			synchronized(NodeStats.this) {
				resendBytesSent += x;
			}
		}

		@Override
		public void sentPayload(int x) {
			Logger.error(this, "Payload sent in resendByteCounter????", new Exception("error"));
		}

	};

	public synchronized long getResendBytesSent() {
		return resendBytesSent;
	}

	private long uomBytesSent;

	public synchronized void reportUOMBytesSent(int x) {
		uomBytesSent += x;
	}

	public synchronized long getUOMBytesSent() {
		return uomBytesSent;
	}

	// Opennet-related bytes - *not* including bytes sent on requests, those are accounted towards
	// the requests' totals.

	private long announceBytesSent;
	private long announceBytesPayload;

	public final ByteCounter announceByteCounter = new ByteCounter() {

		@Override
		public void receivedBytes(int x) {
			// Ignore
		}

		@Override
		public void sentBytes(int x) {
			synchronized(NodeStats.this) {
				announceBytesSent += x;
			}
		}

		@Override
		public void sentPayload(int x) {
			synchronized(NodeStats.this) {
				announceBytesPayload += x;
			}
		}

	};

	public synchronized long getAnnounceBytesSent() {
		return announceBytesSent;
	}

	public synchronized long getAnnounceBytesPayloadSent() {
		return announceBytesPayload;
	}

	private long routingStatusBytesSent;

	ByteCounter setRoutingStatusCtr = new ByteCounter() {

		@Override
		public void receivedBytes(int x) {
			// Impossible?
			Logger.error(this, "Routing status sender received bytes: "+x+" - isn't that impossible?");
		}

		@Override
		public void sentBytes(int x) {
			synchronized(NodeStats.this) {
				routingStatusBytesSent += x;
			}
		}

		@Override
		public void sentPayload(int x) {
			// Ignore
		}

	};

	public synchronized long getRoutingStatusBytes() {
		return routingStatusBytesSent;
	}

	private long networkColoringReceivedBytesCounter;
	private long networkColoringSentBytesCounter;

	public synchronized void networkColoringReceivedBytes(int x) {
		networkColoringReceivedBytesCounter += x;
	}

	public synchronized void networkColoringSentBytes(int x) {
		networkColoringSentBytesCounter += x;
	}

	public synchronized long getNetworkColoringSentBytes() {
		return networkColoringSentBytesCounter;
	}

	private long pingBytesReceived;
	private long pingBytesSent;

	public synchronized void pingCounterReceived(int x) {
		pingBytesReceived += x;
	}

	public synchronized void pingCounterSent(int x) {
		pingBytesSent += x;
	}

	public synchronized long getPingSentBytes() {
		return pingBytesSent;
	}

	public ByteCounter sskRequestCtr = new ByteCounter() {

		@Override
		public void receivedBytes(int x) {
			synchronized(NodeStats.this) {
				sskRequestRcvdBytes += x;
			}
		}

		@Override
		public void sentBytes(int x) {
			synchronized(NodeStats.this) {
				sskRequestSentBytes += x;
			}
		}

		@Override
		public void sentPayload(int x) {
			// Ignore
		}

	};

	public ByteCounter chkRequestCtr = new ByteCounter() {

		@Override
		public void receivedBytes(int x) {
			synchronized(NodeStats.this) {
				chkRequestRcvdBytes += x;
			}
		}

		@Override
		public void sentBytes(int x) {
			synchronized(NodeStats.this) {
				chkRequestSentBytes += x;
			}
		}

		@Override
		public void sentPayload(int x) {
			// Ignore
		}

	};

	public ByteCounter sskInsertCtr = new ByteCounter() {

		@Override
		public void receivedBytes(int x) {
			synchronized(NodeStats.this) {
				sskInsertRcvdBytes += x;
			}
		}

		@Override
		public void sentBytes(int x) {
			synchronized(NodeStats.this) {
				sskInsertSentBytes += x;
			}
		}

		@Override
		public void sentPayload(int x) {
			// Ignore
		}

	};

	public ByteCounter chkInsertCtr = new ByteCounter() {

		@Override
		public void receivedBytes(int x) {
			synchronized(NodeStats.this) {
				chkInsertRcvdBytes += x;
			}
		}

		@Override
		public void sentBytes(int x) {
			synchronized(NodeStats.this) {
				chkInsertSentBytes += x;
			}
		}

		@Override
		public void sentPayload(int x) {
			// Ignore
		}

	};

	private long probeRequestSentBytes;
	private long probeRequestRcvdBytes;

	public ByteCounter probeRequestCtr = new ByteCounter() {

		@Override
		public void receivedBytes(int x) {
			synchronized(NodeStats.this) {
				probeRequestRcvdBytes += x;
			}
		}

		@Override
		public void sentBytes(int x) {
			synchronized(NodeStats.this) {
				probeRequestSentBytes += x;
			}
		}

		@Override
		public void sentPayload(int x) {
			// Ignore
		}

	};

	public synchronized long getProbeRequestSentBytes() {
		return probeRequestSentBytes;
	}

	private long routedMessageBytesRcvd;
	private long routedMessageBytesSent;

	public ByteCounter routedMessageCtr = new ByteCounter() {

		@Override
		public void receivedBytes(int x) {
			synchronized(NodeStats.this) {
				routedMessageBytesRcvd += x;
			}
		}

		@Override
		public void sentBytes(int x) {
			synchronized(NodeStats.this) {
				routedMessageBytesSent += x;
			}
		}

		@Override
		public void sentPayload(int x) {
			// Ignore
		}

	};

	public synchronized long getRoutedMessageSentBytes() {
		return routedMessageBytesSent;
	}

	private long disconnBytesReceived;
	private long disconnBytesSent;

	void disconnBytesReceived(int x) {
		this.disconnBytesReceived += x;
	}

	void disconnBytesSent(int x) {
		this.disconnBytesSent += x;
	}

	public long getDisconnBytesSent() {
		return disconnBytesSent;
	}

	private long initialMessagesBytesReceived;
	private long initialMessagesBytesSent;

	ByteCounter initialMessagesCtr = new ByteCounter() {

		@Override
		public void receivedBytes(int x) {
			synchronized(NodeStats.this) {
				initialMessagesBytesReceived += x;
			}
		}

		@Override
		public void sentBytes(int x) {
			synchronized(NodeStats.this) {
				initialMessagesBytesSent += x;
			}
		}

		@Override
		public void sentPayload(int x) {
			// Ignore
		}

	};

	public synchronized long getInitialMessagesBytesSent() {
		return initialMessagesBytesSent;
	}

	private long changedIPBytesReceived;
	private long changedIPBytesSent;

	ByteCounter changedIPCtr = new ByteCounter() {

		@Override
		public void receivedBytes(int x) {
			synchronized(NodeStats.this) {
				changedIPBytesReceived += x;
			}
		}

		@Override
		public void sentBytes(int x) {
			synchronized(NodeStats.this) {
				changedIPBytesSent += x;
			}
		}

		@Override
		public void sentPayload(int x) {
			// Ignore
		}

	};

	public long getChangedIPBytesSent() {
		return changedIPBytesSent;
	}

	private long nodeToNodeRcvdBytes;
	private long nodeToNodeSentBytes;

	final ByteCounter nodeToNodeCounter = new ByteCounter() {

		@Override
		public void receivedBytes(int x) {
			synchronized(NodeStats.this) {
				nodeToNodeRcvdBytes += x;
			}
		}

		@Override
		public void sentBytes(int x) {
			synchronized(NodeStats.this) {
				nodeToNodeSentBytes += x;
			}
		}

		@Override
		public void sentPayload(int x) {
			// Ignore
		}

	};

	public long getNodeToNodeBytesSent() {
		return nodeToNodeSentBytes;
	}
	
	private long allocationNoticesCounterBytesReceived;
	private long allocationNoticesCounterBytesSent;
	
	final ByteCounter allocationNoticesCounter = new ByteCounter() {
		
		@Override
		public void receivedBytes(int x) {
			synchronized(NodeStats.this) {
				allocationNoticesCounterBytesReceived += x;
			}
		}

		@Override
		public void sentBytes(int x) {
			synchronized(NodeStats.this) {
				allocationNoticesCounterBytesSent += x;
			}
		}

		@Override
		public void sentPayload(int x) {
			// Ignore
		}
		
	};
	
	public long getAllocationNoticesBytesSent() {
		return allocationNoticesCounterBytesSent;
	}

	private long foafCounterBytesReceived;
	private long foafCounterBytesSent;
	
	final ByteCounter foafCounter = new ByteCounter() {
		
		@Override
		public void receivedBytes(int x) {
			synchronized(NodeStats.this) {
				foafCounterBytesReceived += x;
			}
		}

		@Override
		public void sentBytes(int x) {
			synchronized(NodeStats.this) {
				foafCounterBytesSent += x;
			}
		}

		@Override
		public void sentPayload(int x) {
			// Ignore
		}
		
	};
	
	public long getFOAFBytesSent() {
		return foafCounterBytesSent;
	}

	
	

	private long notificationOnlySentBytes;

	synchronized void reportNotificationOnlyPacketSent(int packetSize) {
		notificationOnlySentBytes += packetSize;
	}

	public long getNotificationOnlyPacketsSentBytes() {
		return notificationOnlySentBytes;
	}

	public synchronized long getSentOverhead() {
		return offerKeysSentBytes // offers we have sent
		+ swappingSentBytes // swapping
		+ totalAuthBytesSent // connection setup
		+ resendBytesSent // resends - FIXME might be dependant on requests?
		+ uomBytesSent // update over mandatory
		+ announceBytesSent // announcements, including payload
		+ routingStatusBytesSent // routing status
		+ networkColoringSentBytesCounter // network coloring
		+ pingBytesSent // ping bytes
		+ probeRequestSentBytes // probe requests
		+ routedMessageBytesSent // routed test messages
		+ disconnBytesSent // disconnection related bytes
		+ initialMessagesBytesSent // initial messages
		+ changedIPBytesSent // changed IP
		+ nodeToNodeSentBytes // n2n messages
		+ notificationOnlySentBytes; // ack-only packets
	}

	/**
	 * The average number of bytes sent per second for things other than requests, inserts,
	 * and offer replies.
	 */
	public double getSentOverheadPerSecond() {
		long uptime = node.getUptime();
		// actually we’d want to convert uptime to seconds here but this is results in better accuracy.
		return getSentOverhead() * SECONDS.toMillis(1) / uptime;
	}

	public synchronized void successfulBlockReceive(boolean realTimeFlag, boolean isLocal) {
		RunningAverage blockTransferPSuccess = realTimeFlag ? blockTransferPSuccessRT : blockTransferPSuccessBulk;
		blockTransferPSuccess.report(1.0);
		if(isLocal)
			blockTransferPSuccessLocal.report(1.0);
		if(logMINOR) Logger.minor(this, "Successful receives: "+blockTransferPSuccess.currentValue()+" count="+blockTransferPSuccess.countReports()+" realtime="+realTimeFlag);
	}

	public synchronized void failedBlockReceive(boolean normalFetch, boolean timeout, boolean realTimeFlag, boolean isLocal) {
		if(normalFetch) {
			blockTransferFailTimeout.report(timeout ? 1.0 : 0.0);
		}
		RunningAverage blockTransferPSuccess = realTimeFlag ? blockTransferPSuccessRT : blockTransferPSuccessBulk;
		blockTransferPSuccess.report(0.0);
		if(isLocal)
			blockTransferPSuccessLocal.report(0.0);
		if(logMINOR) Logger.minor(this, "Successful receives: "+blockTransferPSuccess.currentValue()+" count="+blockTransferPSuccess.countReports()+" realtime="+realTimeFlag);
	}

	public void reportIncomingRequestLocation(double loc) {
		incomingRequests.report(loc);
	}

	public int[] getIncomingRequestLocation(int[] retval) {
		return incomingRequests.getCounts(retval);
	}

	public void reportOutgoingLocalRequestLocation(double loc) {
		outgoingLocalRequests.report(loc);
	}

	public int[] getOutgoingLocalRequestLocation(int[] retval) {
		return outgoingLocalRequests.getCounts(retval);
	}

	public void reportOutgoingRequestLocation(double loc) {
		outgoingRequests.report(loc);
	}

	public int[] getOutgoingRequestLocation(int[] retval) {
		return outgoingRequests.getCounts(retval);
	}

	public void reportCHKOutcome(long rtt, boolean successful, double location, boolean isRealtime) {
		if (successful) {
			(isRealtime ? successfulLocalCHKFetchTimeAverageRT : successfulLocalCHKFetchTimeAverageBulk).report(rtt);
			chkSuccessRatesByLocation.report(location, 1.0);
		} else {
			(isRealtime ? unsuccessfulLocalCHKFetchTimeAverageRT : unsuccessfulLocalCHKFetchTimeAverageBulk).report(rtt);
			chkSuccessRatesByLocation.report(location, 0.0);
		}
		(isRealtime ? localCHKFetchTimeAverageRT : localCHKFetchTimeAverageBulk).report(rtt);
	}

	public void reportSSKOutcome(long rtt, boolean successful, boolean isRealtime) {
		if (successful) {
			(isRealtime ? successfulLocalSSKFetchTimeAverageRT : successfulLocalSSKFetchTimeAverageBulk).report(rtt);
		} else {
			(isRealtime ? unsuccessfulLocalSSKFetchTimeAverageRT : unsuccessfulLocalSSKFetchTimeAverageBulk).report(rtt);
		}
		(isRealtime ? localSSKFetchTimeAverageRT : localSSKFetchTimeAverageBulk).report(rtt);
	}

	public void fillDetailedTimingsBox(HTMLNode html) {
		HTMLNode table = html.addChild("table");
		HTMLNode row = table.addChild("tr");
		row.addChild("td");
		row.addChild("td", "colspan", "2", "CHK");
		row.addChild("td", "colspan", "2", "SSK");
		row = table.addChild("tr");
		row.addChild("td", l10n("successfulHeader"));
		row.addChild("td", TimeUtil.formatTime((long)successfulLocalCHKFetchTimeAverageBulk.currentValue(), 2, true));
		row.addChild("td", TimeUtil.formatTime((long)successfulLocalCHKFetchTimeAverageRT.currentValue(), 2, true));
		row.addChild("td", TimeUtil.formatTime((long)successfulLocalSSKFetchTimeAverageBulk.currentValue(), 2, true));
		row.addChild("td", TimeUtil.formatTime((long)successfulLocalSSKFetchTimeAverageRT.currentValue(), 2, true));
		row = table.addChild("tr");
		row.addChild("td", l10n("unsuccessfulHeader"));
		row.addChild("td", TimeUtil.formatTime((long)unsuccessfulLocalCHKFetchTimeAverageBulk.currentValue(), 2, true));
		row.addChild("td", TimeUtil.formatTime((long)unsuccessfulLocalCHKFetchTimeAverageRT.currentValue(), 2, true));
		row.addChild("td", TimeUtil.formatTime((long)unsuccessfulLocalSSKFetchTimeAverageBulk.currentValue(), 2, true));
		row.addChild("td", TimeUtil.formatTime((long)unsuccessfulLocalSSKFetchTimeAverageRT.currentValue(), 2, true));
		row = table.addChild("tr");
		row.addChild("td", l10n("averageHeader"));
		row.addChild("td", TimeUtil.formatTime((long)localCHKFetchTimeAverageBulk.currentValue(), 2, true));
		row.addChild("td", TimeUtil.formatTime((long)localCHKFetchTimeAverageRT.currentValue(), 2, true));
		row.addChild("td", TimeUtil.formatTime((long)localSSKFetchTimeAverageBulk.currentValue(), 2, true));
		row.addChild("td", TimeUtil.formatTime((long)localSSKFetchTimeAverageRT.currentValue(), 2, true));
	}

	private HourlyStats hourlyStatsRT;
	private HourlyStats hourlyStatsBulk;

	void remoteRequest(boolean ssk, boolean success, boolean local, short htl, double location, boolean realTime, boolean fromOfferedKey) {
		if(logMINOR) Logger.minor(this, "Remote request: sucess="+success+" htl="+htl+" locally answered="+local+" location of key="+location+" from offered key = "+fromOfferedKey);
		if(!fromOfferedKey) {
			if(realTime)
				hourlyStatsRT.remoteRequest(ssk, success, local, htl, location);
			else
				hourlyStatsBulk.remoteRequest(ssk, success, local, htl, location);
		}
	}

	public void fillRemoteRequestHTLsBox(HTMLNode html, boolean realTime) {
		if(realTime)
			hourlyStatsRT.fillRemoteRequestHTLsBox(html);
		else
			hourlyStatsBulk.fillRemoteRequestHTLsBox(html);
	}

	private String sanitizeDBJobType(String jobType) {
		int typeBeginIndex = jobType.lastIndexOf('.'); // Only use the actual class name, exclude the packages
		int typeEndIndex = jobType.indexOf('@');

		if(typeBeginIndex < 0)
			typeBeginIndex = jobType.lastIndexOf(':'); // Strip "DBJobWrapper:" prefix

		if(typeBeginIndex < 0)
			typeBeginIndex = 0;
		else
			++typeBeginIndex;

		if(typeEndIndex < 0)
			typeEndIndex = jobType.length();

		return jobType.substring(typeBeginIndex, typeEndIndex);
	}

	public void reportDatabaseJob(String jobType, long executionTimeMiliSeconds) {
		jobType = sanitizeDBJobType(jobType);

		TrivialRunningAverage avg;

		synchronized(avgDatabaseJobExecutionTimes) {
			avg = avgDatabaseJobExecutionTimes.get(jobType);

			if(avg == null) {
				avg = new TrivialRunningAverage();
				avgDatabaseJobExecutionTimes.put(jobType, avg);
			}
		}

		avg.report(executionTimeMiliSeconds);
	}

	public void reportMandatoryBackoff(String backoffType, long backoffTimeMilliSeconds, boolean realtime) {
		TrivialRunningAverage avg;
		if(realtime) {
			synchronized (avgMandatoryBackoffTimesRT) {
				avg = avgMandatoryBackoffTimesRT.get(backoffType);

				if (avg == null) {
					avg = new TrivialRunningAverage();
					avgMandatoryBackoffTimesRT.put(backoffType, avg);
				}
			}
		} else {
			synchronized (avgMandatoryBackoffTimesBulk) {
				avg = avgMandatoryBackoffTimesBulk.get(backoffType);

				if (avg == null) {
					avg = new TrivialRunningAverage();
					avgMandatoryBackoffTimesBulk.put(backoffType, avg);
				}
			}
		}
		avg.report(backoffTimeMilliSeconds);
	}

	public void reportRoutingBackoff(String backoffType, long backoffTimeMilliSeconds, boolean realtime) {
		TrivialRunningAverage avg;

		if(realtime) {
			synchronized (avgRoutingBackoffTimesRT) {
				avg = avgRoutingBackoffTimesRT.get(backoffType);

				if (avg == null) {
					avg = new TrivialRunningAverage();
					avgRoutingBackoffTimesRT.put(backoffType, avg);
				}
			}
		} else {
			synchronized (avgRoutingBackoffTimesBulk) {
				avg = avgRoutingBackoffTimesBulk.get(backoffType);

				if (avg == null) {
					avg = new TrivialRunningAverage();
					avgRoutingBackoffTimesBulk.put(backoffType, avg);
				}
			}
		}

		avg.report(backoffTimeMilliSeconds);
	}

	public void reportTransferBackoff(String backoffType, long backoffTimeMilliSeconds, boolean realtime) {
		TrivialRunningAverage avg;

		if (realtime) {
			synchronized (avgTransferBackoffTimesRT) {
				avg = avgTransferBackoffTimesRT.get(backoffType);

				if (avg == null) {
					avg = new TrivialRunningAverage();
					avgTransferBackoffTimesRT.put(backoffType, avg);
				}
			}
		} else {
			synchronized (avgTransferBackoffTimesBulk) {
				avg = avgTransferBackoffTimesBulk.get(backoffType);

				if (avg == null) {
					avg = new TrivialRunningAverage();
					avgTransferBackoffTimesBulk.put(backoffType, avg);
				}
			}
		}
		avg.report(backoffTimeMilliSeconds);
	}

	/**
	 * View of stats for CHK Store
	 *
	 * @return stats for CHK Store
	 */
	public StoreLocationStats chkStoreStats() {
		return new StoreLocationStats() {
			@Override
			public double avgLocation() {
				return avgStoreCHKLocation.currentValue();
			}

			@Override
			public double avgSuccess() {
				return avgStoreCHKSuccess.currentValue();
			}

			@Override
			public double furthestSuccess() throws StatsNotAvailableException {
				return furthestStoreCHKSuccess;
			}

			@Override
			public double avgDist() throws StatsNotAvailableException {
				return Location.distance(node.getLocationManager().getLocation(), avgLocation());
			}

			@Override
			public double distanceStats() throws StatsNotAvailableException {
				return cappedDistance(avgStoreCHKLocation, node.getChkDatastore());
			}
		};
	}

	/**
	 * View of stats for CHK Cache
	 *
	 * @return CHK cache stats
	 */
	public StoreLocationStats chkCacheStats() {
		return new StoreLocationStats() {
			@Override
			public double avgLocation() {
				return avgCacheCHKLocation.currentValue();
			}

			@Override
			public double avgSuccess() {
				return avgCacheCHKSuccess.currentValue();
			}

			@Override
			public double furthestSuccess() throws StatsNotAvailableException {
				return furthestCacheCHKSuccess;
			}

			@Override
			public double avgDist() throws StatsNotAvailableException {
				return Location.distance(node.getLocationManager().getLocation(), avgLocation());
			}

			@Override
			public double distanceStats() throws StatsNotAvailableException {
				return cappedDistance(avgCacheCHKLocation, node.getChkDatacache());
			}
		};
	}

	/**
	 * View of stats for CHK SlashdotCache
	 *
	 * @return CHK Slashdotcache stats
	 */
	public StoreLocationStats chkSlashDotCacheStats() {
		return new StoreLocationStats() {
			@Override
			public double avgLocation() {
				return avgSlashdotCacheCHKLocation.currentValue();
			}

			@Override
			public double avgSuccess() {
				return avgSlashdotCacheCHKSucess.currentValue();
			}

			@Override
			public double furthestSuccess() throws StatsNotAvailableException {
				return furthestSlashdotCacheCHKSuccess;
			}

			@Override
			public double avgDist() throws StatsNotAvailableException {
				return Location.distance(node.getLocationManager().getLocation(), avgLocation());
			}

			@Override
			public double distanceStats() throws StatsNotAvailableException {
				return cappedDistance(avgSlashdotCacheCHKLocation, node.getChkSlashdotCache());
			}
		};
	}

		/**
	 * View of stats for CHK ClientCache
	 *
	 * @return CHK ClientCache stats
	 */
	public StoreLocationStats chkClientCacheStats() {
		return new StoreLocationStats() {
			@Override
			public double avgLocation() {
				return avgClientCacheCHKLocation.currentValue();
			}

			@Override
			public double avgSuccess() {
				return avgClientCacheCHKSuccess.currentValue();
			}

			@Override
			public double furthestSuccess() throws StatsNotAvailableException {
				return furthestClientCacheCHKSuccess;
			}

			@Override
			public double avgDist() throws StatsNotAvailableException {
				return Location.distance(node.getLocationManager().getLocation(), avgLocation());
			}

			@Override
			public double distanceStats() throws StatsNotAvailableException {
				return cappedDistance(avgClientCacheCHKLocation, node.getChkClientCache());
			}
		};
	}

	/**
	 * View of stats for SSK Store
	 *
	 * @return stats for SSK Store
	 */
	public StoreLocationStats sskStoreStats() {
		return new StoreLocationStats() {
			@Override
			public double avgLocation() {
				return avgStoreSSKLocation.currentValue();
			}

			@Override
			public double avgSuccess() {
				return avgStoreSSKSuccess.currentValue();
			}

			@Override
			public double furthestSuccess() throws StatsNotAvailableException {
				return furthestStoreSSKSuccess;
			}

			@Override
			public double avgDist() throws StatsNotAvailableException {
				return Location.distance(node.getLocationManager().getLocation(), avgLocation());
			}

			@Override
			public double distanceStats() throws StatsNotAvailableException {
				return cappedDistance(avgStoreSSKLocation, node.getSskDatastore());
			}
		};
	}

	/**
	 * View of stats for SSK Cache
	 *
	 * @return SSK cache stats
	 */
	public StoreLocationStats sskCacheStats() {
		return new StoreLocationStats() {
			@Override
			public double avgLocation() {
				return avgCacheSSKLocation.currentValue();
			}

			@Override
			public double avgSuccess() {
				return avgCacheSSKSuccess.currentValue();
			}

			@Override
			public double furthestSuccess() throws StatsNotAvailableException {
				return furthestCacheSSKSuccess;
			}

			@Override
			public double avgDist() throws StatsNotAvailableException {
				return Location.distance(node.getLocationManager().getLocation(), avgLocation());
			}

			@Override
			public double distanceStats() throws StatsNotAvailableException {
				return cappedDistance(avgCacheSSKLocation, node.getSskDatacache());
			}
		};
	}

	/**
	 * View of stats for SSK SlashdotCache
	 *
	 * @return SSK Slashdotcache stats
	 */
	public StoreLocationStats sskSlashDotCacheStats() {
		return new StoreLocationStats() {
			@Override
			public double avgLocation() {
				return avgSlashdotCacheSSKLocation.currentValue();
			}

			@Override
			public double avgSuccess() {
				return avgSlashdotCacheSSKSuccess.currentValue();
			}

			@Override
			public double furthestSuccess() throws StatsNotAvailableException {
				return furthestSlashdotCacheSSKSuccess;
			}

			@Override
			public double avgDist() throws StatsNotAvailableException {
				return Location.distance(node.getLocationManager().getLocation(), avgLocation());
			}

			@Override
			public double distanceStats() throws StatsNotAvailableException {
				return cappedDistance(avgSlashdotCacheSSKLocation, node.getSskSlashdotCache());
			}
		};
	}

		/**
	 * View of stats for SSK ClientCache
	 *
	 * @return SSK ClientCache stats
	 */
	public StoreLocationStats sskClientCacheStats() {
		return new StoreLocationStats() {
			@Override
			public double avgLocation() {
				return avgClientCacheSSKLocation.currentValue();
			}

			@Override
			public double avgSuccess() {
				return avgClientCacheSSKSuccess.currentValue();
			}

			@Override
			public double furthestSuccess() throws StatsNotAvailableException {
				return furthestClientCacheSSKSuccess;
			}

			@Override
			public double avgDist() throws StatsNotAvailableException {
				return Location.distance(node.getLocationManager().getLocation(), avgLocation());
			}

			@Override
			public double distanceStats() throws StatsNotAvailableException {
				return cappedDistance(avgClientCacheSSKLocation, node.getSskClientCache());
			}
		};
	}


	private double cappedDistance(DecayingKeyspaceAverage avgLocation, StoreCallback<?> store) {
		double cachePercent = 1.0 * avgLocation.countReports() / store.keyCount();
		//Cap the reported value at 100%, as the decaying average does not account beyond that anyway.
		if (cachePercent > 1.0) {
			cachePercent = 1.0;
		}
		return cachePercent;
	}


	public static class TimedStats implements Comparable<TimedStats> {
		public final String keyStr;
		public final long count;
		public final long avgTime;
		public final long totalTime;

		public TimedStats(String myKeyStr, long myCount, long myAvgTime, long myTotalTime) {
			keyStr = myKeyStr;
			count = myCount;
			avgTime = myAvgTime;
			totalTime = myTotalTime;
		}

		@Override
		public int compareTo(TimedStats o) {
			if(totalTime < o.totalTime)
				return 1;
			else if(totalTime == o.totalTime)
				return 0;
			else
				return -1;
		}
	}

	public TimedStats[] getMandatoryBackoffStatistics(boolean realtime) {

		if (realtime) {
			TimedStats[] entries = new TimedStats[avgMandatoryBackoffTimesRT.size()];
			int i = 0;

			synchronized (avgMandatoryBackoffTimesRT) {
				for (Map.Entry<String, TrivialRunningAverage> entry : avgMandatoryBackoffTimesRT.entrySet()) {
					TrivialRunningAverage avg = entry.getValue();
					entries[i++] = new TimedStats(entry.getKey(), avg.countReports(), (long) avg.currentValue(), (long) avg.totalValue());
				}
			}

			Arrays.sort(entries);
			return entries;
		} else {
			TimedStats[] entries = new TimedStats[avgMandatoryBackoffTimesBulk.size()];
			int i = 0;

			synchronized (avgMandatoryBackoffTimesBulk) {
				for (Map.Entry<String, TrivialRunningAverage> entry : avgMandatoryBackoffTimesBulk.entrySet()) {
					TrivialRunningAverage avg = entry.getValue();
					entries[i++] = new TimedStats(entry.getKey(), avg.countReports(), (long) avg.currentValue(), (long) avg.totalValue());
				}
			}

			Arrays.sort(entries);
			return entries;
		}
	}

	public TimedStats[] getRoutingBackoffStatistics(boolean realtime) {
		if (realtime) {
			TimedStats[] entries = new TimedStats[avgRoutingBackoffTimesRT.size()];
			int i = 0;

			synchronized (avgRoutingBackoffTimesRT) {
				for (Map.Entry<String, TrivialRunningAverage> entry : avgRoutingBackoffTimesRT.entrySet()) {
					TrivialRunningAverage avg = entry.getValue();
					entries[i++] = new TimedStats(entry.getKey(), avg.countReports(), (long) avg.currentValue(), (long) avg.totalValue());
				}
			}

			Arrays.sort(entries);
			return entries;
		} else {
			TimedStats[] entries = new TimedStats[avgRoutingBackoffTimesBulk.size()];
			int i = 0;

			synchronized (avgRoutingBackoffTimesBulk) {
				for (Map.Entry<String, TrivialRunningAverage> entry : avgRoutingBackoffTimesBulk.entrySet()) {
					TrivialRunningAverage avg = entry.getValue();
					entries[i++] = new TimedStats(entry.getKey(), avg.countReports(), (long) avg.currentValue(), (long) avg.totalValue());
				}
			}

			Arrays.sort(entries);
			return entries;
		}
	}

	public TimedStats[] getTransferBackoffStatistics(boolean realtime) {
		if (realtime) {
			TimedStats[] entries = new TimedStats[avgTransferBackoffTimesRT.size()];
			int i = 0;

			synchronized (avgTransferBackoffTimesRT) {
				for (Map.Entry<String, TrivialRunningAverage> entry : avgTransferBackoffTimesRT.entrySet()) {
					TrivialRunningAverage avg = entry.getValue();
					entries[i++] = new TimedStats(entry.getKey(), avg.countReports(), (long) avg.currentValue(), (long) avg.totalValue());
				}
			}

			Arrays.sort(entries);
			return entries;
		} else {
			TimedStats[] entries = new TimedStats[avgTransferBackoffTimesBulk.size()];
			int i = 0;

			synchronized (avgTransferBackoffTimesBulk) {
				for (Map.Entry<String, TrivialRunningAverage> entry : avgTransferBackoffTimesBulk.entrySet()) {
					TrivialRunningAverage avg = entry.getValue();
					entries[i++] = new TimedStats(entry.getKey(), avg.countReports(), (long) avg.currentValue(), (long) avg.totalValue());
				}
			}

			Arrays.sort(entries);
			return entries;
		}
	}

	public TimedStats[] getDatabaseJobExecutionStatistics() {
		TimedStats[] entries = new TimedStats[avgDatabaseJobExecutionTimes.size()];
		int i = 0;

		synchronized(avgDatabaseJobExecutionTimes) {
			for(Map.Entry<String, TrivialRunningAverage> entry : avgDatabaseJobExecutionTimes.entrySet()) {
				TrivialRunningAverage avg = entry.getValue();
				entries[i++] = new TimedStats(entry.getKey(), avg.countReports(), (long) avg.currentValue(), (long) avg.totalValue());
			}
		}

		Arrays.sort(entries);
		return entries;
	}

	public PeerLoadStats createPeerLoadStats(PeerNode peer, int transfersPerInsert, boolean realTimeFlag) {
		return new PeerLoadStats(peer, transfersPerInsert, realTimeFlag);
	}

	public PeerLoadStats parseLoadStats(PeerNode source, Message m) {
		return new PeerLoadStats(source, m);
	}

	public RunningRequestsSnapshot getRunningRequestsTo(PeerNode peerNode, int transfersPerInsert, boolean realTimeFlag) {
		return new RunningRequestsSnapshot(node.getTracker(), peerNode, true, false, outwardTransfersPerInsert(), realTimeFlag);
	}
	
	public boolean ignoreLocalVsRemoteBandwidthLiability() {
		return ignoreLocalVsRemoteBandwidthLiability;
	}
	
	private int totalAnnouncements;
	private int totalAnnounceForwards;
	
	public void reportAnnounceForwarded(int forwardedRefs, PeerNode source) {
		synchronized(this) {
			totalAnnouncements++;
			totalAnnounceForwards += forwardedRefs;
			if(logMINOR) Logger.minor(this, "Announcements: "+totalAnnouncements+" average "+((totalAnnounceForwards*1.0)/totalAnnouncements));
			// FIXME add to stats page
		}
		OpennetManager om = node.getOpennet();
		if(om != null && source instanceof SeedClientPeerNode)
			om.getSeedTracker().completedAnnounce((SeedClientPeerNode)source, forwardedRefs);
	}
	
	public synchronized int getTransfersPerAnnounce() {
		if(totalAnnouncements == 0) return 1;
		return (int)Math.max(1, Math.ceil((totalAnnounceForwards*1.0)/totalAnnouncements));
	}

	private final HashSet<Long> runningAnnouncements = new HashSet<Long>();

	// FIXME make configurable, more sophisticated.
	
	/** To prevent thread overflow */
	private final static int MAX_ANNOUNCEMENTS = 100;

	enum AnnouncementDecision {
		ACCEPT,
		OVERLOAD,
		LOOP
	}
	public AnnouncementDecision shouldAcceptAnnouncement(long uid) {
		int outputPerSecond = node.getOutputBandwidthLimit() / 2; // FIXME: Take overhead into account??? Be careful, it may include announcements and that would cause problems!
		int inputPerSecond = node.getInputBandwidthLimit() / 2;
		int limit = Math.min(inputPerSecond, outputPerSecond);
		synchronized(this) {
			int transfersPerAnnouncement = getTransfersPerAnnounce();
			int running = runningAnnouncements.size();
			if(running >= MAX_ANNOUNCEMENTS) {
				if(logMINOR) Logger.minor(this, "Too many announcements running: "+running);
				return AnnouncementDecision.OVERLOAD;
			}
			// Liability-style limiting as well.
			int perTransfer = OpennetManager.PADDED_NODEREF_SIZE;
			// Must all complete in 30 seconds. That is the timeout for one block.
			int bandwidthIn30Secs = limit * 30;
			if(perTransfer * transfersPerAnnouncement * running > bandwidthIn30Secs) {
				if(logMINOR) Logger.minor(this, "Can't complete "+running+" announcements in 30 secs");
				return AnnouncementDecision.OVERLOAD;
			}
			boolean ret = runningAnnouncements.add(uid);
			if(logMINOR) {
				if(ret) Logger.minor(this, "Accepting announcement "+uid);
				else Logger.minor(this, "Rejecting (loop) announcement "+uid);
			}
			return (ret ? AnnouncementDecision.ACCEPT : AnnouncementDecision.LOOP);
		}
	}
	
	public synchronized void endAnnouncement(long uid) {
		runningAnnouncements.remove(uid);
	}

	@Override
	public void blockTime(long interval, boolean realtime) {
		throttledPacketSendAverage.report(interval);
		if(realtime)
			throttledPacketSendAverageRT.report(interval);
		else
			throttledPacketSendAverageBulk.report(interval);
	}
	
	/** If a peer is over this threshold it is considered to be backed off. */
	public synchronized long maxPeerPingTime() {
		return 2 * maxPingTime;
	}
	
	private RunningAverage nlmDelayRTLocal = new TrivialRunningAverage();
	private RunningAverage nlmDelayRTRemote = new TrivialRunningAverage();
	private RunningAverage nlmDelayBulkLocal = new TrivialRunningAverage();
	private RunningAverage nlmDelayBulkRemote = new TrivialRunningAverage();

	public void reportNLMDelay(long waitTime, boolean realTime, boolean local) {
		if(realTime) {
			if(local)
				nlmDelayRTLocal.report(waitTime);
			else
				nlmDelayRTRemote.report(waitTime);
		} else {
			if(local)
				nlmDelayBulkLocal.report(waitTime);
			else
				nlmDelayBulkRemote.report(waitTime);
		}
		if(logMINOR) Logger.minor(this, "Delay times: realtime: local="+nlmDelayRTLocal.currentValue()+" remote = "+nlmDelayRTRemote.currentValue()+
				" bulk: local="+nlmDelayBulkLocal.currentValue()+" remote="+nlmDelayBulkRemote.currentValue());
	}

	public void drawNewLoadManagementDelayTimes(HTMLNode content) {
		WaitingForSlots waitingSlots = node.getTracker().countRequestsWaitingForSlots();
		content.addChild("p").addChild("#", l10n("slotsWaiting", new String[] { "local", "remote" }, new String[] { Integer.toString(waitingSlots.local), Integer.toString(waitingSlots.remote) }));
		HTMLNode table = content.addChild("table", "border", "0");
		HTMLNode header = table.addChild("tr");
		header.addChild("th", l10n("delayTimes"));
		header.addChild("th", l10n("localHeader"));
		header.addChild("th", l10n("remoteHeader"));
		HTMLNode row = table.addChild("tr");
		row.addChild("th", l10n("realTimeHeader"));
		row.addChild("td", TimeUtil.formatTime((int)nlmDelayRTLocal.currentValue(), 2, true));
		row.addChild("td", TimeUtil.formatTime((int)nlmDelayRTRemote.currentValue(), 2, true));
		row = table.addChild("tr");
		row.addChild("th", l10n("bulkHeader"));
		row.addChild("td", TimeUtil.formatTime((int)nlmDelayBulkLocal.currentValue(), 2, true));
		row.addChild("td", TimeUtil.formatTime((int)nlmDelayBulkRemote.currentValue(), 2, true));
		
		synchronized(slotTimeoutsSync) {
			if(fatalTimeoutsInWaitLocal + fatalTimeoutsInWaitRemote + 
					allocatedSlotLocal + allocatedSlotRemote > 0) {
				content.addChild("b", l10n("timeoutFractions"));
				table = content.addChild("table", "border", "0");
				header = table.addChild("tr");
				header.addChild("th", l10n("localHeader"));
				header.addChild("th", l10n("remoteHeader"));
				row = table.addChild("tr");
				row.addChild("td", this.fix3p3pct.format(((double)fatalTimeoutsInWaitLocal)/((double)(fatalTimeoutsInWaitLocal + allocatedSlotLocal))));
				row.addChild("td", this.fix3p3pct.format(((double)fatalTimeoutsInWaitRemote)/((double)(fatalTimeoutsInWaitRemote + allocatedSlotRemote))));
			}
		}
	}

	private Object slotTimeoutsSync = new Object();
	private long fatalTimeoutsInWaitLocal;
	private long fatalTimeoutsInWaitRemote;
	private long allocatedSlotLocal;
	private long allocatedSlotRemote;
	
	public void reportFatalTimeoutInWait(boolean local) {
		synchronized(slotTimeoutsSync) {
			if(local)
				fatalTimeoutsInWaitLocal++;
			else
				fatalTimeoutsInWaitRemote++;
		}
	}

	public void reportAllocatedSlot(boolean local) {
		synchronized(slotTimeoutsSync) {
			if(local)
				allocatedSlotLocal++;
			else
				allocatedSlotRemote++;
		}
	}
	
	
	public boolean enableNewLoadManagement(boolean realTimeFlag) {
		return realTimeFlag ? enableNewLoadManagementRT : enableNewLoadManagementBulk;
	}
	
	final RunningAverage[] REJECT_STATS_AVERAGERS;
	
	private final Runnable noisyRejectStatsUpdater = new Runnable() {

		@Override
		public void run() {
			// SECURITY/TRIVIAL PERFORMANCE TRADEOFF: I don't think we want to run this lazily.
			// If we run it lazily, an attacker could trigger it, given that it's triggered rarely
			// in normal operation. FIXME long term we probably want to get rid of this from the
			// production network, and just surveil a few "special" nodes which volunteer to have
			// heavier stats inserted regularly.
			try {
				synchronized(noisyRejectStats) { // Only used for accessing the bytes.
					for(int i=0;i<REJECT_STATS_AVERAGERS.length;i++) {
						byte result;
						RunningAverage r = REJECT_STATS_AVERAGERS[i];
						if(r.countReports() < minReportsNoisyRejectStats) {
							// Do not return data until there are at least 200 results.
							result = -1;
						} else {
							double noisy = r.currentValue() * 100.0;
							if(rejectStatsFuzz > 0)
								noisy = randomNoise(noisy, rejectStatsFuzz);
							if(noisy < 0) result = 0;
							if(noisy > 100) result = 100;
							else result = (byte)noisy;
						}
						noisyRejectStats[i] = result;
					}
				}
			} finally {
				node.getTicker().queueTimedJob(this, rejectStatsUpdateInterval);
			}
		}
		
	};
	
	/** How many reports to require before returning a value for reject stats */
	private final int minReportsNoisyRejectStats;
	/** How often to update the reject stats */
	private final long rejectStatsUpdateInterval;
	/** If positive, the level of fuzz (size of 1 standard deviation for gauss in percent) to use */
	private final double rejectStatsFuzz;
	
	private final byte[] noisyRejectStats;

	/**
	 * @return Array of 4 bytes, with the percentage rejections for (bulk only): CHK request, 
	 * SSK request, CHK insert, SSK insert. Negative value = insufficient data. Positive value = 
	 * percentage rejected. PRECAUTIONS: We update this statistic every 10 minutes. We don't 
	 * return a value unless we have at least 200 samples. We add Gaussian noise. 
	 * FIXME SECURITY We should remove this eventually. */
	public byte[] getNoisyRejectStats() {
		synchronized(noisyRejectStats) {
			return Arrays.copyOf(noisyRejectStats, noisyRejectStats.length);
		}
	}

	/**
	 * Applies multiplicative Gaussian noise of mean 1.0 and the specified sigma to the input value.
	 * @param input Value to apply noise to.
	 * @param sigma Proportion change at one standard deviation.
	 * @return Value +/- Gaussian percentage.
	 */
	public final double randomNoise(final double input, final double sigma) {
		double multiplier = (node.getRandom().nextGaussian() * sigma) + 1.0;

		/*
		 * Cap noise to [0.5, 1.5]. Such amounts are very rare (5 sigma at 10%) and serve only to throw off the
		 * statistics by including crazy things like negative values or impossibly huge limits.
		 */
		if (multiplier < 0.5) multiplier = 0.5;
		else if (multiplier > 1.5) multiplier = 1.5;

		return input * multiplier;
	}
	
	public final double getBandwidthLiabilityUsage() {
		long now = System.currentTimeMillis();
		long limit = getLimitSeconds(false);
		int transfersPerInsert = outwardTransfersPerInsert();
		RunningRequestsSnapshot requestsSnapshot = new RunningRequestsSnapshot(node.getTracker(), ignoreLocalVsRemoteBandwidthLiability, transfersPerInsert, false);
		double usedBytes = requestsSnapshot.calculate(ignoreLocalVsRemoteBandwidthLiability, false);
		double nonOverheadFraction = getNonOverheadFraction(now);
		double upperLimit = getOutputBandwidthUpperLimit(limit, nonOverheadFraction);
		return usedBytes / upperLimit;
	}

}<|MERGE_RESOLUTION|>--- conflicted
+++ resolved
@@ -1222,13 +1222,8 @@
 			if(logMINOR) Logger.minor(this, "Maybe accepting extra request due to it being in datastore (limit now "+limit+"s)...");
 		}
 		
-<<<<<<< HEAD
-		int peers = node.peers.countConnectedPeers() + 2 * node.peers.countConnectedDarknetPeers();
-
-=======
 		int peers = node.getPeers().countConnectedPeers() + 2 * node.getPeers().countConnectedDarknetPeers();;
-		
->>>>>>> 5dfc96e9
+
 		// These limits are by transfers.
 		// We limit the total number of transfers running in parallel to ensure
 		// that they don't get starved: The number of seconds a transfer has to
