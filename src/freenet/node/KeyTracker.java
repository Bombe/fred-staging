/* This code is part of Freenet. It is distributed under the GNU General
 * Public License, version 2 (or at your option any later version). See
 * http://www.gnu.org/ for further details of the GPL. */
package freenet.node;

import java.util.HashSet;
import java.util.Iterator;
import java.util.LinkedList;
import java.util.List;
import java.util.Vector;

import freenet.crypt.BlockCipher;
import freenet.io.comm.AsyncMessageCallback;
import freenet.io.comm.DMT;
import freenet.io.comm.NotConnectedException;
import freenet.io.xfer.PacketThrottle;
import freenet.support.DoublyLinkedList;
import freenet.support.IndexableUpdatableSortedLinkedListItem;
import freenet.support.LimitedRangeIntByteArrayMap;
import freenet.support.LimitedRangeIntByteArrayMapElement;
import freenet.support.Logger;
import freenet.support.ReceivedPacketNumbers;
import freenet.support.TimeUtil;
import freenet.support.UpdatableSortedLinkedListItem;
import freenet.support.UpdatableSortedLinkedListKilledException;
import freenet.support.UpdatableSortedLinkedListWithForeignIndex;
import freenet.support.WouldBlockException;
import freenet.support.DoublyLinkedList.Item;

/**
 * @author amphibian
 * 
 * Class to track everything related to a single key on a single
 * PeerNode. In particular, the key itself, packets sent and
 * received, and packet numbers.
 */
public class KeyTracker {

	private static boolean logMINOR;
	/** Parent PeerNode */
	public final PeerNode pn;
	/** Are we the secondary key? */
	private volatile boolean isDeprecated;
	/** Cipher to both encrypt outgoing packets with and decrypt
	 * incoming ones. */
	public final BlockCipher sessionCipher;
	/** Key for above cipher, so far for debugging */
	public final byte[] sessionKey;
	/** Packets we have sent to the node, minus those that have
	 * been acknowledged. */
	private final LimitedRangeIntByteArrayMap sentPacketsContents;
	/** Serial numbers of packets that we want to acknowledge,
	 * and when they become urgent. We always add to the end,
	 * and we always remove from the beginning, so should always
	 * be consistent. */
	private final List<QueuedAck> ackQueue;
	/** Serial numbers of packets that we have forgotten. Usually
	 * when we have forgotten a packet it just means that it has 
	 * been shifted to another KeyTracker because this one was
	 * deprecated; the messages will get through in the end.
	 */
	private final List<QueuedForgotten> forgottenQueue;
	/** The highest incoming serial number we have ever seen
	 * from the other side. Includes actual packets and resend
	 * requests (provided they are within range). */
	private int highestSeenIncomingSerialNumber;
	/** Serial numbers of packets we want to be resent by the
	 * other side to us, the time at which they become sendable,
	 * and the time at which they become urgent. In order of
	 * the latter. */
	private final UpdatableSortedLinkedListWithForeignIndex resendRequestQueue;
	/** Serial numbers of packets we want to be acknowledged by
	 * the other side, the time at which they become sendable,
	 * and the time at which they become urgent. In order of
	 * the latter. */
	private final UpdatableSortedLinkedListWithForeignIndex ackRequestQueue;
	/** Numbered packets that we need to send to the other side
	 * because they asked for them. Just contains the numbers. */
	private final HashSet<Integer> packetsToResend;
	/** Ranges of packet numbers we have received from the other
	 * side. */
	private final ReceivedPacketNumbers packetNumbersReceived;
	/** Counter to generate the next packet number */
	private int nextPacketNumber;
	final long createdTime;
	/** The time at which we last successfully decoded a packet. */
	private long timeLastDecodedPacket;

	/** Everything is clear to start with */
	KeyTracker(PeerNode pn, BlockCipher cipher, byte[] sessionKey) {
		this.pn = pn;
		this.sessionCipher = cipher;
		this.sessionKey = sessionKey;
		ackQueue = new LinkedList<QueuedAck>();
		forgottenQueue = new LinkedList<QueuedForgotten>();
		highestSeenIncomingSerialNumber = -1;
		// give some leeway
		sentPacketsContents = new LimitedRangeIntByteArrayMap(128);
		resendRequestQueue = new UpdatableSortedLinkedListWithForeignIndex();
		ackRequestQueue = new UpdatableSortedLinkedListWithForeignIndex();
		packetsToResend = new HashSet<Integer>();
		packetNumbersReceived = new ReceivedPacketNumbers(512);
		isDeprecated = false;
		nextPacketNumber = pn.node.random.nextInt(100 * 1000);
		createdTime = System.currentTimeMillis();
		logMINOR = Logger.shouldLog(Logger.MINOR, this);
	}

	/**
	 * Set the deprecated flag to indicate that we are now
	 * no longer the primary key. And wake up any threads trying to lock
	 * a packet number; they can be sent with the new KT.
	 * 
	 * After this, new packets will not be sent. It will not be possible to allocate a new
	 * packet number. However, old resend requests etc may still be sent.
	 */
	public void deprecated() {
		logMINOR = Logger.shouldLog(Logger.MINOR, this);
		isDeprecated = true;
		sentPacketsContents.interrupt();
	}

	/**
	 * @return The highest received incoming serial number.
	 */
	public int highestReceivedIncomingSeqNumber() {
		return this.highestSeenIncomingSerialNumber;
	}

	/**
	 * Received this packet??
	 */
	public boolean alreadyReceived(int seqNumber) {
		return packetNumbersReceived.contains(seqNumber);
	}

	/** toString() - don't leak the key unless asked to */
	@Override
	public String toString() {
		return super.toString() + " for " + pn.shortToString();
	}

	/**
	 * Queue an ack to be sent back to the node soon.
	 * @param seqNumber The number of the packet to be acked.
	 */
	public void queueAck(int seqNumber) {
		if(logMINOR)
			Logger.minor(this, "Queueing ack for " + seqNumber);
		QueuedAck qa = new QueuedAck(seqNumber);
		synchronized(ackQueue) {
			ackQueue.add(qa);
		}
	// Will go urgent in 200ms
	}

	public void queueForgotten(int seqNumber) {
		queueForgotten(seqNumber, true);
	}

	public void queueForgotten(int seqNumber, boolean log) {
		if(log && ((!isDeprecated) || logMINOR)) {
			String msg = "Queueing forgotten for " + seqNumber + " for " + this;
			if(!isDeprecated)
				Logger.error(this, msg);
			else
				Logger.minor(this, msg);
		}
		QueuedForgotten qf = new QueuedForgotten(seqNumber);
		synchronized(forgottenQueue) {
			forgottenQueue.add(qf);
		}
	}

	static class PacketActionItem { // anyone got a better name?

		/** Packet sequence number */
		int packetNumber;
		/** Time at which this packet's ack or resend request becomes urgent
		 * and can trigger an otherwise empty packet to be sent. */
		long urgentTime;

		@Override
		public String toString() {
			return super.toString() + ": packet " + packetNumber + " urgent@" + urgentTime + '(' + (System.currentTimeMillis() - urgentTime) + ')';
		}
	}

	private final static class QueuedAck extends PacketActionItem {

		QueuedAck(int packet) {
			long now = System.currentTimeMillis();
			packetNumber = packet;
			/** If not included on a packet in next 200ms, then
			 * force a send of an otherwise empty packet.
			 */
			urgentTime = now + 200;
		}
	}

	// FIXME this is almost identical to QueuedAck, coalesce the classes
	private final static class QueuedForgotten extends PacketActionItem {

		QueuedForgotten(int packet) {
			long now = System.currentTimeMillis();
			packetNumber = packet;
			/** If not included on a packet in next 500ms, then
			 * force a send of an otherwise empty packet.
			 */
			urgentTime = now + 500;
		}
	}

	private abstract class BaseQueuedResend extends PacketActionItem
		implements IndexableUpdatableSortedLinkedListItem {

		/** Time at which this item becomes sendable.
		 * When we send a resend request, this is reset to t+500ms.
		 * 
		 * Constraint: urgentTime is always greater than activeTime.
		 */
		long activeTime;

		void sent() throws UpdatableSortedLinkedListKilledException {
			long now = System.currentTimeMillis();
			activeTime = now + 500;
			urgentTime = activeTime + urgentDelay();
		// This is only removed when we actually receive the packet
		// But for now it will sleep
		}

		BaseQueuedResend(int packetNumber) {
			this.packetNumber = packetNumber;
			long now = System.currentTimeMillis();
			activeTime = initialActiveTime(now);
			urgentTime = activeTime + urgentDelay();
		}

		abstract long urgentDelay();

		abstract long initialActiveTime(long now);
		private Item next;
		private Item prev;

		public final Item getNext() {
			return next;
		}

		public final Item setNext(Item i) {
			Item old = next;
			next = i;
			return old;
		}

		public Item getPrev() {
			return prev;
		}

		public Item setPrev(Item i) {
			Item old = prev;
			prev = i;
			return old;
		}

		public int compareTo(Object o) {
			BaseQueuedResend r = (BaseQueuedResend) o;
			if(urgentTime > r.urgentTime)
				return 1;
			if(urgentTime < r.urgentTime)
				return -1;
			if(packetNumber > r.packetNumber)
				return 1;
			if(packetNumber < r.packetNumber)
				return -1;
			return 0;
		}

		public Object indexValue() {
			return packetNumber;
		}
		private DoublyLinkedList parent;

		public DoublyLinkedList getParent() {
			return parent;
		}

		public DoublyLinkedList setParent(DoublyLinkedList l) {
			DoublyLinkedList old = parent;
			parent = l;
			return old;
		}
	}

	private class QueuedResendRequest extends BaseQueuedResend {

		@Override
		long initialActiveTime(long now) {
			return now; // Active immediately; reordering is rare
		}

		QueuedResendRequest(int packetNumber) {
			super(packetNumber);
		}

		@Override
		void sent() throws UpdatableSortedLinkedListKilledException {
			synchronized(resendRequestQueue) {
				super.sent();
				resendRequestQueue.update(this);
			}
		}

		@Override
		long urgentDelay() {
			return PacketSender.MAX_COALESCING_DELAY; // Urgent pretty soon
		}
	}

	private class QueuedAckRequest extends BaseQueuedResend {

		final long createdTime;
		long activeDelay;

		@Override
		long initialActiveTime(long now) {
			// Request an ack after four RTTs
			activeDelay = twoRTTs();
			return now + activeDelay;
		}

		QueuedAckRequest(int packetNumber) {
			super(packetNumber);
			this.createdTime = System.currentTimeMillis();			
		}

		@Override
		void sent() throws UpdatableSortedLinkedListKilledException {
			synchronized(ackRequestQueue) {
				super.sent();
				ackRequestQueue.update(this);
			}
		}

		/**
		 * Acknowledged.
		 */
		public void onAcked() {
			long t = Math.max(0, System.currentTimeMillis() - createdTime);
			pn.reportPing(t);
			if(logMINOR)
				Logger.minor(this, "Reported round-trip time of " + TimeUtil.formatTime(t, 2, true) + " on " + pn.getPeer() + " (avg " + TimeUtil.formatTime((long) pn.averagePingTime(), 2, true) + ", #" + packetNumber + ')');
		}

		@Override
		long urgentDelay() {
			return PacketSender.MAX_COALESCING_DELAY;
		}
	}

	/**
	 * Called when we receive a packet.
	 * @param seqNumber The packet's serial number.
	 * See the comments in FNPPacketMangler.processOutgoing* for
	 * the reason for the locking.
	 */
	public synchronized void receivedPacket(int seqNumber) {
		timeLastDecodedPacket = System.currentTimeMillis();
		logMINOR = Logger.shouldLog(Logger.MINOR, this);
		if(logMINOR)
			Logger.minor(this, "Received packet " + seqNumber + " from " + pn.shortToString());
		if(seqNumber == -1)
			return;
		// FIXME delete this log statement
		if(logMINOR)
			Logger.minor(this, "Still received packet: " + seqNumber);
		// Received packet
		receivedPacketNumber(seqNumber);
		// Ack it even if it is a resend
		queueAck(seqNumber);
	}

	// TCP uses four RTTs with no ack to resend ... but we have a more drawn out protocol, we
	// should use only two.
	public long twoRTTs() {
		// FIXME upper bound necessary ?
		return (long) Math.min(Math.max(250, pn.averagePingTime() * 2), 2500);
	}

	protected void receivedPacketNumber(int seqNumber) {
		if(logMINOR)
			Logger.minor(this, "Handling received packet number " + seqNumber);
		queueResendRequests(seqNumber);
		packetNumbersReceived.got(seqNumber);
		try {
			removeResendRequest(seqNumber);
		} catch(UpdatableSortedLinkedListKilledException e) {
			// Ignore, not our problem
		}
		synchronized(this) {
			highestSeenIncomingSerialNumber = Math.max(highestSeenIncomingSerialNumber, seqNumber);
		}
		if(logMINOR)
			Logger.minor(this, "Handled received packet number " + seqNumber);
	}

	/**
	 * Remove a resend request from the queue.
	 * @param seqNumber
	 * @throws UpdatableSortedLinkedListKilledException 
	 */
	private void removeResendRequest(int seqNumber) throws UpdatableSortedLinkedListKilledException {
		synchronized(resendRequestQueue) {
			resendRequestQueue.removeByKey(seqNumber);
		}
	}

	/**
	 * Add some resend requests if necessary.
	 * @param seqNumber The number of the packet we just received.
	 */
	private void queueResendRequests(int seqNumber) {
		int max;
		synchronized(this) {
			max = packetNumbersReceived.highest();
		}
		if(seqNumber > max)
			try {
				if((max != -1) && (seqNumber - max > 1)) {
					if(logMINOR)
						Logger.minor(this, "Queueing resends from " + max + " to " + seqNumber);
					// Missed some packets out
					for(int i = max + 1; i < seqNumber; i++) {
						queueResendRequest(i);
					}
				}
			} catch(UpdatableSortedLinkedListKilledException e) {
				// Ignore (we are decoding packet, not sending one)
			}
	}

	/**
	 * Queue a resend request
	 * @param packetNumber the packet serial number to queue a
	 * resend request for
	 * @throws UpdatableSortedLinkedListKilledException 
	 */
	private void queueResendRequest(int packetNumber) throws UpdatableSortedLinkedListKilledException {
		synchronized(resendRequestQueue) {
			if(queuedResendRequest(packetNumber)) {
				if(logMINOR)
					Logger.minor(this, "Not queueing resend request for " + packetNumber + " - already queued");
				return;
			}
			if(logMINOR)
				Logger.minor(this, "Queueing resend request for " + packetNumber);
			QueuedResendRequest qrr = new QueuedResendRequest(packetNumber);
			resendRequestQueue.add(qrr);
		}
	}

	/**
	 * Queue an ack request
	 * @param packetNumber the packet serial number to queue a
	 * resend request for
	 * @throws UpdatableSortedLinkedListKilledException 
	 */
	private void queueAckRequest(int packetNumber) throws UpdatableSortedLinkedListKilledException {
		synchronized(ackRequestQueue) {
			// FIXME should we just remove the existing ack request? If we do, we get a better
			// estimate of RTT on lossy links... if we don't, lossy links will include the average
			// time to send a packet including all resends. The latter may be useful, and in fact
			// the former is unreliable...
			if(queuedAckRequest(packetNumber)) {
				if(logMINOR)
					Logger.minor(this, "Not queueing ack request for " + packetNumber + " - already queued");
				return;
			}
			if(logMINOR)
				Logger.minor(this, "Queueing ack request for " + packetNumber + " on " + this);
			QueuedAckRequest qrr = new QueuedAckRequest(packetNumber);
			ackRequestQueue.add(qrr);
		}
	}

	/**
	 * Is an ack request queued for this packet number?
	 */
	private boolean queuedAckRequest(int packetNumber) {
		synchronized(ackRequestQueue) {
			return ackRequestQueue.containsKey(packetNumber);
		}
	}

	/**
	 * Is a resend request queued for this packet number?
	 */
	private boolean queuedResendRequest(int packetNumber) {
		synchronized(resendRequestQueue) {
			return resendRequestQueue.containsKey(packetNumber);
		}
	}

	/**
	 * Called when we have received several packet acknowledgements.
	 * Synchronized for the same reason as the sender code is:
	 * So that we don't end up sending packets too late when overloaded,
	 * and get horrible problems such as asking to resend packets which
	 * haven't been sent yet.
	 */
	public synchronized void acknowledgedPackets(int[] seqNos) {
		AsyncMessageCallback[][] callbacks = new AsyncMessageCallback[seqNos.length][];
		for(int i = 0; i < seqNos.length; i++) {
			int realSeqNo = seqNos[i];
			if(logMINOR)
				Logger.minor(this, "Acknowledged packet: " + realSeqNo);
			try {
				removeAckRequest(realSeqNo);
			} catch(UpdatableSortedLinkedListKilledException e) {
				// Ignore, we are processing an incoming packet
			}
			if(logMINOR)
				Logger.minor(this, "Removed ack request");
			callbacks[i] = sentPacketsContents.getCallbacks(realSeqNo);
			byte[] buf = sentPacketsContents.get(realSeqNo);
			long timeAdded = sentPacketsContents.getTime(realSeqNo);
			if(sentPacketsContents.remove(realSeqNo))
				if(buf.length > Node.PACKET_SIZE) {
					PacketThrottle throttle = pn.getThrottle();
					throttle.notifyOfPacketAcknowledged();
					throttle.setRoundTripTime(System.currentTimeMillis() - timeAdded);
				}
		}
		int cbCount = 0;
		for(int i = 0; i < callbacks.length; i++) {
			AsyncMessageCallback[] cbs = callbacks[i];
			if(cbs != null)
				for(int j = 0; j < cbs.length; j++) {
					cbs[j].acknowledged();
					cbCount++;
				}
		}
		if(cbCount > 0 && logMINOR)
			Logger.minor(this, "Executed " + cbCount + " callbacks");
	}

	/**
	 * Called when we have received a packet acknowledgement.
	 * @param realSeqNo
	 */
	public void acknowledgedPacket(int realSeqNo) {
		logMINOR = Logger.shouldLog(Logger.MINOR, this);
		AsyncMessageCallback[] callbacks;
		if(logMINOR)
			Logger.minor(this, "Acknowledged packet: " + realSeqNo);
		try {
			synchronized(this) {
				removeAckRequest(realSeqNo);
			}
		} catch(UpdatableSortedLinkedListKilledException e) {
			// Ignore, we are processing an incoming packet
		}
		if(logMINOR)
			Logger.minor(this, "Removed ack request");
		callbacks = sentPacketsContents.getCallbacks(realSeqNo);
		byte[] buf = sentPacketsContents.get(realSeqNo);
		long timeAdded = sentPacketsContents.getTime(realSeqNo);
		if(sentPacketsContents.remove(realSeqNo))
			if(buf.length > Node.PACKET_SIZE) {
				PacketThrottle throttle = pn.getThrottle();
				throttle.notifyOfPacketAcknowledged();
				throttle.setRoundTripTime(System.currentTimeMillis() - timeAdded);
			}
		if(callbacks != null) {
			for(int i = 0; i < callbacks.length; i++)
				callbacks[i].acknowledged();
			if(logMINOR)
				Logger.minor(this, "Executed " + callbacks.length + " callbacks");
		}
	}

	/**
	 * Remove an ack request from the queue by packet number.
	 * @throws UpdatableSortedLinkedListKilledException 
	 */
	private void removeAckRequest(int seqNo) throws UpdatableSortedLinkedListKilledException {
		QueuedAckRequest qr = null;
		
		synchronized(ackRequestQueue) {
			qr = (QueuedAckRequest) ackRequestQueue.removeByKey(seqNo);
		}
		if(qr != null)
			qr.onAcked();
		else
			Logger.normal(this, "Removing ack request twice? Null on " + seqNo + " from " + pn.getPeer() + " (" + TimeUtil.formatTime((int) pn.averagePingTime(), 2, true) + " ping avg)");
	}

	/**
	 * Resend (off-thread but ASAP) a packet.
	 * @param seqNumber The serial number of the packet to be
	 * resent.
	 */
	public void resendPacket(int seqNumber) {
		byte[] resendData = sentPacketsContents.get(seqNumber);
		if(resendData != null) {
			if(resendData.length > Node.PACKET_SIZE)
				pn.getThrottle().notifyOfPacketLost();
			synchronized(packetsToResend) {
				packetsToResend.add(seqNumber);
			}
			pn.node.ps.wakeUp();
		} else {
			String msg = "Asking me to resend packet " + seqNumber +
				" which we haven't sent yet or which they have already acked (next=" + nextPacketNumber + ')';
			// Might just be late, but could indicate something serious.
			if(isDeprecated) {
				if(logMINOR)
					Logger.minor(this, "Other side wants us to resend packet " + seqNumber + " for " + this + " - we cannot do this because we are deprecated");
			} else
				Logger.normal(this, msg);
		}
	}

	/**
	 * Called when we receive an AckRequest.
	 * @param packetNumber The packet that the other side wants
	 * us to re-ack.
	 */
	public synchronized void receivedAckRequest(int packetNumber) {
		if(queuedAck(packetNumber)) {
			// Already going to send an ack
			// Don't speed it up though; wasteful
		} else
			if(packetNumbersReceived.contains(packetNumber))
				// We have received it, so send them an ack
				queueAck(packetNumber);
			else {
				// We have not received it, so get them to resend it
				try {
					queueResendRequest(packetNumber);
				} catch(UpdatableSortedLinkedListKilledException e) {
					// Ignore, we are decoding, not sending.
				}
				highestSeenIncomingSerialNumber = Math.max(highestSeenIncomingSerialNumber, packetNumber);
			}
	}

	/**
	 * Is there a queued ack with the given packet number?
	 * FIXME: have a hashtable? The others do, but probably it
	 * isn't necessary. We should be consistent about this -
	 * either take it out of UpdatableSortedLinkedListWithForeignIndex,
	 * or add one here.
	 */
	private boolean queuedAck(int packetNumber) {
		synchronized(ackQueue) {
			for ( QueuedAck qa :ackQueue ) {
				if(qa.packetNumber == packetNumber)
					return true;
			}
		}
		return false;
	}

	/**
	 * Destination forgot a packet.
	 * This is normal if we are the secondary key.
	 * @param seqNumber The packet number lost.
	 */
	public void destForgotPacket(int seqNumber) {
		if(isDeprecated)
			Logger.normal(this, "Destination forgot packet: " + seqNumber);
		else
			Logger.error(this, "Destination forgot packet: " + seqNumber);
		synchronized(this) {
			try {
				removeResendRequest(seqNumber);
			} catch(UpdatableSortedLinkedListKilledException e) {
				// Ignore
			}
		}
	}

	/**
	 * @return A packet number for a new outgoing packet.
	 * This method will block until one is available if
	 * necessary.
	 * @throws KeyChangedException if the thread is interrupted when waiting
	 */
	public int allocateOutgoingPacketNumber() throws KeyChangedException, NotConnectedException {
		int packetNumber;
		if(!pn.isConnected())
			throw new NotConnectedException();
		synchronized(this) {
			if(isDeprecated)
				throw new KeyChangedException();
			packetNumber = nextPacketNumber++;
			if(logMINOR)
				Logger.minor(this, "Allocated " + packetNumber + " in allocateOutgoingPacketNumber for " + this);
		}
		while(true) {
			try {
				sentPacketsContents.lock(packetNumber);
				if(logMINOR)
					Logger.minor(this, "Locked "+packetNumber);
				return packetNumber;
			} catch(InterruptedException e) {
				synchronized(this) {
					if(isDeprecated)
						throw new KeyChangedException();
				}
			}
		}
	}

	/**
	 * @return A packet number for a new outgoing packet.
	 * This method will not block, and will throw an exception
	 * if it would need to block.
	 * @throws KeyChangedException if the thread is interrupted when waiting
	 */
	public int allocateOutgoingPacketNumberNeverBlock() throws KeyChangedException, NotConnectedException, WouldBlockException {
		int packetNumber;
		if(!pn.isConnected())
			throw new NotConnectedException();
		synchronized(this) {
			packetNumber = nextPacketNumber;
			if(isDeprecated)
				throw new KeyChangedException();
			sentPacketsContents.lockNeverBlock(packetNumber);
			nextPacketNumber = packetNumber + 1;
			if(logMINOR)
				Logger.minor(this, "Allocated " + packetNumber + " in allocateOutgoingPacketNumberNeverBlock for " + this);
			return packetNumber;
		}
	}

	public int[] grabForgotten() {
		if(logMINOR)
			Logger.minor(this, "Grabbing forgotten packet numbers");
		int[] acks;
		synchronized(forgottenQueue) {
			// Grab the acks and tell them they are sent
			int length = forgottenQueue.size();
			acks = new int[length];
			int i = 0;

			Iterator it = forgottenQueue.iterator();
			while(it.hasNext()) {
				QueuedForgotten ack = (QueuedForgotten) it.next();
				acks[i++] = ack.packetNumber;
				if(logMINOR)
					Logger.minor(this, "Grabbing ack " + ack.packetNumber + " from " + this);
				it.remove();	// sent
			}
		}
		return acks;
	}

	public void requeueForgot(int[] forgotPackets, int start, int length) {
		synchronized(forgottenQueue) { // It doesn't do anything else does it? REDFLAG
			for(int i = start; i < start + length; i++) {
				queueForgotten(i, false);
			}
		}
	}

	/**
	 * Grab all the currently queued acks to be sent to this node.
	 * @return An array of packet numbers that we need to acknowledge.
	 */
	public int[] grabAcks() {
		if(logMINOR)
			Logger.minor(this, "Grabbing acks");
		int[] acks;
		synchronized(ackQueue) {
			// Grab the acks and tell them they are sent
			int length = ackQueue.size();
			acks = new int[length];
			int i = 0;
			Iterator<QueuedAck> it = ackQueue.iterator();
			while(it.hasNext()) {
				QueuedAck ack = it.next();
				acks[i++] = ack.packetNumber;
				if(logMINOR)
					Logger.minor(this, "Grabbing ack " + ack.packetNumber + " from " + this);
				it.remove();	// sent
			}
		}
		return acks;
	}

	/**
	 * Grab all the currently queued resend requests.
	 * @return An array of the packet numbers of all the packets we want to be resent.
	 * @throws NotConnectedException If the peer is no longer connected.
	 */
	public int[] grabResendRequests() throws NotConnectedException {
		UpdatableSortedLinkedListItem[] items;
		int[] packetNumbers;
		int realLength;
		long now = System.currentTimeMillis();
		try {
			synchronized(resendRequestQueue) {
				items = resendRequestQueue.toArray();
				int length = items.length;
				packetNumbers = new int[length];
				realLength = 0;
				for(int i = 0; i < length; i++) {
					QueuedResendRequest qrr = (QueuedResendRequest) items[i];
					if(packetNumbersReceived.contains(qrr.packetNumber)) {
						if(logMINOR)
							Logger.minor(this, "Have already seen " + qrr.packetNumber + ", removing from resend list");
						resendRequestQueue.remove(qrr);
						continue;
					}
					if(qrr.activeTime <= now) {
						packetNumbers[realLength++] = qrr.packetNumber;
						if(logMINOR)
							Logger.minor(this, "Grabbing resend request: " + qrr.packetNumber + " from " + this);
						qrr.sent();
					} else
						if(logMINOR)
							Logger.minor(this, "Rejecting resend request: " + qrr.packetNumber + " - in future by " + (qrr.activeTime - now) + "ms for " + this);
				}
			}
		} catch(UpdatableSortedLinkedListKilledException e) {
			throw new NotConnectedException();
		}
		int[] trimmedPacketNumbers = new int[realLength];
		System.arraycopy(packetNumbers, 0, trimmedPacketNumbers, 0, realLength);
		return trimmedPacketNumbers;
	}

	public int[] grabAckRequests() throws NotConnectedException, StillNotAckedException {
		UpdatableSortedLinkedListItem[] items;
		int[] packetNumbers;
		int realLength;
		if(logMINOR)
			Logger.minor(this, "Grabbing ack requests");
		try {
			synchronized(ackRequestQueue) {
				long now = System.currentTimeMillis();
				items = ackRequestQueue.toArray();
				int length = items.length;
				packetNumbers = new int[length];
				realLength = 0;
				for(int i = 0; i < length; i++) {
					QueuedAckRequest qr = (QueuedAckRequest) items[i];
					int packetNumber = qr.packetNumber;
					if(qr.activeTime <= now) {
						if(sentPacketsContents.get(packetNumber) == null) {
							if(logMINOR)
								Logger.minor(this, "Asking to ack packet which has already been acked: " + packetNumber + " on " + this + ".grabAckRequests");
							ackRequestQueue.remove(qr);
							continue;
						}
<<<<<<< HEAD
						if(now - qr.createdTime > 2 * 60 * 1000)
							Logger.normal(this, "Packet " + qr.packetNumber + " sent over " + (now - qr.createdTime) + "ms ago and still not acked on " + this + " for " + pn);
=======
						if(now - qr.createdTime > 2 * 60 * 1000) {
							if(logMINOR)
								Logger.minor(this, "Packet " + qr.packetNumber + " sent over " + (now - qr.createdTime) + "ms ago and still not acked on " + this + " for " + pn);
							if(now - qr.createdTime > 10 * 60 * 1000) {
								Logger.error(this, "Packet " + qr.packetNumber + " sent over " + (now - qr.createdTime) + "ms ago and still not acked on " + this + " for " + pn);
								throw new StillNotAckedException();
							}
						}
>>>>>>> c1c3e278
						packetNumbers[realLength++] = packetNumber;
						if(logMINOR)
							Logger.minor(this, "Grabbing ack request " + packetNumber + " (" + realLength + ") from " + this);
						qr.sent();
					} else
						if(logMINOR)
							Logger.minor(this, "Ignoring ack request " + packetNumber + " (" + realLength + ") - will become active in " + (qr.activeTime - now) + "ms on " + this + " - " + qr);
				}
			}
		} catch(UpdatableSortedLinkedListKilledException e) {
			throw new NotConnectedException();
		}
		if(logMINOR)
			Logger.minor(this, "realLength now " + realLength);
		int[] trimmedPacketNumbers = new int[realLength];
		System.arraycopy(packetNumbers, 0, trimmedPacketNumbers, 0, realLength);
		if(logMINOR)
			Logger.minor(this, "Returning " + trimmedPacketNumbers.length + " ackRequests");
		return trimmedPacketNumbers;
	}

	/**
	 * @return The time at which we will have to send some
	 * notifications. Or Long.MAX_VALUE if there are none to send.
	 */
	public long getNextUrgentTime() {
		long earliestTime = Long.MAX_VALUE;
		synchronized(ackQueue) {
			if(!ackQueue.isEmpty()) {
				QueuedAck qa = ackQueue.get(0);
				earliestTime = qa.urgentTime;
			}
		}
		synchronized(resendRequestQueue) {
			if(!resendRequestQueue.isEmpty()) {
				QueuedResendRequest qr = (QueuedResendRequest) resendRequestQueue.getLowest();
				earliestTime = Math.min(earliestTime, qr.urgentTime);
			}
		}
		synchronized(ackRequestQueue) {
			if(!ackRequestQueue.isEmpty()) {
				QueuedAckRequest qr = (QueuedAckRequest) ackRequestQueue.getLowest();
				earliestTime = Math.min(earliestTime, qr.urgentTime);
			}
		}
		return earliestTime;
	}

	/**
	 * @return The last sent new packet number.
	 */
	public int getLastOutgoingSeqNumber() {
		synchronized(this) {
			return nextPacketNumber - 1;
		}
	}

	/**
	 * Report a packet has been sent
	 * @param data The data we have just sent (payload only, decrypted). 
	 * @param seqNumber The packet number.
	 * @throws NotConnectedException 
	 */
	public void sentPacket(byte[] data, int seqNumber, AsyncMessageCallback[] callbacks, short priority) throws NotConnectedException {
		if(callbacks != null)
			for(int i = 0; i < callbacks.length; i++) {
				if(callbacks[i] == null)
					throw new NullPointerException();
			}
		sentPacketsContents.add(seqNumber, data, callbacks, priority);
		try {
			queueAckRequest(seqNumber);
		} catch(UpdatableSortedLinkedListKilledException e) {
			throw new NotConnectedException();
		}
	}

	/**
	 * Clear the KeyTracker. Depreciate it, clear all resend, ack, request-ack etc queues.
	 * Return the messages we still had in flight. The caller will then either add them to
	 * another KeyTracker, or call their callbacks to indicate failure.
	 */
	private LimitedRangeIntByteArrayMapElement[] clear() {
		if(logMINOR)
			Logger.minor(this, "Clearing " + this);
		isDeprecated = true;
		LimitedRangeIntByteArrayMapElement[] elements;
		synchronized(sentPacketsContents) {
			elements = sentPacketsContents.grabAll(); // will clear
		}
		synchronized(ackQueue) {
			ackQueue.clear();
		}
		synchronized(resendRequestQueue) {
			resendRequestQueue.kill();
		}
		synchronized(ackRequestQueue) {
			ackRequestQueue.kill();
		}
		synchronized(packetsToResend) {
			packetsToResend.clear();
		}
		packetNumbersReceived.clear();
		return elements;
	}

	/**
	 * Completely deprecate the KeyTracker, in favour of a new one. 
	 * It will no longer be used for anything. The KeyTracker will be cleared and all outstanding packets
	 * moved to the new KeyTracker.
	 * 
	 * *** Must only be called if the KeyTracker is not to be kept. Otherwise, we may receive some packets twice. ***
	 */
	public void completelyDeprecated(KeyTracker newTracker) {
		if(logMINOR)
			Logger.minor(this, "Completely deprecated: " + this + " in favour of " + newTracker);
		LimitedRangeIntByteArrayMapElement[] elements = clear();
		if(elements.length == 0)
			return; // nothing more to do
		MessageItem[] messages = new MessageItem[elements.length];
		for(int i = 0; i < elements.length; i++) {
			LimitedRangeIntByteArrayMapElement element = elements[i];
			byte[] buf = element.data;
			AsyncMessageCallback[] callbacks = element.callbacks;
			// Ignore packet#
			if(logMINOR)
				Logger.minor(this, "Queueing resend of what was once " + element.packetNumber);
			messages[i] = new MessageItem(buf, callbacks, true, pn.resendByteCounter, element.priority);
		}
		pn.requeueMessageItems(messages, 0, messages.length, true);

		pn.node.ps.wakeUp();
	}

	/**
	 * Called when the node appears to have been disconnected.
	 * Dump all sent messages.
	 */
	public void disconnected() {
		// Clear everything, call the callbacks
		LimitedRangeIntByteArrayMapElement[] elements = clear();
		for(int i = 0; i < elements.length; i++) {
			LimitedRangeIntByteArrayMapElement element = elements[i];
			AsyncMessageCallback[] callbacks = element.callbacks;
			if(callbacks != null)
				for(int j = 0; j < callbacks.length; j++)
					callbacks[j].disconnected();
		}
	}

	/**
	 * Fill rpiTemp with ResendPacketItems of packets that need to be
	 * resent.
	 * @return An array of integers which contains the packet numbers
	 * to be resent (the RPI's are put into rpiTemp), or null if there
	 * are no packets to resend.
	 * 
	 * Not a very nice API, but it saves a load of allocations, and at
	 * least it's documented!
	 */
	public int[] grabResendPackets(Vector<ResendPacketItem> rpiTemp, int[] numbers) {
		rpiTemp.clear();
		long now = System.currentTimeMillis();
		long fourRTTs = twoRTTs();
		int count = 0;
		synchronized(packetsToResend) {
			int len = packetsToResend.size();
			if(numbers.length < len)
				numbers = new int[len * 2];
			for(Iterator<Integer> it = packetsToResend.iterator(); it.hasNext();) {
				int packetNo = it.next();
				long resentTime = sentPacketsContents.getReaddedTime(packetNo);
				if(now - resentTime > fourRTTs) {
					// Either never resent, or resent at least 4 RTTs ago
					numbers[count++] = packetNo;
					it.remove();
				}
			}
			packetsToResend.clear();
		}
		for(int i = 0; i < count; i++) {
			int packetNo = numbers[i];
			byte[] buf = sentPacketsContents.get(packetNo);
			if(buf == null) {
				if(logMINOR)
					Logger.minor(this, "Contents null for " + packetNo + " in grabResendPackets on " + this);
				continue; // acked already?
			}
			AsyncMessageCallback[] callbacks = sentPacketsContents.getCallbacks(packetNo);
			short priority = sentPacketsContents.getPriority(packetNo, DMT.PRIORITY_BULK_DATA);
			rpiTemp.add(new ResendPacketItem(buf, packetNo, this, callbacks, priority));
		}
		if(rpiTemp.isEmpty())
			return null;
		return numbers;
	}
	
	public boolean hasPacketsToResend() {
		synchronized(packetsToResend) {
			return !packetsToResend.isEmpty();
		}
	}

	public boolean isDeprecated() {
		return this.isDeprecated;
	}

	public int countAckRequests() {
		synchronized(ackRequestQueue) {
			return ackRequestQueue.size();
		}
	}

	public int countResendRequests() {
		synchronized(resendRequestQueue) {
			return resendRequestQueue.size();
		}
	}

	public int countAcks() {
		synchronized(ackQueue) {
			return ackQueue.size();
		}
	}

	public synchronized long timeLastDecodedPacket() {
		return timeLastDecodedPacket;
	}
}<|MERGE_RESOLUTION|>--- conflicted
+++ resolved
@@ -854,10 +854,6 @@
 							ackRequestQueue.remove(qr);
 							continue;
 						}
-<<<<<<< HEAD
-						if(now - qr.createdTime > 2 * 60 * 1000)
-							Logger.normal(this, "Packet " + qr.packetNumber + " sent over " + (now - qr.createdTime) + "ms ago and still not acked on " + this + " for " + pn);
-=======
 						if(now - qr.createdTime > 2 * 60 * 1000) {
 							if(logMINOR)
 								Logger.minor(this, "Packet " + qr.packetNumber + " sent over " + (now - qr.createdTime) + "ms ago and still not acked on " + this + " for " + pn);
@@ -866,7 +862,6 @@
 								throw new StillNotAckedException();
 							}
 						}
->>>>>>> c1c3e278
 						packetNumbers[realLength++] = packetNumber;
 						if(logMINOR)
 							Logger.minor(this, "Grabbing ack request " + packetNumber + " (" + realLength + ") from " + this);
