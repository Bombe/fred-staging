--- conflicted
+++ resolved
@@ -348,13 +348,9 @@
             // Why? Because by the time the sent() callback gets called, it may already have been acked, under heavy load.
             // So take it from when we first started to try to send the request.
             // See comments below when handling FNPRecentlyFailed for why we need this.
-<<<<<<< HEAD
             synchronized(this) {
             	timeSentRequest = System.currentTimeMillis();
             }
-=======
-            timeSentRequest = System.currentTimeMillis();
->>>>>>> 49464459
 			
             origTag.addRoutedTo(next, false);
             
