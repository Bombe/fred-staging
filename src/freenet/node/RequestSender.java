--- conflicted
+++ resolved
@@ -536,13 +536,10 @@
         		if(reply == null) {
         			// We gave it a chance, don't give it another.
         			offers.deleteLastOffer();
-<<<<<<< HEAD
         			Logger.error(this, "Timeout awaiting reply to offer request on "+this+" to "+pn);
         			// FIXME bug #4613 consider two-stage timeout.
         			pn.fatalTimeout();
-=======
     	        	origTag.removeFetchingOfferedKeyFrom(pn);
->>>>>>> dee08eee
         			continue;
         		} else {
         			if(handleCHKOfferReply(reply, pn, offer, offers)) return true;
@@ -563,13 +560,10 @@
         		if(reply == null) {
         			// We gave it a chance, don't give it another.
             		offers.deleteLastOffer();
-<<<<<<< HEAD
         			Logger.error(this, "Timeout awaiting reply to offer request on "+this+" to "+pn);
         			// FIXME bug #4613 consider two-stage timeout.
         			pn.fatalTimeout();
-=======
     	        	origTag.removeFetchingOfferedKeyFrom(pn);
->>>>>>> dee08eee
         			continue;
         		} else {
         			if(handleSSKOfferReply(reply, pn, offer, offers)) return true;
@@ -704,11 +698,7 @@
         		}
         		fireCHKTransferBegins();
 				
-<<<<<<< HEAD
         		BlockReceiver br = new BlockReceiver(node.usm, pn, uid, prb, this, node.getTicker(), true, realTimeFlag, myTimeoutHandler);
-=======
-        		BlockReceiver br = new BlockReceiver(node.usm, pn, uid, prb, this, node.getTicker(), true, realTimeFlag);
->>>>>>> dee08eee
         		
        			if(logMINOR) Logger.minor(this, "Receiving data");
        			final PeerNode p = pn;
@@ -792,14 +782,7 @@
     			forwardRejectedOverload();
     			node.failureTable.onFailed(key, next, htl, timeSinceSent());
     			// Try next node
-<<<<<<< HEAD
     			handleAcceptedRejectedTimeout(next, origTag);
-=======
-    			// It could still be running. So the timeout is fatal to the node.
-    			Logger.error(this, "Timeout awaiting Accepted/Rejected "+this+" to "+next);
-    			//next.fatalTimeout();
-    			next.noLongerRoutingTo(origTag, false);
->>>>>>> dee08eee
     			return DO.NEXT_PEER;
     		}
     		
@@ -1072,11 +1055,7 @@
     	fireCHKTransferBegins();
     	
     	final long tStart = System.currentTimeMillis();
-<<<<<<< HEAD
     	final BlockReceiver br = new BlockReceiver(node.usm, next, uid, prb, this, node.getTicker(), true, realTimeFlag, myTimeoutHandler);
-=======
-    	final BlockReceiver br = new BlockReceiver(node.usm, next, uid, prb, this, node.getTicker(), true, realTimeFlag);
->>>>>>> dee08eee
     	
     	if(logMINOR) Logger.minor(this, "Receiving data");
     	final PeerNode from = next;
@@ -1412,11 +1391,7 @@
     	if(mask == WAIT_ALL) throw new IllegalArgumentException("Cannot ignore all!");
     	while(true) {
     	long now = System.currentTimeMillis();
-<<<<<<< HEAD
-    	long deadline = now + (realTimeFlag ? 1200 * 1000 : 300 * 1000);
-=======
     	long deadline = now + (realTimeFlag ? 300 * 1000 : 1260 * 1000);
->>>>>>> dee08eee
         while(true) {
         	short current = mask; // If any bits are set already, we ignore those states.
         	
@@ -1532,11 +1507,7 @@
 			opennetFinished = true;
 			notifyAll();
 		}
-<<<<<<< HEAD
 		
-		origTag.removeRoutingTo(next);
-=======
->>>>>>> dee08eee
     }
 
     /** Wait for the opennet completion message and discard it */
