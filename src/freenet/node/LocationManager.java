/* This code is part of Freenet. It is distributed under the GNU General
 * Public License, version 2 (or at your option any later version). See
 * http://www.gnu.org/ for further details of the GPL. */
package freenet.node;

import java.security.MessageDigest;
import java.util.Enumeration;
import java.util.Hashtable;
import java.util.Vector;

import freenet.crypt.RandomSource;
import freenet.crypt.SHA256;
import freenet.io.comm.DMT;
import freenet.io.comm.DisconnectedException;
import freenet.io.comm.Message;
import freenet.io.comm.MessageFilter;
import freenet.io.comm.NotConnectedException;
import freenet.node.PeerManager.LocationUIDPair;
import freenet.support.Fields;
import freenet.support.Logger;
import freenet.support.ShortBuffer;
import freenet.support.TimeSortedHashtable;

/**
 * @author amphibian
 * 
 * Tracks the Location of the node. Negotiates swap attempts.
 * Initiates swap attempts. Deals with locking.
 */
public class LocationManager {

    public class MyCallback extends SendMessageOnErrorCallback {
        
        RecentlyForwardedItem item;

        public MyCallback(Message message, PeerNode pn, RecentlyForwardedItem item) {
            super(message, pn);
            this.item = item;
        }

        public void disconnected() {
            super.disconnected();
            removeRecentlyForwardedItem(item);
        }
        
        public void acknowledged() {
            item.successfullyForwarded = true;
        }
    }
    
    static final int TIMEOUT = 60*1000;
    private static boolean logMINOR;
    final RandomSource r;
    final SwapRequestSender sender;
    SwapRequestInterval interval;
    Node node;
    long timeLastSuccessfullySwapped;
    
    public LocationManager(RandomSource r) {
        loc = r.nextDouble();
        sender = new SwapRequestSender();
        this.r = r;
        recentlyForwardedIDs = new Hashtable();
        logMINOR = Logger.shouldLog(Logger.MINOR, this);
    }

    private double loc;
    private double locChangeSession = 0.0;
    
    int numberOfRemotePeerLocationsSeenInSwaps = 0;

    /**
     * @return The current Location of this node.
     */
    public synchronized double getLocation() {
        return loc;
    }

    /**
     * @param l
     */
    public synchronized void setLocation(double l) {
    	if(l < 0.0 || l > 1.0) {
    		Logger.error(this, "Setting invalid location: "+l, new Exception("error"));
    		return;
    	}
        this.loc = l;
    }
    
    public synchronized void updateLocationChangeSession(double newLoc) {
    	double oldLoc = loc;
    	// Patterned after PeerManager.distance( double, double ), but also need to know the direction of the change
		if (newLoc > oldLoc) {
			double directDifference = newLoc - oldLoc;
			double oppositeDifference = 1.0 - newLoc + oldLoc;
			if (directDifference < oppositeDifference) {
				if(logMINOR) Logger.minor(this, "updateLocationChangeSession: oldLoc: "+oldLoc+" -> newLoc: "+newLoc+" moved: +"+directDifference);
				this.locChangeSession += directDifference;
			} else {
				if(logMINOR) Logger.minor(this, "updateLocationChangeSession: oldLoc: "+oldLoc+" -> newLoc: "+newLoc+" moved: -"+oppositeDifference);
				this.locChangeSession -= oppositeDifference;
			}
		} else {
			double directDifference = oldLoc - newLoc;
			double oppositeDifference = 1.0 - oldLoc + newLoc;
			if (directDifference < oppositeDifference) {
				if(logMINOR) Logger.minor(this, "updateLocationChangeSession: oldLoc: "+oldLoc+" -> newLoc: "+newLoc+" moved: -"+directDifference);
				this.locChangeSession -= directDifference;
			} else {
				if(logMINOR) Logger.minor(this, "updateLocationChangeSession: oldLoc: "+oldLoc+" -> newLoc: "+newLoc+" moved: +"+oppositeDifference);
				this.locChangeSession += oppositeDifference;
			}
		}
    }

    /**
     * Start a thread to send FNPSwapRequests every second when
     * we are not locked.
     */
    public void startSender(Node n, SwapRequestInterval interval) {
        this.node = n;
        this.interval = interval;
        n.executor.execute(sender, "SwapRequest sender");
    }

    /**
     * Sends an FNPSwapRequest every second unless the LM is locked
     * (which it will be most of the time)
     */
    public class SwapRequestSender implements Runnable {

        int sendInterval = 2000;
        
        public void run() {
<<<<<<< HEAD
=======
		    freenet.support.Logger.OSThread.logPID(this);
>>>>>>> 983093da
            while(true) {
                try {
                    long startTime = System.currentTimeMillis();
                    double nextRandom = r.nextDouble();
                    while(true) {
                        int sleepTime = interval.getValue();
                        sleepTime *= nextRandom;
                        sleepTime = Math.min(sleepTime, Integer.MAX_VALUE);
                        long endTime = startTime + (int)sleepTime;
                        long now = System.currentTimeMillis();
                        long diff = endTime - now;
                        try {
                            if(diff > 0)
                                Thread.sleep(Math.min((int)diff, 10000));
                        } catch (InterruptedException e) {
                            // Ignore
                        }
                        if(System.currentTimeMillis() >= endTime) break;
                    }
                    // Don't send one if we are locked
                    if(lock()) {
                        if(System.currentTimeMillis() - timeLastSuccessfullySwapped > 30*1000) {
                            try {
                                boolean myFlag = false;
                                double myLoc = getLocation();
                                PeerNode[] peers = node.peers.connectedPeers;
                                for(int i=0;i<peers.length;i++) {
                                    PeerNode pn = peers[i];
                                    if(pn.isRoutable()) {
                                        double ploc = pn.getLocation();
                                        if(Math.abs(ploc - myLoc) <= Double.MIN_VALUE) {
                                            myFlag = true;
                                            // Log an ERROR
                                            // As this is an ERROR, it results from either a bug or malicious action.
                                            // If it happens very frequently, it indicates either an attack or a serious bug.
                                            Logger.error(this, "Randomizing location: my loc="+myLoc+" but loc="+ploc+" for "+pn);
                                            break;
                                        }
                                    }
                                }
                                if(myFlag) {
                                    setLocation(node.random.nextDouble());
                                    announceLocChange();
                                    node.writeNodeFile();
                                }
                            } finally {
                                unlock();
                            }
                        } else unlock();
                    } else {
                        continue;
                    }
                    // Check the 
                    startSwapRequest();
                } catch (Throwable t) {
                    Logger.error(this, "Caught "+t, t);
                }
            }
        }
    }
    
    /**
     * Create a new SwapRequest, send it from this node out into
     * the wilderness.
     */
    private void startSwapRequest() {
    	node.executor.execute(new OutgoingSwapRequestHandler(),
                "Outgoing swap request handler for port "+node.getDarknetPortNumber());
    }
    
    /**
     * Similar to OutgoingSwapRequestHandler, except that we did
     * not initiate the SwapRequest.
     */
    public class IncomingSwapRequestHandler implements Runnable {

        Message origMessage;
        PeerNode pn;
        long uid;
        Long luid;
        RecentlyForwardedItem item;
        
        IncomingSwapRequestHandler(Message msg, PeerNode pn, RecentlyForwardedItem item) {
            this.origMessage = msg;
            this.pn = pn;
            this.item = item;
            uid = origMessage.getLong(DMT.UID);
            luid = new Long(uid);
        }
        
        public void run() {
<<<<<<< HEAD
=======
		    freenet.support.Logger.OSThread.logPID(this);
>>>>>>> 983093da
            MessageDigest md = SHA256.getMessageDigest();
            
            try {
            // We are already locked by caller
            // Because if we can't get lock they need to send a reject
            
            // Firstly, is their message valid?
            
            byte[] hisHash = ((ShortBuffer)origMessage.getObject(DMT.HASH)).getData();
            
            if(hisHash.length != md.getDigestLength()) {
                Logger.error(this, "Invalid SwapRequest from peer: wrong length hash "+hisHash.length+" on "+uid);
                // FIXME: Should we send a reject?
                return;
            }
            
            // Looks okay, lets get on with it
            // Only one ID because we are only receiving
            addForwardedItem(uid, uid, pn, null);
            
            // Create my side
            
            long random = r.nextLong();
            double myLoc = getLocation();
            LocationUIDPair[] friendLocsAndUIDs = node.peers.getPeerLocationsAndUIDs();
            double[] friendLocs = extractLocs(friendLocsAndUIDs);
            long[] myValueLong = new long[1+1+friendLocs.length];
            myValueLong[0] = random;
            myValueLong[1] = Double.doubleToLongBits(myLoc);
            for(int i=0;i<friendLocs.length;i++)
                myValueLong[i+2] = Double.doubleToLongBits(friendLocs[i]);
            byte[] myValue = Fields.longsToBytes(myValueLong);
            
            byte[] myHash = md.digest(myValue);
            
            Message m = DMT.createFNPSwapReply(uid, myHash);
            
            MessageFilter filter =
                MessageFilter.create().setType(DMT.FNPSwapCommit).setField(DMT.UID, uid).setTimeout(TIMEOUT).setSource(pn);
            
            node.usm.send(pn, m, null);
            
            Message commit;
            try {
                commit = node.usm.waitFor(filter, null);
            } catch (DisconnectedException e) {
            	if(logMINOR) Logger.minor(this, "Disconnected from "+pn+" while waiting for SwapCommit");
                return;
            }
            
            if(commit == null) {
                // Timed out. Abort
                Logger.error(this, "Timed out waiting for SwapCommit on "+uid+" - this can happen occasionally due to connection closes, if it happens often, there may be a serious problem");
                return;
            }
            
            // We have a SwapCommit
            
            byte[] hisBuf = ((ShortBuffer)commit.getObject(DMT.DATA)).getData();

            if((hisBuf.length % 8 != 0) || (hisBuf.length < 16)) {
                Logger.error(this, "Bad content length in SwapComplete - malicious node? on "+uid);
                return;
            }
            
            // First does it verify?
            
            byte[] rehash = md.digest(hisBuf);
            
            if(!java.util.Arrays.equals(rehash, hisHash)) {
                Logger.error(this, "Bad hash in SwapCommit - malicious node? on "+uid);
                return;
            }
            
            // Now decode it
            
            long[] hisBufLong = Fields.bytesToLongs(hisBuf);
            
            long hisRandom = hisBufLong[0];
            
            double hisLoc = Double.longBitsToDouble(hisBufLong[1]);
            if((hisLoc < 0.0) || (hisLoc > 1.0)) {
                Logger.error(this, "Bad loc: "+hisLoc+" on "+uid);
                return;
            }
            registerKnownLocation(hisLoc);
            
            double[] hisFriendLocs = new double[hisBufLong.length-2];
            for(int i=0;i<hisFriendLocs.length;i++) {
                hisFriendLocs[i] = Double.longBitsToDouble(hisBufLong[i+2]);
                if((hisFriendLocs[i] < 0.0) || (hisFriendLocs[i] > 1.0)) {
                    Logger.error(this, "Bad friend loc: "+hisFriendLocs[i]+" on "+uid);
                    return;
                }
                registerLocationLink(hisLoc, hisFriendLocs[i]);
                registerKnownLocation(hisFriendLocs[i]);
            }
            
            numberOfRemotePeerLocationsSeenInSwaps += hisFriendLocs.length;
            
            // Send our SwapComplete
            
            Message confirm = DMT.createFNPSwapComplete(uid, myValue);
            confirm.addSubMessage(DMT.createFNPSwapLocations(extractUIDs(friendLocsAndUIDs)));
            
            node.usm.send(pn, confirm, null);
            
            boolean shouldSwap = shouldSwap(myLoc, friendLocs, hisLoc, hisFriendLocs, random ^ hisRandom);
            
            spyOnLocations(commit, true, shouldSwap, myLoc);
            
            if(shouldSwap) {
                timeLastSuccessfullySwapped = System.currentTimeMillis();
                // Swap
                updateLocationChangeSession(hisLoc);
                setLocation(hisLoc);
                if(logMINOR) Logger.minor(this, "Swapped: "+myLoc+" <-> "+hisLoc+" - "+uid);
                swaps++;
                announceLocChange();
                node.writeNodeFile();
            } else {
            	if(logMINOR) Logger.minor(this, "Didn't swap: "+myLoc+" <-> "+hisLoc+" - "+uid);
                noSwaps++;
            }
            SHA256.returnMessageDigest(md);
        } catch (Throwable t) {
            Logger.error(this, "Caught "+t, t);
        } finally {
            unlock();
            removeRecentlyForwardedItem(item);
        }
        }

    }
    
    /**
     * Locks the LocationManager.
     * Sends an FNPSwapRequest out into the network.
     * Waits for a reply.
     * Etc.
     */
    public class OutgoingSwapRequestHandler implements Runnable {
        
        RecentlyForwardedItem item;
        
        public void run() {
<<<<<<< HEAD
=======
		    freenet.support.Logger.OSThread.logPID(this);
>>>>>>> 983093da
            long uid = r.nextLong();            
            if(!lock()) return;
            try {
                startedSwaps++;
                // We can't lock friends_locations, so lets just
                // pretend that they're locked
                long random = r.nextLong();
                double myLoc = getLocation();
                LocationUIDPair[] friendLocsAndUIDs = node.peers.getPeerLocationsAndUIDs();
                double[] friendLocs = extractLocs(friendLocsAndUIDs);
                long[] myValueLong = new long[1+1+friendLocs.length];
                myValueLong[0] = random;
                myValueLong[1] = Double.doubleToLongBits(myLoc);
                for(int i=0;i<friendLocs.length;i++)
                    myValueLong[i+2] = Double.doubleToLongBits(friendLocs[i]);
                byte[] myValue = Fields.longsToBytes(myValueLong);
                
                byte[] myHash = SHA256.digest(myValue);
                
                Message m = DMT.createFNPSwapRequest(uid, myHash, 6);
                
                PeerNode pn = node.peers.getRandomPeer();
                if(pn == null) {
                    // Nowhere to send
                    return;
                }
                // Only 1 ID because we are sending; we won't receive
                item = addForwardedItem(uid, uid, null, pn);

                if(logMINOR) Logger.minor(this, "Sending SwapRequest "+uid+" to "+pn);
                
                MessageFilter filter1 =
                    MessageFilter.create().setType(DMT.FNPSwapRejected).setField(DMT.UID, uid).setSource(pn);
                MessageFilter filter2 =
                    MessageFilter.create().setType(DMT.FNPSwapReply).setField(DMT.UID, uid).setSource(pn);
                MessageFilter filter = filter1.or(filter2);
                // 60 seconds
                filter.setTimeout(TIMEOUT);
                
                node.usm.send(pn, m, null);
                
                if(logMINOR) Logger.minor(this, "Waiting for SwapReply/SwapRejected on "+uid);
                Message reply;
                try {
                    reply = node.usm.waitFor(filter, null);
                } catch (DisconnectedException e) {
                	if(logMINOR) Logger.minor(this, "Disconnected while waiting for SwapReply/SwapRejected for "+uid);
                    return;
                }

                if(reply == null) {
                    if(pn.isRoutable() && (System.currentTimeMillis() - pn.timeLastConnectionCompleted() > TIMEOUT*2)) {
                        // Timed out! Abort...
                        Logger.error(this, "Timed out waiting for SwapRejected/SwapReply on "+uid);
                    }
                    return;
                }
                
                if(reply.getSpec() == DMT.FNPSwapRejected) {
                    // Failed. Abort.
                	if(logMINOR) Logger.minor(this, "Swap rejected on "+uid);
                    return;
                }
                
                // We have an FNPSwapReply, yay
                // FNPSwapReply is exactly the same format as FNPSwapRequest
                byte[] hisHash = ((ShortBuffer)reply.getObject(DMT.HASH)).getData();
                
                Message confirm = DMT.createFNPSwapCommit(uid, myValue);
                confirm.addSubMessage(DMT.createFNPSwapLocations(extractUIDs(friendLocsAndUIDs)));

                filter1.clearOr();
                MessageFilter filter3 = MessageFilter.create().setField(DMT.UID, uid).setType(DMT.FNPSwapComplete).setTimeout(TIMEOUT).setSource(pn);
                filter = filter1.or(filter3);
                
                node.usm.send(pn, confirm, null);
                
                if(logMINOR) Logger.minor(this, "Waiting for SwapComplete: uid = "+uid);

                try {
                    reply = node.usm.waitFor(filter, null);
                } catch (DisconnectedException e) {
                	if(logMINOR) Logger.minor(this, "Disconnected waiting for SwapComplete on "+uid);
                    return;
                }
                
                if(reply == null) {
                    if(pn.isRoutable() && (System.currentTimeMillis() - pn.timeLastConnectionCompleted() > TIMEOUT*2)) {
                        // Hrrrm!
                        Logger.error(this, "Timed out waiting for SwapComplete - malicious node?? on "+uid);
                    }
                    return;
                }
                
                if(reply.getSpec() == DMT.FNPSwapRejected) {
                    Logger.error(this, "Got SwapRejected while waiting for SwapComplete. This can happen occasionally because of badly timed disconnects, but if it happens frequently it indicates a bug or an attack");
                    return;
                }
                
                byte[] hisBuf = ((ShortBuffer)reply.getObject(DMT.DATA)).getData();

                if((hisBuf.length % 8 != 0) || (hisBuf.length < 16)) {
                    Logger.error(this, "Bad content length in SwapComplete - malicious node? on "+uid);
                    return;
                }
                
                // First does it verify?
                
                byte[] rehash = SHA256.digest(hisBuf);
                
                if(!java.util.Arrays.equals(rehash, hisHash)) {
                    Logger.error(this, "Bad hash in SwapComplete - malicious node? on "+uid);
                    return;
                }
                
                // Now decode it
                
                long[] hisBufLong = Fields.bytesToLongs(hisBuf);
                
                long hisRandom = hisBufLong[0];
                
                double hisLoc = Double.longBitsToDouble(hisBufLong[1]);
                if((hisLoc < 0.0) || (hisLoc > 1.0)) {
                    Logger.error(this, "Bad loc: "+hisLoc+" on "+uid);
                    return;
                }
                registerKnownLocation(hisLoc);
                
                double[] hisFriendLocs = new double[hisBufLong.length-2];
                for(int i=0;i<hisFriendLocs.length;i++) {
                    hisFriendLocs[i] = Double.longBitsToDouble(hisBufLong[i+2]);
                    if((hisFriendLocs[i] < 0.0) || (hisFriendLocs[i] > 1.0)) {
                        Logger.error(this, "Bad friend loc: "+hisFriendLocs[i]+" on "+uid);
                        return;
                    }
                    registerLocationLink(hisLoc, hisFriendLocs[i]);
                    registerKnownLocation(hisFriendLocs[i]);
                }
                
                numberOfRemotePeerLocationsSeenInSwaps += hisFriendLocs.length;
                
                boolean shouldSwap = shouldSwap(myLoc, friendLocs, hisLoc, hisFriendLocs, random ^ hisRandom);
                
                spyOnLocations(reply, true, shouldSwap, myLoc);
                
                if(shouldSwap) {
                    timeLastSuccessfullySwapped = System.currentTimeMillis();
                    // Swap
                    updateLocationChangeSession(hisLoc);
                    setLocation(hisLoc);
                    if(logMINOR) Logger.minor(this, "Swapped: "+myLoc+" <-> "+hisLoc+" - "+uid);
                    swaps++;
                    announceLocChange();
                    node.writeNodeFile();
                } else {
                	if(logMINOR) Logger.minor(this, "Didn't swap: "+myLoc+" <-> "+hisLoc+" - "+uid);
                    noSwaps++;
                }
            } catch (Throwable t) {
                Logger.error(this, "Caught "+t, t);
            } finally {
                unlock();
                if(item != null)
                    removeRecentlyForwardedItem(item);
            }
        }

    }
    
    /**
     * Tell all connected peers that our location has changed
     */
    private void announceLocChange() {
        Message msg = DMT.createFNPLocChangeNotification(getLocation());
        node.peers.localBroadcast(msg, false);
    }
    
    private boolean locked;

    public static int swaps;
    public static int noSwaps;
    public static int startedSwaps;
    public static int swapsRejectedAlreadyLocked;
    public static int swapsRejectedNowhereToGo;
    public static int swapsRejectedRateLimit;
    public static int swapsRejectedLoop;
    public static int swapsRejectedRecognizedID;
    
    long lockedTime;
    
    /**
     * Lock the LocationManager.
     * @return True if we managed to lock the LocationManager,
     * false if it was already locked.
     */
    synchronized boolean lock() {
        if(locked) {
        	if(logMINOR) Logger.minor(this, "Already locked");
        	return false;
        }
        if(logMINOR) Logger.minor(this, "Locking on port "+node.getDarknetPortNumber());
        locked = true;
        lockedTime = System.currentTimeMillis();
        return true;
    }
    
    synchronized void unlock() {
        if(!locked)
            throw new IllegalStateException("Unlocking when not locked!");
        locked = false;
        long lockTime = System.currentTimeMillis() - lockedTime;
        if(logMINOR) {
        	Logger.minor(this, "Unlocking on port "+node.getDarknetPortNumber());
        	Logger.minor(this, "lockTime: "+lockTime);
        }
    }

    /**
     * Should we swap? This method implements the core of the Freenet
     * 0.7 routing algorithm - the criteria for swapping.
     * Oskar says this is derived from the Metropolis-Hastings algorithm.
     * 
     * Anyway:
     * Two nodes choose each other and decide to attempt a switch. They
     * calculate the distance of all their edges currently (that is the
     * distance between their currend ID and that of their neighbors), and
     * multiply up all these values to get A. Then they calculate the
     * distance to all their neighbors as it would be if they switched
     * IDs, and multiply up these values to get B.
     * 
     * If A > B then they switch.
     * 
     * If A <= B, then calculate p = A / B. They then switch with
     * probability p (that is, switch if rand.nextFloat() < p).
     * 
     * @param myLoc My location as a double.
     * @param friendLocs Locations of my friends as doubles.
     * @param hisLoc His location as a double
     * @param hisFriendLocs Locations of his friends as doubles.
     * @param rand Shared random number used to decide whether to swap.
     * @return
     */
    private boolean shouldSwap(double myLoc, double[] friendLocs, double hisLoc, double[] hisFriendLocs, long rand) {
        
        // A = distance from us to all our neighbours, for both nodes,
        // all multiplied together

        // Dump

        StringBuffer sb = new StringBuffer();
        
        sb.append("my: ").append(myLoc).append(", his: ").append(hisLoc).append(", myFriends: ");
        sb.append(friendLocs.length).append(", hisFriends: ").append(hisFriendLocs.length).append(" mine:\n");
        
        for(int i=0;i<friendLocs.length;i++) {
            sb.append(friendLocs[i]);
            sb.append(' ');
        }

        sb.append("\nhis:\n");
        
        for(int i=0;i<hisFriendLocs.length;i++) {
            sb.append(hisFriendLocs[i]);
            sb.append(' ');
        }

        if(logMINOR) Logger.minor(this, sb.toString());
        
        double A = 1.0;
        for(int i=0;i<friendLocs.length;i++) {
            if(Math.abs(friendLocs[i] - myLoc) <= Double.MIN_VALUE) continue;
            A *= Location.distance(friendLocs[i], myLoc);
        }
        for(int i=0;i<hisFriendLocs.length;i++) {
            if(Math.abs(hisFriendLocs[i] - hisLoc) <= Double.MIN_VALUE) continue;
            A *= Location.distance(hisFriendLocs[i], hisLoc);
        }
        
        // B = the same, with our two values swapped
        double B = 1.0;
        for(int i=0;i<friendLocs.length;i++) {
            if(Math.abs(friendLocs[i] - hisLoc) <= Double.MIN_VALUE) continue;
            B *= Location.distance(friendLocs[i], hisLoc);
        }
        for(int i=0;i<hisFriendLocs.length;i++) {
            if(Math.abs(hisFriendLocs[i] - myLoc) <= Double.MIN_VALUE) continue;
            B *= Location.distance(hisFriendLocs[i], myLoc);
        }
        
        //Logger.normal(this, "A="+A+" B="+B);
        
        if(A>B) return true;
        
        double p = A / B;
        
        // Take last 63 bits, then turn into a double
        double randProb = ((double)(rand & Long.MAX_VALUE)) 
                / ((double) Long.MAX_VALUE);
        
        //Logger.normal(this, "p="+p+" randProb="+randProb);
        
        if(randProb < p) return true;
        return false;
    }

    static final double SWAP_ACCEPT_PROB = 0.25;
    
    final Hashtable recentlyForwardedIDs;
    
    static class RecentlyForwardedItem {
        final long incomingID; // unnecessary?
        final long outgoingID;
        final long addedTime;
        long lastMessageTime; // can delete when no messages for 2*TIMEOUT
        final PeerNode requestSender;
        PeerNode routedTo;
        // Set when a request is accepted. Unset when we send one.
        boolean successfullyForwarded;
        
        RecentlyForwardedItem(long id, long outgoingID, PeerNode from, PeerNode to) {
            this.incomingID = id;
            this.outgoingID = outgoingID;
            requestSender = from;
            routedTo = to;
            addedTime = System.currentTimeMillis();
            lastMessageTime = addedTime;
        }
    }
    
    /**
     * Handle an incoming SwapRequest
     * @return True if we have handled the message, false if it needs
     * to be handled otherwise.
     */
    public boolean handleSwapRequest(Message m) {
        PeerNode pn = (PeerNode)m.getSource();
        long uid = m.getLong(DMT.UID);
        Long luid = new Long(uid);
        long oid = uid+1;
        // We have two separate IDs so we can deal with two visits
        // separately. This is because we want it to be as random 
        // as possible.
        // This means we can and should check for the same ID being
        // sent twice.
        RecentlyForwardedItem item = (RecentlyForwardedItem) recentlyForwardedIDs.get(luid);
        if(item != null) {
        	if(logMINOR) Logger.minor(this, "Rejecting - same ID as previous request");
            // Reject
            Message reject = DMT.createFNPSwapRejected(uid);
            try {
                pn.sendAsync(reject, null, 0, null);
            } catch (NotConnectedException e) {
            	if(logMINOR) Logger.minor(this, "Lost connection to "+pn+" rejecting SwapRequest");
            }
            swapsRejectedRecognizedID++;
            return true;
        }
        if(pn.shouldRejectSwapRequest()) {
        	if(logMINOR) Logger.minor(this, "Advised to reject SwapRequest by PeerNode - rate limit");
            // Reject
            Message reject = DMT.createFNPSwapRejected(uid);
            try {
                pn.sendAsync(reject, null, 0, null);
            } catch (NotConnectedException e) {
            	if(logMINOR) Logger.minor(this, "Lost connection rejecting SwapRequest from "+pn);
            }
            swapsRejectedRateLimit++;
            return true;
        }
        if(logMINOR) Logger.minor(this, "SwapRequest from "+pn+" - uid="+uid);
        int htl = m.getInt(DMT.HTL)-1;
        // Either forward it or handle it
        if(htl == 0) {
        	if(logMINOR) Logger.minor(this, "Accepting?... "+uid);
            // Accept - handle locally
            if(!lock()) {
            	if(logMINOR) Logger.minor(this, "Can't obtain lock on "+uid+" - rejecting to "+pn);
                // Reject
                Message reject = DMT.createFNPSwapRejected(uid);
                try {
                    pn.sendAsync(reject, null, 0, null);
                } catch (NotConnectedException e1) {
                	if(logMINOR) Logger.minor(this, "Lost connection rejecting SwapRequest (locked) from "+pn);
                }
                swapsRejectedAlreadyLocked++;
                return true;
            }
            try {
                item = addForwardedItem(uid, oid, pn, null);
                // Locked, do it
                IncomingSwapRequestHandler isrh =
                    new IncomingSwapRequestHandler(m, pn, item);
                if(logMINOR) Logger.minor(this, "Handling... "+uid);
                node.executor.execute(isrh, "Incoming swap request handler for port "+node.getDarknetPortNumber());
                return true;
            } catch (Error e) {
                unlock();
                throw e;
            } catch (RuntimeException e) {
                unlock();
                throw e;
            }
        } else {
            m.set(DMT.HTL, htl);
            m.set(DMT.UID, oid);
            if(logMINOR) Logger.minor(this, "Forwarding... "+uid);
            while(true) {
                // Forward
                PeerNode randomPeer = node.peers.getRandomPeer(pn);
                if(randomPeer == null) {
                	if(logMINOR) Logger.minor(this, "Late reject "+uid);
                    Message reject = DMT.createFNPSwapRejected(uid);
                    try {
                        pn.sendAsync(reject, null, 0, null);
                    } catch (NotConnectedException e1) {
                        Logger.normal(this, "Late reject but disconnected from sender: "+pn);
                    }
                    swapsRejectedNowhereToGo++;
                    return true;
                }
                if(logMINOR) Logger.minor(this, "Forwarding "+uid+" to "+randomPeer);
                item = addForwardedItem(uid, oid, pn, randomPeer);
                item.successfullyForwarded = false;
                try {
                    // Forward the request.
                    // Note that we MUST NOT send this blocking as we are on the
                    // receiver thread.
                    randomPeer.sendAsync(m, new MyCallback(DMT.createFNPSwapRejected(uid), pn, item), 0, null);
                } catch (NotConnectedException e) {
                    // Try a different node
                    continue;
                }
                return true;
            }
        }
    }

    private RecentlyForwardedItem addForwardedItem(long uid, long oid, PeerNode pn, PeerNode randomPeer) {
        RecentlyForwardedItem item = new RecentlyForwardedItem(uid, oid, pn, randomPeer);
        recentlyForwardedIDs.put(new Long(uid), item);
        recentlyForwardedIDs.put(new Long(oid), item);
        return item;
    }

    /**
     * Handle an unmatched FNPSwapReply
     * @return True if we recognized and forwarded this reply.
     */
    public boolean handleSwapReply(Message m) {
        long uid = m.getLong(DMT.UID);
        Long luid = new Long(uid);
        RecentlyForwardedItem item = (RecentlyForwardedItem) recentlyForwardedIDs.get(luid);
        if(item == null) {
            Logger.error(this, "Unrecognized SwapReply: ID "+uid);
            return false;
        }
        if(item.requestSender == null) {
        	if(logMINOR) Logger.minor(this, "SwapReply from "+m.getSource()+" on chain originated locally "+uid);
            return false;
        }
        if(item.routedTo == null) {
            Logger.error(this, "Got SwapReply on "+uid+" but routedTo is null!");
            return false;
        }
        if(m.getSource() != item.routedTo) {
            Logger.error(this, "Unmatched swapreply "+uid+" from wrong source: From "+m.getSource()+
                    " should be "+item.routedTo+" to "+item.requestSender);
            return true;
        }
        item.lastMessageTime = System.currentTimeMillis();
        // Returning to source - use incomingID
        m.set(DMT.UID, item.incomingID);
        if(logMINOR) Logger.minor(this, "Forwarding SwapReply "+uid+" from "+m.getSource()+" to "+item.requestSender);
        try {
            item.requestSender.sendAsync(m, null, 0, null);
        } catch (NotConnectedException e) {
        	if(logMINOR) Logger.minor(this, "Lost connection forwarding SwapReply "+uid+" to "+item.requestSender);
        }
        return true;
    }
    
    /**
     * Handle an unmatched FNPSwapRejected
     * @return True if we recognized and forwarded this message.
     */
    public boolean handleSwapRejected(Message m) {
        long uid = m.getLong(DMT.UID);
        Long luid = new Long(uid);
        RecentlyForwardedItem item = (RecentlyForwardedItem) recentlyForwardedIDs.get(luid);
        if(item == null) return false;
        if(item.requestSender == null){
        	if(logMINOR) Logger.minor(this, "Got a FNPSwapRejected without any requestSender set! we can't and won't claim it! UID="+uid);
        	return false;
        }
        if(item.routedTo == null) {
            Logger.error(this, "Got SwapRejected on "+uid+" but routedTo is null!");
            return false;
        }
        if(m.getSource() != item.routedTo) {
            Logger.error(this, "Unmatched swapreply "+uid+" from wrong source: From "+m.getSource()+
                    " should be "+item.routedTo+" to "+item.requestSender);
            return true;
        }
        removeRecentlyForwardedItem(item);
        item.lastMessageTime = System.currentTimeMillis();
        if(logMINOR) Logger.minor(this, "Forwarding SwapRejected "+uid+" from "+m.getSource()+" to "+item.requestSender);
        // Returning to source - use incomingID
        m.set(DMT.UID, item.incomingID);
        try {
            item.requestSender.sendAsync(m, null, 0, null);
        } catch (NotConnectedException e) {
        	if(logMINOR) Logger.minor(this, "Lost connection forwarding SwapRejected "+uid+" to "+item.requestSender);
        }
        return true;
    }
    
    /**
     * Handle an unmatched FNPSwapCommit
     * @return True if we recognized and forwarded this message.
     */
    public boolean handleSwapCommit(Message m) {
        long uid = m.getLong(DMT.UID);
        Long luid = new Long(uid);
        RecentlyForwardedItem item = (RecentlyForwardedItem) recentlyForwardedIDs.get(luid);
        if(item == null) return false;
        if(item.routedTo == null) return false;
        if(m.getSource() != item.requestSender) {
            Logger.error(this, "Unmatched swapreply "+uid+" from wrong source: From "+m.getSource()+
                    " should be "+item.requestSender+" to "+item.routedTo);
            return true;
        }
        item.lastMessageTime = System.currentTimeMillis();
        if(logMINOR) Logger.minor(this, "Forwarding SwapCommit "+uid+ ',' +item.outgoingID+" from "+m.getSource()+" to "+item.routedTo);
        // Sending onwards - use outgoing ID
        m.set(DMT.UID, item.outgoingID);
        try {
            item.routedTo.sendAsync(m, new SendMessageOnErrorCallback(DMT.createFNPSwapRejected(item.incomingID), item.requestSender), 0, null);
        } catch (NotConnectedException e) {
        	if(logMINOR) Logger.minor(this, "Lost connection forwarding SwapCommit "+uid+" to "+item.routedTo);
        }
        spyOnLocations(m, false);
        return true;
    }

	/**
     * Handle an unmatched FNPSwapComplete
     * @return True if we recognized and forwarded this message.
     */
    public boolean handleSwapComplete(Message m) {
        long uid = m.getLong(DMT.UID);
        if(logMINOR) Logger.minor(this, "handleSwapComplete("+uid+ ')');
        Long luid = new Long(uid);
        RecentlyForwardedItem item = (RecentlyForwardedItem) recentlyForwardedIDs.get(luid);
        if(item == null) {
        	if(logMINOR) Logger.minor(this, "Item not found: "+uid+": "+m);
            return false;
        }
        if(item.requestSender == null) {
        	if(logMINOR) Logger.minor(this, "Not matched "+uid+": "+m);
            return false;
        }
        if(item.routedTo == null) {
            Logger.error(this, "Got SwapComplete on "+uid+" but routedTo == null! (meaning we accepted it, presumably)");
            return false;
        }
        if(m.getSource() != item.routedTo) {
            Logger.error(this, "Unmatched swapreply "+uid+" from wrong source: From "+m.getSource()+
                    " should be "+item.routedTo+" to "+item.requestSender);
            return true;
        }
        if(logMINOR) Logger.minor(this, "Forwarding SwapComplete "+uid+" from "+m.getSource()+" to "+item.requestSender);
        // Returning to source - use incomingID
        m.set(DMT.UID, item.incomingID);
        try {
            item.requestSender.sendAsync(m, null, 0, null);
        } catch (NotConnectedException e) {
            Logger.normal(this, "Lost connection forwarding SwapComplete "+uid+" to "+item.requestSender);
        }
        item.lastMessageTime = System.currentTimeMillis();
        removeRecentlyForwardedItem(item);
        spyOnLocations(m, false);
        return true;
    }

    private void spyOnLocations(Message m, boolean ignoreIfOld) {
    	spyOnLocations(m, ignoreIfOld, false, -1.0);
    }
    
    /** Spy on locations in somebody else's swap request. Greatly increases the
     * speed at which we can gather location data to estimate the network's size.
     * @param swappingWithMe True if this node is participating in the swap, false if it is
     * merely spying on somebody else's swap.
     */
    private void spyOnLocations(Message m, boolean ignoreIfOld, boolean swappingWithMe, double myLoc) {
    	
    	long[] uids = null;
    	
    	Message uidsMessage = m.getSubMessage(DMT.FNPSwapNodeUIDs);
    	if(uidsMessage != null) {
    		uids = Fields.bytesToLongs(((ShortBuffer) uidsMessage.getObject(DMT.NODE_UIDS)).getData());
    	}
    	
        byte[] data = ((ShortBuffer)m.getObject(DMT.DATA)).getData();
        
        if(data.length < 16 || data.length % 8 != 0) {
        	Logger.error(this, "Data invalid length in swap commit: "+data.length, new Exception("error"));
        	return;
        }
        
        double[] locations = Fields.bytesToDoubles(data, 8, data.length-8);
        
        double hisLoc = locations[0];
        if(hisLoc < 0.0 || hisLoc > 1.0) {
        	Logger.error(this, "Invalid hisLoc in swap commit: "+hisLoc, new Exception("error"));
        	return;
        }
        
        if(uids != null) {
        	registerKnownLocation(hisLoc, uids[0]);
        	if(swappingWithMe)
        		registerKnownLocation(myLoc, uids[0]);
        } else if (!ignoreIfOld)
        	registerKnownLocation(hisLoc);
        
        for(int i=1;i<locations.length;i++) {
        	double loc = locations[i];
        	if(uids != null) {
        		registerKnownLocation(loc, uids[i-1]);
        		registerLink(uids[0], uids[i-1]);
        	} else if(!ignoreIfOld) {
        		registerKnownLocation(loc);
        		registerLocationLink(hisLoc, loc);
        	}
        }
        
	}

    public void clearOldSwapChains() {
        long now = System.currentTimeMillis();
        synchronized(recentlyForwardedIDs) {
            RecentlyForwardedItem[] items = new RecentlyForwardedItem[recentlyForwardedIDs.size()];
            items = (RecentlyForwardedItem[]) recentlyForwardedIDs.values().toArray(items);
            for(int i=0;i<items.length;i++) {
                if(now - items[i].lastMessageTime > (TIMEOUT*2)) {
                    removeRecentlyForwardedItem(items[i]);
                }
            }
        }
    }

    /**
     * We lost the connection to a node, or it was restarted.
     */
    public void lostOrRestartedNode(PeerNode pn) {
        Vector v = new Vector();
        synchronized(recentlyForwardedIDs) {
            Enumeration e = recentlyForwardedIDs.keys();
            while(e.hasMoreElements()) {
                Long l = (Long)e.nextElement();
                RecentlyForwardedItem item = (RecentlyForwardedItem)recentlyForwardedIDs.get(l);
                if(item.routedTo != pn) continue;
                if(item.successfullyForwarded) {
                    removeRecentlyForwardedItem(item);
                    v.add(item);
                }
            }
        }
        Logger.normal(this, "lostOrRestartedNode dumping "+v.size()+" swap requests for "+pn.getPeer());
        for(int i=0;i<v.size();i++) {
            RecentlyForwardedItem item = (RecentlyForwardedItem) v.get(i);
            // Just reject it to avoid locking problems etc
            Message msg = DMT.createFNPSwapRejected(item.incomingID);
            if(logMINOR) Logger.minor(this, "Rejecting in lostOrRestartedNode: "+item.incomingID+ " from "+item.requestSender);
            try {
                item.requestSender.sendAsync(msg, null, 0, null);
            } catch (NotConnectedException e1) {
                Logger.normal(this, "Both sender and receiver disconnected for "+item);
            }
        }
    }
    
    private void removeRecentlyForwardedItem(RecentlyForwardedItem item) {
    	if(logMINOR) Logger.minor(this, "Removing: "+item);
        if(item == null) {
            Logger.error(this, "removeRecentlyForwardedItem(null)", new Exception("error"));
        }
        recentlyForwardedIDs.remove(new Long(item.incomingID));
        recentlyForwardedIDs.remove(new Long(item.outgoingID));
    }
    
    private static final long MAX_AGE = 7*24*60*60*1000;
    
    private final TimeSortedHashtable knownLocs = new TimeSortedHashtable();
    
    void registerLocationLink(double d, double t) {
    	if(logMINOR) Logger.minor(this, "Known Link: "+d+ ' ' +t);
    }
    
    void registerKnownLocation(double d, long uid) {
    	if(logMINOR) Logger.minor(this, "LOCATION: "+d+" UID: "+uid);
    	registerKnownLocation(d);
    }
    
    void registerKnownLocation(double d) {
    	if(logMINOR) Logger.minor(this, "Known Location: "+d);
        Double dd = new Double(d);
        long now = System.currentTimeMillis();
        
        synchronized(knownLocs) {
        	Logger.minor(this, "Adding location "+dd+" knownLocs size "+knownLocs.size());
        	knownLocs.push(dd, now);
        	Logger.minor(this, "Added location "+dd+" knownLocs size "+knownLocs.size());
        	knownLocs.removeBefore(now - MAX_AGE);
        	Logger.minor(this, "Added and pruned location "+dd+" knownLocs size "+knownLocs.size());
        }
		if(logMINOR) Logger.minor(this, "Estimated net size(session): "+knownLocs.size());
    }
    
    void registerLink(long uid1, long uid2) {
    	if(logMINOR) Logger.minor(this, "UID LINK: "+uid1+" , "+uid2);
    }
    
    //Return the estimated network size based on locations seen after timestamp or for the whole session if -1
    public int getNetworkSizeEstimate(long timestamp) {
   		return knownLocs.countValuesAfter(timestamp);
	}
    
    /**
     * Method called by Node.getKnownLocations(long timestamp)
     * 
     * @Return an array containing two cells : Locations and their last seen time for a given timestamp.
     */
    public Object[] getKnownLocations(long timestamp) {
    	synchronized (knownLocs) {
    		return knownLocs.pairsAfter(timestamp, new Double[knownLocs.size()]);
    	}
	}
    
	static double[] extractLocs(LocationUIDPair[] pairs) {
		double[] locs = new double[pairs.length];
		for(int i=0;i<pairs.length;i++)
			locs[i] = pairs[i].location;
		return locs;
	}

	static long[] extractUIDs(LocationUIDPair[] pairs) {
		long[] uids = new long[pairs.length];
		for(int i=0;i<pairs.length;i++)
			uids[i] = pairs[i].uid;
		return uids;
	}

	public static double[] extractLocs(PeerNode[] peers, boolean indicateBackoff) {
		double[] locs = new double[peers.length];
		for(int i=0;i<peers.length;i++) {
			locs[i] = peers[i].getLocation();
			if(indicateBackoff) {
				if(peers[i].isRoutingBackedOff())
					locs[i] += 1;
				else
					locs[i] = -1 - locs[i];
			}
		}
		return locs;
	}

	public static long[] extractUIDs(PeerNode[] peers) {
		long[] uids = new long[peers.length];
		for(int i=0;i<peers.length;i++)
			uids[i] = peers[i].swapIdentifier;
		return uids;
	}

	public synchronized double getLocChangeSession() {
		return locChangeSession;
	}
}<|MERGE_RESOLUTION|>--- conflicted
+++ resolved
@@ -20,6 +20,7 @@
 import freenet.support.Logger;
 import freenet.support.ShortBuffer;
 import freenet.support.TimeSortedHashtable;
+import freenet.support.math.BootstrappingDecayingRunningAverage;
 
 /**
  * @author amphibian
@@ -49,18 +50,33 @@
     }
     
     static final int TIMEOUT = 60*1000;
+    static final int SWAP_MAX_HTL = 10;
+    /** Number of swap evaluations, either incoming or outgoing, between resetting our location. 
+     * There is a 2 in SWAP_RESET chance that a reset will occur on one or other end of a swap request. */
+    static final int SWAP_RESET = 4000;
+	// FIXME vary automatically
+    static final int SEND_SWAP_INTERVAL = 8000;
+    /** The average time between sending a swap request, and completion. */
+    final BootstrappingDecayingRunningAverage averageSwapTime;
+    /** Minimum swap delay */
+    static final int MIN_SWAP_TIME = Node.MIN_INTERVAL_BETWEEN_INCOMING_SWAP_REQUESTS;
+    /** Maximum swap delay */
+    static final int MAX_SWAP_TIME = 60*1000;
     private static boolean logMINOR;
     final RandomSource r;
     final SwapRequestSender sender;
-    SwapRequestInterval interval;
-    Node node;
+    final Node node;
     long timeLastSuccessfullySwapped;
     
-    public LocationManager(RandomSource r) {
+    public LocationManager(RandomSource r, Node node) {
         loc = r.nextDouble();
         sender = new SwapRequestSender();
         this.r = r;
+        this.node = node;
         recentlyForwardedIDs = new Hashtable();
+        // FIXME persist to disk!
+        averageSwapTime = new BootstrappingDecayingRunningAverage(SEND_SWAP_INTERVAL, 0, Integer.MAX_VALUE, 20, null);
+        
         logMINOR = Logger.shouldLog(Logger.MINOR, this);
     }
 
@@ -117,10 +133,8 @@
      * Start a thread to send FNPSwapRequests every second when
      * we are not locked.
      */
-    public void startSender(Node n, SwapRequestInterval interval) {
-        this.node = n;
-        this.interval = interval;
-        n.executor.execute(sender, "SwapRequest sender");
+    public void startSender() {
+        node.executor.execute(sender, "SwapRequest sender");
     }
 
     /**
@@ -129,19 +143,14 @@
      */
     public class SwapRequestSender implements Runnable {
 
-        int sendInterval = 2000;
-        
         public void run() {
-<<<<<<< HEAD
-=======
 		    freenet.support.Logger.OSThread.logPID(this);
->>>>>>> 983093da
             while(true) {
                 try {
                     long startTime = System.currentTimeMillis();
                     double nextRandom = r.nextDouble();
                     while(true) {
-                        int sleepTime = interval.getValue();
+                        int sleepTime = getSendSwapInterval();
                         sleepTime *= nextRandom;
                         sleepTime = Math.min(sleepTime, Integer.MAX_VALUE);
                         long endTime = startTime + (int)sleepTime;
@@ -182,13 +191,13 @@
                                     node.writeNodeFile();
                                 }
                             } finally {
-                                unlock();
+                                unlock(false);
                             }
-                        } else unlock();
+                        } else unlock(false);
                     } else {
                         continue;
                     }
-                    // Check the 
+                    // Send a swap request
                     startSwapRequest();
                 } catch (Throwable t) {
                     Logger.error(this, "Caught "+t, t);
@@ -206,7 +215,16 @@
                 "Outgoing swap request handler for port "+node.getDarknetPortNumber());
     }
     
-    /**
+    public int getSendSwapInterval() {
+    	int interval = (int) averageSwapTime.currentValue();
+    	if(interval < MIN_SWAP_TIME)
+    		interval = MIN_SWAP_TIME;
+    	if(interval > MAX_SWAP_TIME)
+    		interval = MAX_SWAP_TIME;
+    	return interval;
+	}
+
+	/**
      * Similar to OutgoingSwapRequestHandler, except that we did
      * not initiate the SwapRequest.
      */
@@ -227,12 +245,10 @@
         }
         
         public void run() {
-<<<<<<< HEAD
-=======
 		    freenet.support.Logger.OSThread.logPID(this);
->>>>>>> 983093da
             MessageDigest md = SHA256.getMessageDigest();
             
+            boolean reachedEnd = false;
             try {
             // We are already locked by caller
             // Because if we can't get lock they need to send a reject
@@ -355,11 +371,21 @@
             	if(logMINOR) Logger.minor(this, "Didn't swap: "+myLoc+" <-> "+hisLoc+" - "+uid);
                 noSwaps++;
             }
+            
+            reachedEnd = true;
+            
+            // Randomise our location every 2*SWAP_RESET swap attempts, whichever way it went.
+            if(node.random.nextInt(SWAP_RESET) == 0) {
+                setLocation(node.random.nextDouble());
+                announceLocChange();
+                node.writeNodeFile();
+            }
+
             SHA256.returnMessageDigest(md);
         } catch (Throwable t) {
             Logger.error(this, "Caught "+t, t);
         } finally {
-            unlock();
+            unlock(reachedEnd); // we only count the time taken by our outgoing swap requests
             removeRecentlyForwardedItem(item);
         }
         }
@@ -377,12 +403,10 @@
         RecentlyForwardedItem item;
         
         public void run() {
-<<<<<<< HEAD
-=======
 		    freenet.support.Logger.OSThread.logPID(this);
->>>>>>> 983093da
             long uid = r.nextLong();            
             if(!lock()) return;
+            boolean reachedEnd = false;
             try {
                 startedSwaps++;
                 // We can't lock friends_locations, so lets just
@@ -400,7 +424,7 @@
                 
                 byte[] myHash = SHA256.digest(myValue);
                 
-                Message m = DMT.createFNPSwapRequest(uid, myHash, 6);
+                Message m = DMT.createFNPSwapRequest(uid, myHash, SWAP_MAX_HTL);
                 
                 PeerNode pn = node.peers.getRandomPeer();
                 if(pn == null) {
@@ -539,10 +563,20 @@
                 	if(logMINOR) Logger.minor(this, "Didn't swap: "+myLoc+" <-> "+hisLoc+" - "+uid);
                     noSwaps++;
                 }
+                
+                reachedEnd = true;
+                
+                // Randomise our location every 2*SWAP_RESET swap attempts, whichever way it went.
+                if(node.random.nextInt(SWAP_RESET) == 0) {
+                    setLocation(node.random.nextDouble());
+                    announceLocChange();
+                    node.writeNodeFile();
+                }
+
             } catch (Throwable t) {
                 Logger.error(this, "Caught "+t, t);
             } finally {
-                unlock();
+                unlock(reachedEnd);
                 if(item != null)
                     removeRecentlyForwardedItem(item);
             }
@@ -587,7 +621,10 @@
         return true;
     }
     
-    synchronized void unlock() {
+    /**
+     * Unlock the node for swapping.
+     * @param logSwapTime If true, log the swap time. */
+    synchronized void unlock(boolean logSwapTime) {
         if(!locked)
             throw new IllegalStateException("Unlocking when not locked!");
         locked = false;
@@ -596,6 +633,7 @@
         	Logger.minor(this, "Unlocking on port "+node.getDarknetPortNumber());
         	Logger.minor(this, "lockTime: "+lockTime);
         }
+        averageSwapTime.report(lockTime);
     }
 
     /**
@@ -629,6 +667,9 @@
         // all multiplied together
 
         // Dump
+    	
+    	if(Math.abs(hisLoc - myLoc) <= Double.MIN_VALUE * 2)
+    		return false; // Probably swapping with self
 
         StringBuffer sb = new StringBuffer();
         
@@ -717,19 +758,21 @@
      */
     public boolean handleSwapRequest(Message m) {
         PeerNode pn = (PeerNode)m.getSource();
-        long uid = m.getLong(DMT.UID);
-        Long luid = new Long(uid);
-        long oid = uid+1;
-        // We have two separate IDs so we can deal with two visits
-        // separately. This is because we want it to be as random 
-        // as possible.
-        // This means we can and should check for the same ID being
-        // sent twice.
+        long oldID = m.getLong(DMT.UID);
+        Long luid = new Long(oldID);
+        long newID = oldID+1;
+        /**
+         * UID is used to record the state i.e. UID x, came in from node a, forwarded to node b.
+         * We increment it on each hop, because in order for the node selection to be as random as
+         * possible we *must allow loops*! I.e. the same swap chain may pass over the same node 
+         * twice or more. However, if we get a request with either the incoming or the outgoing 
+         * UID, we can safely kill it as it's clearly the result of a bug.
+         */
         RecentlyForwardedItem item = (RecentlyForwardedItem) recentlyForwardedIDs.get(luid);
         if(item != null) {
         	if(logMINOR) Logger.minor(this, "Rejecting - same ID as previous request");
             // Reject
-            Message reject = DMT.createFNPSwapRejected(uid);
+            Message reject = DMT.createFNPSwapRejected(oldID);
             try {
                 pn.sendAsync(reject, null, 0, null);
             } catch (NotConnectedException e) {
@@ -741,7 +784,7 @@
         if(pn.shouldRejectSwapRequest()) {
         	if(logMINOR) Logger.minor(this, "Advised to reject SwapRequest by PeerNode - rate limit");
             // Reject
-            Message reject = DMT.createFNPSwapRejected(uid);
+            Message reject = DMT.createFNPSwapRejected(oldID);
             try {
                 pn.sendAsync(reject, null, 0, null);
             } catch (NotConnectedException e) {
@@ -750,16 +793,21 @@
             swapsRejectedRateLimit++;
             return true;
         }
-        if(logMINOR) Logger.minor(this, "SwapRequest from "+pn+" - uid="+uid);
-        int htl = m.getInt(DMT.HTL)-1;
+        if(logMINOR) Logger.minor(this, "SwapRequest from "+pn+" - uid="+oldID);
+        int htl = m.getInt(DMT.HTL);
+        if(htl > SWAP_MAX_HTL) {
+        	Logger.error(this, "Bogus swap HTL: "+htl+" from "+pn+" uid="+oldID);
+        	htl = SWAP_MAX_HTL;
+        }
+        htl--;
         // Either forward it or handle it
-        if(htl == 0) {
-        	if(logMINOR) Logger.minor(this, "Accepting?... "+uid);
+        if(htl <= 0) {
+        	if(logMINOR) Logger.minor(this, "Accepting?... "+oldID);
             // Accept - handle locally
             if(!lock()) {
-            	if(logMINOR) Logger.minor(this, "Can't obtain lock on "+uid+" - rejecting to "+pn);
+            	if(logMINOR) Logger.minor(this, "Can't obtain lock on "+oldID+" - rejecting to "+pn);
                 // Reject
-                Message reject = DMT.createFNPSwapRejected(uid);
+                Message reject = DMT.createFNPSwapRejected(oldID);
                 try {
                     pn.sendAsync(reject, null, 0, null);
                 } catch (NotConnectedException e1) {
@@ -769,30 +817,30 @@
                 return true;
             }
             try {
-                item = addForwardedItem(uid, oid, pn, null);
+                item = addForwardedItem(oldID, newID, pn, null);
                 // Locked, do it
                 IncomingSwapRequestHandler isrh =
                     new IncomingSwapRequestHandler(m, pn, item);
-                if(logMINOR) Logger.minor(this, "Handling... "+uid);
+                if(logMINOR) Logger.minor(this, "Handling... "+oldID);
                 node.executor.execute(isrh, "Incoming swap request handler for port "+node.getDarknetPortNumber());
                 return true;
             } catch (Error e) {
-                unlock();
+                unlock(false);
                 throw e;
             } catch (RuntimeException e) {
-                unlock();
+                unlock(false);
                 throw e;
             }
         } else {
             m.set(DMT.HTL, htl);
-            m.set(DMT.UID, oid);
-            if(logMINOR) Logger.minor(this, "Forwarding... "+uid);
+            m.set(DMT.UID, newID);
+            if(logMINOR) Logger.minor(this, "Forwarding... "+oldID);
             while(true) {
                 // Forward
                 PeerNode randomPeer = node.peers.getRandomPeer(pn);
                 if(randomPeer == null) {
-                	if(logMINOR) Logger.minor(this, "Late reject "+uid);
-                    Message reject = DMT.createFNPSwapRejected(uid);
+                	if(logMINOR) Logger.minor(this, "Late reject "+oldID);
+                    Message reject = DMT.createFNPSwapRejected(oldID);
                     try {
                         pn.sendAsync(reject, null, 0, null);
                     } catch (NotConnectedException e1) {
@@ -801,14 +849,14 @@
                     swapsRejectedNowhereToGo++;
                     return true;
                 }
-                if(logMINOR) Logger.minor(this, "Forwarding "+uid+" to "+randomPeer);
-                item = addForwardedItem(uid, oid, pn, randomPeer);
+                if(logMINOR) Logger.minor(this, "Forwarding "+oldID+" to "+randomPeer);
+                item = addForwardedItem(oldID, newID, pn, randomPeer);
                 item.successfullyForwarded = false;
                 try {
                     // Forward the request.
                     // Note that we MUST NOT send this blocking as we are on the
                     // receiver thread.
-                    randomPeer.sendAsync(m, new MyCallback(DMT.createFNPSwapRejected(uid), pn, item), 0, null);
+                    randomPeer.sendAsync(m, new MyCallback(DMT.createFNPSwapRejected(oldID), pn, item), 0, null);
                 } catch (NotConnectedException e) {
                     // Try a different node
                     continue;
@@ -1157,4 +1205,8 @@
 	public synchronized double getLocChangeSession() {
 		return locChangeSession;
 	}
+	
+	public int getAverageSwapTime() {
+		return (int) averageSwapTime.currentValue();
+	}
 }