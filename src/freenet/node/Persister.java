package freenet.node;

import java.io.BufferedOutputStream;
import java.io.BufferedWriter;
import java.io.File;
import java.io.FileNotFoundException;
import java.io.FileOutputStream;
import java.io.IOException;
import java.io.OutputStreamWriter;
import java.io.UnsupportedEncodingException;

import freenet.support.Logger;
import freenet.support.OOMHandler;
import freenet.support.SimpleFieldSet;

class Persister implements Runnable {

	Persister(Persistable t, File persistTemp, File persistTarget, PacketSender ps) {
		this.persistable = t;
		this.persistTemp = persistTemp;
		this.persistTarget = persistTarget;
		this.ps = ps;
	}
	
	// Subclass must set the others later
	protected Persister(Persistable t, PacketSender ps) {
		this.persistable = t;
		this.ps = ps;
	}
	
	final Persistable persistable;
	private final PacketSender ps;
	File persistTemp;
	File persistTarget;
	private boolean started;
	
	void interrupt() {
		synchronized(this) {
			notifyAll();
		}
	}

	public void run() {
<<<<<<< HEAD
=======
		freenet.support.Logger.OSThread.logPID(this);
>>>>>>> 983093da
		try {
			persistThrottle();
		} catch (OutOfMemoryError e) {
			OOMHandler.handleOOM(e);
			System.err.println("Will restart ThrottlePersister...");
		} catch (Throwable t) {
			Logger.error(this, "Caught in ThrottlePersister: "+t, t);
			System.err.println("Caught in ThrottlePersister: "+t);
			t.printStackTrace();
			System.err.println("Will restart ThrottlePersister...");
		}
		ps.queueTimedJob(this, 60*1000);
	}
	
	private void persistThrottle() {
		boolean logMINOR = Logger.shouldLog(Logger.MINOR, this);
		if(logMINOR) Logger.minor(this, "Trying to persist throttles...");
		SimpleFieldSet fs = persistable.persistThrottlesToFieldSet();
		try {
			FileOutputStream fos = new FileOutputStream(persistTemp);
			// FIXME common pattern, reuse it.
			BufferedOutputStream bos = new BufferedOutputStream(fos);
			OutputStreamWriter osw = new OutputStreamWriter(bos, "UTF-8");
			BufferedWriter bw = new BufferedWriter(osw);
			try {
				fs.writeTo(bw);
			} catch (IOException e) {
				try {
					fos.close();
					persistTemp.delete();
					return;
				} catch (IOException e1) {
					// Ignore
				}
			}
			try {
				bw.close();
			} catch (IOException e) {
				// Huh?
				Logger.error(this, "Caught while closing: "+e, e);
				return;
			}
			// Try an atomic rename
			if(!persistTemp.renameTo(persistTarget)) {
				// Not supported on some systems (Windows)
				if(!persistTarget.delete()) {
					if(persistTarget.exists()) {
						Logger.error(this, "Could not delete "+persistTarget+" - check permissions");
					}
				}
				if(!persistTemp.renameTo(persistTarget)) {
					Logger.error(this, "Could not rename "+persistTemp+" to "+persistTarget+
							(persistTarget.exists() ? " (target exists)" : "")+
							(persistTemp.exists() ? " (source exists)" : "")+
							" - check permissions");
				}
			}
		} catch (FileNotFoundException e) {
			Logger.error(this, "Could not store throttle data to disk: "+e, e);
			return;
		} catch (UnsupportedEncodingException e) {
			Logger.error(this, "Unsupported encoding: UTF-8 !!!!: "+e, e);
		}
		
	}

	public SimpleFieldSet read() {
		SimpleFieldSet throttleFS = null;
		try {
			throttleFS = SimpleFieldSet.readFrom(persistTarget, false, true);
		} catch (IOException e) {
			try {
				throttleFS = SimpleFieldSet.readFrom(persistTemp, false, true);
			} catch (FileNotFoundException e1) {
				// Ignore
			} catch (IOException e1) {
				Logger.error(this, "Could not read "+persistTarget+" ("+e+") and could not read "+persistTemp+" either ("+e1+ ')');
			}
		}
		return throttleFS;
	}

	public void start() {
		synchronized(this) {
			if(started) {
				Logger.error(this, "Already started: "+this, new Exception("debug"));
				return;
			}
			started = true;
		}
		run();
	}

}<|MERGE_RESOLUTION|>--- conflicted
+++ resolved
@@ -41,10 +41,7 @@
 	}
 
 	public void run() {
-<<<<<<< HEAD
-=======
 		freenet.support.Logger.OSThread.logPID(this);
->>>>>>> 983093da
 		try {
 			persistThrottle();
 		} catch (OutOfMemoryError e) {
