--- conflicted
+++ resolved
@@ -27,7 +27,7 @@
 		this.cb = cb;
 	}
 	
-<<<<<<< HEAD
+	@Override
 	public void onSuccess(ClientKeyBlock block, boolean fromStore, Object token, ObjectContainer container, ClientContext context) {
 		if(persistent) {
 			container.activate(this, 1);
@@ -36,21 +36,12 @@
 		cb.onSuccess((ClientSSKBlock)block, context);
 	}
 
+	@Override
 	public void onFailure(LowLevelGetException e, Object token, ObjectContainer container, ClientContext context) {
 		if(persistent) {
 			container.activate(this, 1);
 			container.activate(cb, 1);
 		}
-=======
-	@Override
-	public void onSuccess(ClientKeyBlock block, boolean fromStore, Object token, RequestScheduler sched) {
-		unregister(false);
-		cb.onSuccess((ClientSSKBlock)block);
-	}
-
-	@Override
-	public void onFailure(LowLevelGetException e, Object token, RequestScheduler sched) {
->>>>>>> aaeaa978
         if(Logger.shouldLog(Logger.MINOR, this))
         	Logger.minor(this, "onFailure: "+e+" for "+this);
 		// Firstly, can we retry?
@@ -103,7 +94,6 @@
 		return "USKChecker for "+key.getURI()+" for "+cb;
 	}
 
-	@Override
 	public short getPriorityClass() {
 		return cb.getPriority();
 	}
