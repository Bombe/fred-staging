/* This code is part of Freenet. It is distributed under the GNU General
 * Public License, version 2 (or at your option any later version). See
 * http://www.gnu.org/ for further details of the GPL. */
package freenet.client.async;

import java.io.File;
import java.io.IOException;
import java.io.InputStream;
import java.io.PipedInputStream;
import java.io.PipedOutputStream;
import java.util.ArrayList;
import java.util.List;
import java.util.Random;

import org.spaceroots.mantissa.random.MersenneTwister;

import com.db4o.ObjectContainer;

import freenet.client.ArchiveContext;
import freenet.client.ClientMetadata;
import freenet.client.FECCodec;
import freenet.client.FetchContext;
import freenet.client.FetchException;
import freenet.client.HighLevelSimpleClientImpl;
import freenet.client.InsertContext;
import freenet.client.Metadata;
import freenet.client.MetadataParseException;
import freenet.client.InsertContext.CompatibilityMode;
import freenet.keys.CHKBlock;
import freenet.keys.ClientCHK;
import freenet.keys.NodeCHK;
import freenet.node.SendableGet;
import freenet.support.BloomFilter;
import freenet.support.Fields;
import freenet.support.LogThresholdCallback;
import freenet.support.Logger;
import freenet.support.Logger.LogLevel;
import freenet.support.api.Bucket;
import freenet.support.compress.Compressor;
import freenet.support.io.Closer;

/**
 * Fetch a splitfile, decompress it if need be, and return it to the GetCompletionCallback.
 * Most of the work is done by the segments, and we do not need a thread.
 */
public class SplitFileFetcher implements ClientGetState, HasKeyListener {

	private static volatile boolean logMINOR;

	static {
		Logger.registerLogThresholdCallback(new LogThresholdCallback() {

			@Override
			public void shouldUpdate() {
				logMINOR = Logger.shouldLog(LogLevel.MINOR, this);
			}
		});
	}

	final FetchContext fetchContext;
	final FetchContext blockFetchContext;
	final boolean deleteFetchContext;
	final ArchiveContext archiveContext;
	final List<? extends Compressor> decompressors;
	final ClientMetadata clientMetadata;
	final ClientRequester parent;
	final GetCompletionCallback cb;
	final int recursionLevel;
	/** The splitfile type. See the SPLITFILE_ constants on Metadata. */
	final short splitfileType;
	/** The segment length. -1 means not segmented and must get everything to decode. */
	final int blocksPerSegment;
	/** The segment length in check blocks. */
	final int checkBlocksPerSegment;
	final int deductBlocksFromSegments;
	/** Total number of segments */
	final int segmentCount;
	/** The detailed information on each segment */
	final SplitFileFetcherSegment[] segments;
	/** Maximum temporary length */
	final long maxTempLength;
	/** Have all segments finished? Access synchronized. */
	private boolean allSegmentsFinished;
	/** Override length. If this is positive, truncate the splitfile to this length. */
	private final long overrideLength;
	/** Preferred bucket to return data in */
	private final Bucket returnBucket;
	private boolean finished;
	private long token;
	final boolean persistent;
	private FetchException otherFailure;

	// A persistent hashCode is helpful in debugging, and also means we can put
	// these objects into sets etc when we need to.

	private final int hashCode;

	@Override
	public int hashCode() {
		return hashCode;
	}

	// Bloom filter stuff
	/** The main bloom filter, which includes every key in the segment, is stored
	 * in this file. It is a counting filter and is updated when a key is found. */
	File mainBloomFile;
	/** The per-segment bloom filters are kept in this (slightly larger) file,
	 * appended one after the next. */
	File altBloomFile;
	/** Size of the main Bloom filter in bytes. */
	final int mainBloomFilterSizeBytes;
	/** Default mainBloomElementsPerKey. False positives is approx
	 * 0.6185^[this number], so 19 gives us 0.01% false positives, which should
	 * be acceptable even if there are thousands of splitfiles on the queue. */
	static final int DEFAULT_MAIN_BLOOM_ELEMENTS_PER_KEY = 19;
	/** Number of hashes for the main filter. */
	final int mainBloomK;
	/** What proportion of false positives is acceptable for the per-segment
	 * Bloom filters? This is divided by the number of segments, so it is (roughly)
	 * an overall probability of any false positive given that we reach the
	 * per-segment filters. IMHO 1 in 100 is adequate. */
	static final double ACCEPTABLE_BLOOM_FALSE_POSITIVES_ALL_SEGMENTS = 0.01;
	/** Size of per-segment bloom filter in bytes. This is calculated from the
	 * above constant and the number of segments, and rounded up. */
	final int perSegmentBloomFilterSizeBytes;
	/** Number of hashes for the per-segment bloom filters. */
	final int perSegmentK;
	private int keyCount;
	/** Salt used in the secondary Bloom filters if the primary matches.
	 * The primary Bloom filters use the already-salted saltedKey. */
	private final byte[] localSalt;
	/** Reference set on the first call to makeKeyListener().
	 * NOTE: db4o DOES NOT clear transient variables on deactivation.
	 * So as long as this is paged in (i.e. there is a reference to it, i.e. the
	 * KeyListener), it will remain valid, once it is set by the first call
	 * during resuming. */
	private transient SplitFileFetcherKeyListener tempListener;

	private final int crossCheckBlocks;
	private final SplitFileFetcherCrossSegment[] crossSegments;
	
	public SplitFileFetcher(Metadata metadata, GetCompletionCallback rcb, ClientRequester parent2,
			FetchContext newCtx, boolean deleteFetchContext, List<? extends Compressor> decompressors2, ClientMetadata clientMetadata,
			ArchiveContext actx, int recursionLevel, Bucket returnBucket, long token2, boolean topDontCompress, short topCompatibilityMode, ObjectContainer container, ClientContext context) throws FetchException, MetadataParseException {
		this.persistent = parent2.persistent();
		this.deleteFetchContext = deleteFetchContext;
		if(logMINOR)
			Logger.minor(this, "Persistence = "+persistent+" from "+parent2, new Exception("debug"));
		int hash = super.hashCode();
		if(hash == 0) hash = 1;
		this.hashCode = hash;
		this.finished = false;
		this.returnBucket = returnBucket;
		this.fetchContext = newCtx;
		if(newCtx == null)
			throw new NullPointerException();
		this.archiveContext = actx;
		this.decompressors = persistent ? new ArrayList<Compressor>(decompressors2) : decompressors2;
		if(decompressors.size() > 1) {
			Logger.error(this, "Multiple decompressors: "+decompressors.size()+" - this is almost certainly a bug", new Exception("debug"));
		}
		this.clientMetadata = clientMetadata == null ? new ClientMetadata() : clientMetadata.clone(); // copy it as in SingleFileFetcher
		this.cb = rcb;
		this.recursionLevel = recursionLevel + 1;
		this.parent = parent2;
		localSalt = new byte[32];
		context.random.nextBytes(localSalt);
		if(parent2.isCancelled())
			throw new FetchException(FetchException.CANCELLED);
		overrideLength = metadata.dataLength();
		this.splitfileType = metadata.getSplitfileType();
		ClientCHK[] splitfileDataBlocks = metadata.getSplitfileDataKeys();
		ClientCHK[] splitfileCheckBlocks = metadata.getSplitfileCheckKeys();
		if(persistent) {
			// Clear them here so they don't get deleted and we don't need to clone them.
			metadata.clearSplitfileKeys();
			container.store(metadata);
		}
		for(int i=0;i<splitfileDataBlocks.length;i++)
			if(splitfileDataBlocks[i] == null) throw new MetadataParseException("Null: data block "+i+" of "+splitfileDataBlocks.length);
		for(int i=0;i<splitfileCheckBlocks.length;i++)
			if(splitfileCheckBlocks[i] == null) throw new MetadataParseException("Null: check block "+i+" of "+splitfileCheckBlocks.length);
		long eventualLength = Math.max(overrideLength, metadata.uncompressedDataLength());
		boolean wasActive = true;
		if(persistent) {
			wasActive = container.ext().isActive(cb);
			if(!wasActive)
				container.activate(cb, 1);
		}
		cb.onExpectedSize(eventualLength, container, context);
		String mimeType = metadata.getMIMEType();
		if(mimeType != null)
			cb.onExpectedMIME(mimeType, container, context);
		if(metadata.uncompressedDataLength() > 0)
			cb.onFinalizedMetadata(container);
		if(!wasActive)
			container.deactivate(cb, 1);
		if(eventualLength > 0 && newCtx.maxOutputLength > 0 && eventualLength > newCtx.maxOutputLength)
			throw new FetchException(FetchException.TOO_BIG, eventualLength, true, clientMetadata.getMIMEType());

		this.token = token2;
		
		CompatibilityMode minCompatMode = CompatibilityMode.COMPAT_UNKNOWN;
		CompatibilityMode maxCompatMode = CompatibilityMode.COMPAT_UNKNOWN;

		int crossCheckBlocks = 0;
		
		if(splitfileType == Metadata.SPLITFILE_NONREDUNDANT) {
			// Don't need to do much - just fetch everything and piece it together.
			blocksPerSegment = -1;
			checkBlocksPerSegment = -1;
			segmentCount = 1;
			deductBlocksFromSegments = 0;
			if(splitfileCheckBlocks.length > 0) {
				Logger.error(this, "Splitfile type is SPLITFILE_NONREDUNDANT yet "+splitfileCheckBlocks.length+" check blocks found!! : "+this);
				throw new FetchException(FetchException.INVALID_METADATA, "Splitfile type is non-redundant yet have "+splitfileCheckBlocks.length+" check blocks");
			}
		} else if(splitfileType == Metadata.SPLITFILE_ONION_STANDARD) {
			byte[] params = metadata.splitfileParams();
			int checkBlocks;
			if(metadata.getParsedVersion() == 0) {
				if((params == null) || (params.length < 8))
					throw new MetadataParseException("No splitfile params");
				blocksPerSegment = Fields.bytesToInt(params, 0);
				checkBlocks = Fields.bytesToInt(params, 4);
				deductBlocksFromSegments = 0;
				int countDataBlocks = splitfileDataBlocks.length;
				int countCheckBlocks = splitfileCheckBlocks.length;
				if(countDataBlocks == countCheckBlocks) {
					// No extra check blocks, so before 1251.
					if(blocksPerSegment == 128) {
						// Is the last segment small enough that we can't have used even splitting?
						int segs = (int)Math.ceil(((double)countDataBlocks) / 128);
						int segSize = (int)Math.ceil(((double)countDataBlocks) / ((double)segs));
						if(segSize == 128) {
							// Could be either
							minCompatMode = CompatibilityMode.COMPAT_1250_EXACT;
							maxCompatMode = CompatibilityMode.COMPAT_1250;
						} else {
							minCompatMode = maxCompatMode = CompatibilityMode.COMPAT_1250_EXACT;
						}
					} else {
						minCompatMode = maxCompatMode = CompatibilityMode.COMPAT_1250;
					}
				} else {
					minCompatMode = maxCompatMode = CompatibilityMode.COMPAT_1251;
				}
			} else {
				minCompatMode = maxCompatMode = CompatibilityMode.COMPAT_1254;
				if(params.length < 10)
					throw new MetadataParseException("Splitfile parameters too short for version 1");
				short paramsType = Fields.bytesToShort(params, 0);
				if(paramsType == Metadata.SPLITFILE_PARAMS_SIMPLE_SEGMENT || paramsType == Metadata.SPLITFILE_PARAMS_SEGMENT_DEDUCT_BLOCKS || paramsType == Metadata.SPLITFILE_PARAMS_CROSS_SEGMENT) {
					blocksPerSegment = Fields.bytesToInt(params, 2);
					checkBlocks = Fields.bytesToInt(params, 6);
				} else
					throw new MetadataParseException("Unknown splitfile params type "+paramsType);
				if(paramsType == Metadata.SPLITFILE_PARAMS_SEGMENT_DEDUCT_BLOCKS || paramsType == Metadata.SPLITFILE_PARAMS_CROSS_SEGMENT) {
					deductBlocksFromSegments = Fields.bytesToInt(params, 10);
					if(paramsType == Metadata.SPLITFILE_PARAMS_CROSS_SEGMENT) {
						crossCheckBlocks = Fields.bytesToInt(params, 14);
					}
				} else
					deductBlocksFromSegments = 0;
			}
			
			boolean dontCompress = decompressors.isEmpty();
			if(topCompatibilityMode != 0) {
				// If we have top compatibility mode, then we can give a definitive answer immediately, with the splitfile key, with dontcompress, etc etc.
				if(minCompatMode == CompatibilityMode.COMPAT_UNKNOWN ||
						!(minCompatMode.ordinal() > topCompatibilityMode || maxCompatMode.ordinal() < topCompatibilityMode)) {
					minCompatMode = maxCompatMode = CompatibilityMode.values()[topCompatibilityMode];
					dontCompress = topDontCompress;
				} else
					throw new FetchException(FetchException.INVALID_METADATA, "Top compatibility mode is incompatible with detected compatibility mode");
			}
			cb.onSplitfileCompatibilityMode(minCompatMode, maxCompatMode, metadata.getCustomSplitfileKey(), dontCompress, true, topCompatibilityMode != 0, container, context);

			// FIXME remove this eventually. Will break compat with a few files inserted between 1135 and 1136.
			// Work around a bug around build 1135.
			// We were splitting as (128,255), but we were then setting the checkBlocksPerSegment to 64.
			// Detect this.
			if(checkBlocks == 64 && blocksPerSegment == 128 &&
					splitfileCheckBlocks.length == splitfileDataBlocks.length - (splitfileDataBlocks.length / 128)) {
				Logger.normal(this, "Activating 1135 wrong check blocks per segment workaround for "+this);
				checkBlocks = 127;
			}
			checkBlocksPerSegment = checkBlocks;

			if((blocksPerSegment > fetchContext.maxDataBlocksPerSegment)
					|| (checkBlocksPerSegment > fetchContext.maxCheckBlocksPerSegment))
				throw new FetchException(FetchException.TOO_MANY_BLOCKS_PER_SEGMENT, "Too many blocks per segment: "+blocksPerSegment+" data, "+checkBlocksPerSegment+" check");
			segmentCount = (splitfileDataBlocks.length / (blocksPerSegment + crossCheckBlocks)) +
				(splitfileDataBlocks.length % (blocksPerSegment + crossCheckBlocks) == 0 ? 0 : 1);
				
			// Onion, 128/192.
			// Will be segmented.
		} else throw new MetadataParseException("Unknown splitfile format: "+splitfileType);
		this.maxTempLength = fetchContext.maxTempLength;
		if(logMINOR)
			Logger.minor(this, "Algorithm: "+splitfileType+", blocks per segment: "+blocksPerSegment+
					", check blocks per segment: "+checkBlocksPerSegment+", segments: "+segmentCount+
					", data blocks: "+splitfileDataBlocks.length+", check blocks: "+splitfileCheckBlocks.length);
		segments = new SplitFileFetcherSegment[segmentCount]; // initially null on all entries

		this.crossCheckBlocks = crossCheckBlocks;
		
		long finalLength = 1L * (splitfileDataBlocks.length - segmentCount * crossCheckBlocks) * CHKBlock.DATA_LENGTH;
		if(finalLength > overrideLength) {
			if(finalLength - overrideLength > CHKBlock.DATA_LENGTH)
				throw new FetchException(FetchException.INVALID_METADATA, "Splitfile is "+finalLength+" but length is "+finalLength);
			finalLength = overrideLength;
		}
		
		// Setup bloom parameters.
		if(persistent) {
			// FIXME: Should this be encrypted? It's protected to some degree by the salt...
			// Since it isn't encrypted, it's likely to be very sparse; we should name
			// it appropriately...
			try {
				mainBloomFile = context.persistentFG.makeRandomFile();
				altBloomFile = context.persistentFG.makeRandomFile();
			} catch (IOException e) {
				throw new FetchException(FetchException.BUCKET_ERROR, "Unable to create Bloom filter files", e);
			}
		} else {
			// Not persistent, keep purely in RAM.
			mainBloomFile = null;
			altBloomFile = null;
		}
		int mainElementsPerKey = DEFAULT_MAIN_BLOOM_ELEMENTS_PER_KEY;
		int origSize = splitfileDataBlocks.length + splitfileCheckBlocks.length;
		mainBloomK = (int) (mainElementsPerKey * 0.7);
		long elementsLong = origSize * mainElementsPerKey;
		// REDFLAG: SIZE LIMIT: 3.36TB limit!
		if(elementsLong > Integer.MAX_VALUE)
			throw new FetchException(FetchException.TOO_BIG, "Cannot fetch splitfiles with more than "+(Integer.MAX_VALUE/mainElementsPerKey)+" keys! (approx 3.3TB)");
		int mainSizeBits = (int)elementsLong; // counting filter
		if((mainSizeBits & 7) != 0)
			mainSizeBits += (8 - (mainSizeBits & 7));
		mainBloomFilterSizeBytes = mainSizeBits / 8 * 2; // counting filter
		double acceptableFalsePositives = ACCEPTABLE_BLOOM_FALSE_POSITIVES_ALL_SEGMENTS / segments.length;
		int perSegmentBitsPerKey = (int) Math.ceil(Math.log(acceptableFalsePositives) / Math.log(0.6185));
		int segBlocks = blocksPerSegment + checkBlocksPerSegment;
		if(segBlocks > origSize)
			segBlocks = origSize;
		int perSegmentSize = perSegmentBitsPerKey * segBlocks;
		if((perSegmentSize & 7) != 0)
			perSegmentSize += (8 - (perSegmentSize & 7));
		perSegmentBloomFilterSizeBytes = perSegmentSize / 8;
		perSegmentK = BloomFilter.optimialK(perSegmentSize, segBlocks);
		keyCount = origSize;
		// Now create it.
		if(logMINOR)
			Logger.minor(this, "Creating block filter for "+this+": keys="+(splitfileDataBlocks.length+splitfileCheckBlocks.length)+" main bloom size "+mainBloomFilterSizeBytes+" bytes, K="+mainBloomK+", filename="+mainBloomFile+" alt bloom filter: filename="+altBloomFile+" segments: "+segments.length+" each is "+perSegmentBloomFilterSizeBytes+" bytes k="+perSegmentK);
		try {
			tempListener = new SplitFileFetcherKeyListener(this, keyCount, mainBloomFile, altBloomFile, mainBloomFilterSizeBytes, mainBloomK, localSalt, segments.length, perSegmentBloomFilterSizeBytes, perSegmentK, persistent, true);
		} catch (IOException e) {
			throw new FetchException(FetchException.BUCKET_ERROR, "Unable to write Bloom filters for splitfile");
		}

		if(persistent)
			container.store(this);

		boolean pre1254 = !(minCompatMode == CompatibilityMode.COMPAT_CURRENT || minCompatMode.ordinal() >= CompatibilityMode.COMPAT_1254.ordinal());
		
		blockFetchContext = new FetchContext(fetchContext, FetchContext.SPLITFILE_DEFAULT_BLOCK_MASK, true, null);
		if(segmentCount == 1) {
			// splitfile* will be overwritten, this is bad
			// so copy them
			ClientCHK[] newSplitfileDataBlocks = new ClientCHK[splitfileDataBlocks.length];
			ClientCHK[] newSplitfileCheckBlocks = new ClientCHK[splitfileCheckBlocks.length];
			System.arraycopy(splitfileDataBlocks, 0, newSplitfileDataBlocks, 0, splitfileDataBlocks.length);
			if(splitfileCheckBlocks.length > 0)
				System.arraycopy(splitfileCheckBlocks, 0, newSplitfileCheckBlocks, 0, splitfileCheckBlocks.length);
			segments[0] = new SplitFileFetcherSegment(splitfileType, newSplitfileDataBlocks, newSplitfileCheckBlocks,
					this, archiveContext, blockFetchContext, maxTempLength, recursionLevel, parent, 0, true, pre1254, crossCheckBlocks, metadata.getSplitfileCryptoAlgorithm(), metadata.getSplitfileCryptoKey());
			for(int i=0;i<newSplitfileDataBlocks.length;i++) {
				if(logMINOR) Logger.minor(this, "Added data block "+i+" : "+newSplitfileDataBlocks[i].getNodeKey(false));
				tempListener.addKey(newSplitfileDataBlocks[i].getNodeKey(true), 0, context);
			}
			for(int i=0;i<newSplitfileCheckBlocks.length;i++) {
				if(logMINOR) Logger.minor(this, "Added check block "+i+" : "+newSplitfileCheckBlocks[i].getNodeKey(false));
				tempListener.addKey(newSplitfileCheckBlocks[i].getNodeKey(true), 0, context);
			}
			if(persistent) {
				container.store(segments[0]);
				segments[0].deactivateKeys(container);
				container.deactivate(segments[0], 1);
			}
		} else {
			int dataBlocksPtr = 0;
			int checkBlocksPtr = 0;
			for(int i=0;i<segments.length;i++) {
				// Create a segment. Give it its keys.
				int copyDataBlocks = Math.min(splitfileDataBlocks.length - dataBlocksPtr, blocksPerSegment + crossCheckBlocks);
				int copyCheckBlocks = Math.min(splitfileCheckBlocks.length - checkBlocksPtr, checkBlocksPerSegment);
				if(i == segments.length - 1 && copyDataBlocks < (blocksPerSegment + crossCheckBlocks) && deductBlocksFromSegments == 0) {
					// Last segment is truncated. Recalculate FEC.
					copyCheckBlocks = FECCodec.getCheckBlocks(splitfileType, copyDataBlocks, minCompatMode);
				}
				if(segments.length - i <= deductBlocksFromSegments && i != segments.length-1) {
					copyDataBlocks--;
					// Don't change check blocks.
				}
				//if(deductBlocksFromSegments != 0)
					System.err.println("REQUESTING: Segment "+i+" of "+segments.length+" : "+copyDataBlocks+" data blocks "+copyCheckBlocks+" check blocks");
				ClientCHK[] dataBlocks = new ClientCHK[copyDataBlocks];
				ClientCHK[] checkBlocks = new ClientCHK[copyCheckBlocks];
				if(copyDataBlocks > 0)
					System.arraycopy(splitfileDataBlocks, dataBlocksPtr, dataBlocks, 0, copyDataBlocks);
				if(copyCheckBlocks > 0)
					System.arraycopy(splitfileCheckBlocks, checkBlocksPtr, checkBlocks, 0, copyCheckBlocks);
				segments[i] = new SplitFileFetcherSegment(splitfileType, dataBlocks, checkBlocks, this, archiveContext,
						blockFetchContext, maxTempLength, recursionLevel+1, parent, i, i == segments.length-1, pre1254, crossCheckBlocks, metadata.getSplitfileCryptoAlgorithm(), metadata.getSplitfileCryptoKey());
				for(int j=0;j<dataBlocks.length;j++)
					tempListener.addKey(dataBlocks[j].getNodeKey(true), i, context);
				for(int j=0;j<checkBlocks.length;j++)
					tempListener.addKey(checkBlocks[j].getNodeKey(true), i, context);
				if(persistent) {
					container.store(segments[i]);
					segments[i].deactivateKeys(container);
					for(int x=dataBlocksPtr;x<dataBlocksPtr+copyDataBlocks;x++)
						splitfileDataBlocks[x] = null;
					for(int x=checkBlocksPtr;x<checkBlocksPtr+copyCheckBlocks;x++)
						splitfileCheckBlocks[x] = null;
				}
				dataBlocksPtr += copyDataBlocks;
				checkBlocksPtr += copyCheckBlocks;
			}
			if(dataBlocksPtr != splitfileDataBlocks.length)
				throw new FetchException(FetchException.INVALID_METADATA, "Unable to allocate all data blocks to segments - buggy or malicious inserter");
			if(checkBlocksPtr != splitfileCheckBlocks.length)
				throw new FetchException(FetchException.INVALID_METADATA, "Unable to allocate all check blocks to segments - buggy or malicious inserter");
		}
		int totalCrossCheckBlocks = segments.length * crossCheckBlocks;
		parent.addMustSucceedBlocks(splitfileDataBlocks.length - totalCrossCheckBlocks, container);
		parent.addBlocks(splitfileCheckBlocks.length + totalCrossCheckBlocks, container);
		parent.notifyClients(container, context);
		
		if(crossCheckBlocks != 0) {
			Random random = new MersenneTwister(Metadata.getCrossSegmentSeed(metadata.getHashes(), metadata.getHashThisLayerOnly()));
			// Cross segment redundancy: Allocate the blocks.
			crossSegments = new SplitFileFetcherCrossSegment[segments.length];
			int segLen = blocksPerSegment;
			for(int i=0;i<crossSegments.length;i++) {
				System.out.println("Allocating blocks (on fetch) for cross segment "+i);
				if(segments.length - i == deductBlocksFromSegments) {
					segLen--;
				}
				SplitFileFetcherCrossSegment seg = new SplitFileFetcherCrossSegment(persistent, segLen, crossCheckBlocks, parent, metadata.getSplitfileType());
				crossSegments[i] = seg;
				for(int j=0;j<segLen;j++) {
					// Allocate random data blocks
					allocateCrossDataBlock(seg, random);
				}
				for(int j=0;j<crossCheckBlocks;j++) {
					// Allocate check blocks
					allocateCrossCheckBlock(seg, random);
				}
				if(persistent) seg.storeTo(container);
			}
		} else {
			crossSegments = null;
		}
		
		if(persistent) {
			for(SplitFileFetcherSegment seg : segments) {
				if(crossCheckBlocks != 0)
					container.store(seg);
				container.deactivate(seg, 1);
			}
		}

		try {
			tempListener.writeFilters();
		} catch (IOException e) {
			throw new FetchException(FetchException.BUCKET_ERROR, "Unable to write Bloom filters for splitfile");
		}
	}
	
	private void allocateCrossDataBlock(SplitFileFetcherCrossSegment segment, Random random) {
		int x = 0;
		for(int i=0;i<10;i++) {
			x = random.nextInt(segments.length);
			SplitFileFetcherSegment seg = segments[x];
			int blockNum = seg.allocateCrossDataBlock(segment, random);
			if(blockNum >= 0) {
				segment.addDataBlock(seg, blockNum);
				return;
			}
		}
		for(int i=0;i<segments.length;i++) {
			x++;
			if(x == segments.length) x = 0;
			SplitFileFetcherSegment seg = segments[x];
			int blockNum = seg.allocateCrossDataBlock(segment, random);
			if(blockNum >= 0) {
				segment.addDataBlock(seg, blockNum);
				return;
			}
		}
		throw new IllegalStateException("Unable to allocate cross data block!");
	}

	private void allocateCrossCheckBlock(SplitFileFetcherCrossSegment segment, Random random) {
		int x = 0;
		for(int i=0;i<10;i++) {
			x = random.nextInt(segments.length);
			SplitFileFetcherSegment seg = segments[x];
			int blockNum = seg.allocateCrossCheckBlock(segment, random);
			if(blockNum >= 0) {
				segment.addDataBlock(seg, blockNum);
				return;
			}
		}
		for(int i=0;i<segments.length;i++) {
			x++;
			if(x == segments.length) x = 0;
			SplitFileFetcherSegment seg = segments[x];
			int blockNum = seg.allocateCrossCheckBlock(segment, random);
			if(blockNum >= 0) {
				segment.addDataBlock(seg, blockNum);
				return;
			}
		}
		throw new IllegalStateException("Unable to allocate cross data block!");
	}

	/** Return the final status of the fetch. Throws an exception, or returns an
	 * InputStream from which the fetched data may be read.
	 * @throws FetchException If the fetch failed for some reason.
	 */
	private InputStream finalStatus(final ObjectContainer container, ClientContext context) throws FetchException {
		long length = 0;
		for(int i=0;i<segments.length;i++) {
			SplitFileFetcherSegment s = segments[i];
			if(persistent)
				container.activate(s, 1);
			if(!s.succeeded()) {
				throw new IllegalStateException("Not all finished");
			}
			s.throwError(container);
			// If still here, it succeeded
			long sz = s.decodedLength(container);
			length += sz;
			if(logMINOR)
				Logger.minor(this, "Segment "+i+" decoded length "+sz+" total length now "+length+" for "+s.dataBuckets.length+" blocks which should be "+(s.dataBuckets.length * NodeCHK.BLOCK_SIZE));
			// Healing is done by Segment
		}
		if(length > overrideLength) {
			if(length - overrideLength > CHKBlock.DATA_LENGTH)
				throw new FetchException(FetchException.INVALID_METADATA, "Splitfile is "+length+" but length is "+length);
			length = overrideLength;
		}
		final long finalLength = length;
		PipedInputStream is = new PipedInputStream();
		try {
<<<<<<< HEAD
			final PipedOutputStream os = new PipedOutputStream(is);
			new Thread() {
				public void run() {
					long bytesWritten = 0;
					try {
						for(int i=0;i<segments.length;i++) {
							SplitFileFetcherSegment s = segments[i];
							long max = (finalLength < 0 ? 0 : (finalLength - bytesWritten));
							bytesWritten += s.writeDecodedDataTo(os, max);
						}
						os.close();
					} catch(IOException e) {
						Logger.error(this, "Failed to extract split file segments", e);
						/* Handle exceptions by dying as violently as possible. As the main thread of
						execution will be in the process of reading data from this thread, we need to generally
						cause mayhem over there to make it stop. */
						throw new RuntimeException(e);
					} finally {
						Closer.close(os);
						for(SplitFileFetcherSegment s : segments) {
							s.freeDecodedData(container);
						}
					}
				}
			}.start();
=======
			if((returnBucket != null) && decompressors.isEmpty()) {
				output = returnBucket;
			} else
				output = context.getBucketFactory(parent.persistent()).makeBucket(finalLength);
			os = output.getOutputStream();
			for(int i=0;i<segments.length;i++) {
				SplitFileFetcherSegment s = segments[i];
				long max = (finalLength < 0 ? 0 : (finalLength - bytesWritten));
				bytesWritten += s.writeDecodedDataTo(os, max, container);
				s.fetcherHalfFinished(container);
			}
>>>>>>> 0b957651
		} catch (IOException e) {
			throw new FetchException(FetchException.BUCKET_ERROR, e);
		}
		return is;
	}

	public void segmentFinished(SplitFileFetcherSegment segment, ObjectContainer container, ClientContext context) {
		if(persistent)
			container.activate(this, 1);
		if(logMINOR) Logger.minor(this, "Finished segment: "+segment);
		boolean finish = false;
		synchronized(this) {
			boolean allDone = true;
			for(int i=0;i<segments.length;i++) {
				if(persistent)
					container.activate(segments[i], 1);
				if(!segments[i].succeeded()) {
					if(logMINOR) Logger.minor(this, "Segment "+segments[i]+" is not finished");
					allDone = false;
				}
			}
			if(allDone) {
				if(allSegmentsFinished) {
					Logger.error(this, "Was already finished! (segmentFinished("+segment+ ')', new Exception("debug"));
				} else {
					allSegmentsFinished = true;
					finish = true;
				}
			} else {
				for(int i=0;i<segments.length;i++) {
					if(segments[i] == segment) continue;
					if(persistent)
						container.deactivate(segments[i], 1);
				}
			}
			notifyAll();
		}
		if(persistent) container.store(this);
		if(finish) finish(container, context);
	}

	private void finish(ObjectContainer container, ClientContext context) {
		if(persistent) {
			container.activate(cb, 1);
		}
		context.getChkFetchScheduler().removePendingKeys(this, true);
		boolean cbWasActive = true;
		InputStream data = null;
		try {
			synchronized(this) {
				if(otherFailure != null) {
					throw otherFailure;
				}
				if(finished) {
					Logger.error(this, "Was already finished");
					return;
				}
				finished = true;
			}
			context.jobRunner.setCommitThisTransaction();
			if(persistent)
				container.store(this);
			data = finalStatus(container, context);
			cb.onSuccess(data, clientMetadata, decompressors, this, container, context);
		}
		catch (FetchException e) {
			cb.onFailure(e, this, container, context);
		} finally {
			if(!cbWasActive) container.deactivate(cb, 1);
		}
	}

	public void schedule(ObjectContainer container, ClientContext context) throws KeyListenerConstructionException {
		if(persistent)
			container.activate(this, 1);
		if(logMINOR) Logger.minor(this, "Scheduling "+this);
		SendableGet[] getters = new SendableGet[segments.length];
		for(int i=0;i<segments.length;i++) {
			if(logMINOR)
				Logger.minor(this, "Scheduling segment "+i+" : "+segments[i]);
			if(persistent)
				container.activate(segments[i], 1);
			getters[i] = segments[i].schedule(container, context);
			if(persistent)
				container.deactivate(segments[i], 1);
		}
		BlockSet blocks = fetchContext.blocks;
		context.getChkFetchScheduler().register(this, getters, persistent, container, blocks, false);
	}

	public void cancel(ObjectContainer container, ClientContext context) {
		boolean persist = persistent;
		if(persist)
			container.activate(this, 1);
		for(int i=0;i<segments.length;i++) {
			if(logMINOR)
				Logger.minor(this, "Cancelling segment "+i);
			if(segments == null && persist && !container.ext().isActive(this)) {
				// FIXME is this normal? If so just reactivate.
				Logger.error(this, "Deactivated mid-cancel on "+this, new Exception("error"));
				container.activate(this, 1);
			}
			if(segments[i] == null) {
				synchronized(this) {
					if(finished) {
						// Not unusual, if some of the later segments are already finished when cancel() is called.
						if(logMINOR) Logger.minor(this, "Finished mid-cancel on "+this);
						return;
					}
				}
			}
			if(persist)
				container.activate(segments[i], 1);
			segments[i].cancel(container, context);
		}
	}

	public long getToken() {
		return token;
	}

	/**
	 * Make our SplitFileFetcherKeyListener. Returns the one we created in the
	 * constructor if possible, otherwise makes a new one. We must have already
	 * constructed one at some point, maybe before a restart.
	 * @throws FetchException
	 */
	public KeyListener makeKeyListener(ObjectContainer container, ClientContext context) throws KeyListenerConstructionException {
		synchronized(this) {
			if(finished) return null;
			if(tempListener != null) {
				// Recently constructed
				return tempListener;
			}
			File main;
			File alt;
			if(fetchContext == null) {
				Logger.error(this, "fetchContext deleted without splitfile being deleted!");
				return null;
			}
			if(persistent) {
				container.activate(mainBloomFile, 5);
				container.activate(altBloomFile, 5);
				main = new File(mainBloomFile.getPath());
				alt = new File(altBloomFile.getPath());
				container.deactivate(mainBloomFile, 1);
				container.deactivate(altBloomFile, 1);
			} else {
				main = null;
				alt = null;
			}
			try {
				if(logMINOR)
					Logger.minor(this, "Attempting to read Bloom filter for "+this+" main file="+main+" alt file="+alt);
				tempListener =
					new SplitFileFetcherKeyListener(this, keyCount, main, alt, mainBloomFilterSizeBytes, mainBloomK, localSalt, segments.length, perSegmentBloomFilterSizeBytes, perSegmentK, persistent, false);
			} catch (IOException e) {
				Logger.error(this, "Unable to read Bloom filter for "+this+" attempting to reconstruct...", e);
				main.delete();
				alt.delete();
				try {
					mainBloomFile = context.fg.makeRandomFile();
					altBloomFile = context.fg.makeRandomFile();
					if(persistent)
						container.store(this);
				} catch (IOException e1) {
					throw new KeyListenerConstructionException(new FetchException(FetchException.BUCKET_ERROR, "Unable to create Bloom filter files in reconstruction", e1));
				}

				try {
					tempListener =
						new SplitFileFetcherKeyListener(this, keyCount, mainBloomFile, altBloomFile, mainBloomFilterSizeBytes, mainBloomK, localSalt, segments.length, perSegmentBloomFilterSizeBytes, perSegmentK, persistent, true);
				} catch (IOException e1) {
					throw new KeyListenerConstructionException(new FetchException(FetchException.BUCKET_ERROR, "Unable to reconstruct Bloom filters: "+e1, e1));
				}
			}
			return tempListener;
		}
	}

	public synchronized boolean isCancelled(ObjectContainer container) {
		return finished;
	}

	public SplitFileFetcherSegment getSegment(int i) {
		return segments[i];
	}

	public void removeMyPendingKeys(SplitFileFetcherSegment segment, ObjectContainer container, ClientContext context) {
		keyCount = tempListener.killSegment(segment, container, context);
	}

	void setKeyCount(int keyCount2, ObjectContainer container) {
		this.keyCount = keyCount2;
		if(persistent)
			container.store(this);
	}

	public void onFailed(KeyListenerConstructionException e, ObjectContainer container, ClientContext context) {
		otherFailure = e.getFetchException();
		cancel(container, context);
	}

	public void removeFrom(ObjectContainer container, ClientContext context) {
		if(logMINOR) Logger.minor(this, "removeFrom() on "+this, new Exception("debug"));
		if(!container.ext().isStored(this)) {
			Logger.error(this, "Already removed??? on "+this, new Exception("error"));
			return;
		}
		container.activate(blockFetchContext, 1);
		blockFetchContext.removeFrom(container);
		if(deleteFetchContext) {
			container.activate(fetchContext, 1);
			fetchContext.removeFrom(container);
		}
		container.activate(clientMetadata, 1);
		clientMetadata.removeFrom(container);
		container.activate(decompressors, 1);
		container.delete(decompressors);
		for(int i=0;i<segments.length;i++) {
			SplitFileFetcherSegment segment = segments[i];
			segments[i] = null;
			container.activate(segment, 1);
			segment.fetcherFinished(container, context);
		}
		for(int i=0;i<crossSegments.length;i++) {
			SplitFileFetcherCrossSegment segment = crossSegments[i];
			crossSegments[i] = null;
			container.activate(segment, 1);
			segment.removeFrom(container, context);
		}
		container.activate(mainBloomFile, 5);
		container.activate(altBloomFile, 5);
		if(mainBloomFile != null && !mainBloomFile.delete() && mainBloomFile.exists())
			Logger.error(this, "Unable to delete main bloom file: "+mainBloomFile+" for "+this);
		else if(mainBloomFile == null)
			Logger.error(this, "mainBloomFile is null on "+this);
		else
			if(logMINOR) Logger.minor(this, "Deleted main bloom file "+mainBloomFile);
		if(altBloomFile != null && !altBloomFile.delete() && altBloomFile.exists())
			Logger.error(this, "Unable to delete alt bloom file: "+altBloomFile+" for "+this);
		else if(altBloomFile == null)
			Logger.error(this, "altBloomFile is null on "+this);
		else
			if(logMINOR) Logger.minor(this, "Deleted alt bloom file "+altBloomFile);
		container.delete(mainBloomFile);
		container.delete(altBloomFile);
		container.delete(this);
	}

	public boolean objectCanUpdate(ObjectContainer container) {
		if(hashCode == 0) {
			Logger.error(this, "Trying to update with hash 0 => already deleted! active="+container.ext().isActive(this)+" stored="+container.ext().isStored(this), new Exception("error"));
			return false;
		}
		return true;
	}

	public boolean objectCanNew(ObjectContainer container) {
		if(hashCode == 0) {
			Logger.error(this, "Trying to write with hash 0 => already deleted! active="+container.ext().isActive(this)+" stored="+container.ext().isStored(this), new Exception("error"));
			return false;
		}
		return true;
	}


}<|MERGE_RESOLUTION|>--- conflicted
+++ resolved
@@ -556,7 +556,6 @@
 		final long finalLength = length;
 		PipedInputStream is = new PipedInputStream();
 		try {
-<<<<<<< HEAD
 			final PipedOutputStream os = new PipedOutputStream(is);
 			new Thread() {
 				public void run() {
@@ -565,7 +564,7 @@
 						for(int i=0;i<segments.length;i++) {
 							SplitFileFetcherSegment s = segments[i];
 							long max = (finalLength < 0 ? 0 : (finalLength - bytesWritten));
-							bytesWritten += s.writeDecodedDataTo(os, max);
+							bytesWritten += s.writeDecodedDataTo(os, max, container);
 						}
 						os.close();
 					} catch(IOException e) {
@@ -577,24 +576,11 @@
 					} finally {
 						Closer.close(os);
 						for(SplitFileFetcherSegment s : segments) {
-							s.freeDecodedData(container);
+							s.fetcherHalfFinished(container);
 						}
 					}
 				}
 			}.start();
-=======
-			if((returnBucket != null) && decompressors.isEmpty()) {
-				output = returnBucket;
-			} else
-				output = context.getBucketFactory(parent.persistent()).makeBucket(finalLength);
-			os = output.getOutputStream();
-			for(int i=0;i<segments.length;i++) {
-				SplitFileFetcherSegment s = segments[i];
-				long max = (finalLength < 0 ? 0 : (finalLength - bytesWritten));
-				bytesWritten += s.writeDecodedDataTo(os, max, container);
-				s.fetcherHalfFinished(container);
-			}
->>>>>>> 0b957651
 		} catch (IOException e) {
 			throw new FetchException(FetchException.BUCKET_ERROR, e);
 		}
