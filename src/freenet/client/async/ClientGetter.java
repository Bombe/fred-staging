--- conflicted
+++ resolved
@@ -216,12 +216,7 @@
 		}
 	}
 
-<<<<<<< HEAD
 	public void cancel(ObjectContainer container, ClientContext context) {
-=======
-	@Override
-	public void cancel() {
->>>>>>> b5dfda8e
 		boolean logMINOR = Logger.shouldLog(Logger.MINOR, this);
 		if(logMINOR) Logger.minor(this, "Cancelling "+this);
 		ClientGetState s;
