--- conflicted
+++ resolved
@@ -291,14 +291,6 @@
 				completed = true;
 				cb = callbacks.toArray(new USKFetcherCallback[callbacks.size()]);
 			}
-			for(int i=0;i<cb.length;i++) {
-				try {
-					cb[i].onFoundEdition(ed, origUSK.copy(ed));
-				} catch (Exception e) {
-					Logger.error(this, "An exception occured while dealing with a callback:"+cb[i].toString()+"\n"+e.getMessage(),e);
-				}
-			}
-<<<<<<< HEAD
 			byte[] data;
 			if(lastRequestData == null)
 				data = null;
@@ -310,10 +302,13 @@
 					data = null;
 				}
 			}
-			for(int i=0;i<cb.length;i++)
-				cb[i].onFoundEdition(ed, origUSK.copy(ed), null, context, lastWasMetadata, lastCompressionCodec, data);
-=======
->>>>>>> b5dfda8e
+			for(int i=0;i<cb.length;i++) {
+				try {
+					cb[i].onFoundEdition(ed, origUSK.copy(ed), null, context, lastWasMetadata, lastCompressionCodec, data);
+				} catch (Exception e) {
+					Logger.error(this, "An exception occured while dealing with a callback:"+cb[i].toString()+"\n"+e.getMessage(),e);
+				}
+			}
 		}
 	}
 
@@ -421,13 +416,8 @@
 		onDNF(attempt, context);
 	}
 
-<<<<<<< HEAD
 	private void cancelBefore(long curLatest, ClientContext context) {
-		Vector v = null;
-=======
-	private void cancelBefore(long curLatest) {
 		Vector<USKAttempt> v = null;
->>>>>>> b5dfda8e
 		int count = 0;
 		synchronized(this) {
 			for(Iterator<USKAttempt> i=runningAttempts.iterator();i.hasNext();) {
@@ -442,13 +432,8 @@
 		}
 		if(v != null) {
 			for(int i=0;i<v.size();i++) {
-<<<<<<< HEAD
-				USKAttempt att = (USKAttempt) v.get(i);
+				USKAttempt att = v.get(i);
 				att.cancel(null, context);
-=======
-				USKAttempt att = v.get(i);
-				att.cancel();
->>>>>>> b5dfda8e
 			}
 		}
 	}
@@ -588,13 +573,10 @@
 	}
 	
 	public void removeSubscriber(USKCallback cb, ClientContext context) {
-		boolean kill = false;
 		synchronized(this) {
 			subscribers.remove(cb);
-			if(!(subscribers.isEmpty() && killOnLoseSubscribers)) kill = true;
 		}
 		updatePriorities();
-		if(kill) cancel(null, context);
 	}
 
 	public synchronized boolean hasLastData() {
