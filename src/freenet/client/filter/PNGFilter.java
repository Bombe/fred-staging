--- conflicted
+++ resolved
@@ -340,14 +340,9 @@
 			try(OutputStream outputStream = outputBucket.getOutputStream()) {
 				Logger.setupStdoutLogging(LogLevel.MINOR, "");
 
-<<<<<<< HEAD
-			ContentFilter.filter(inputStream, outputStream, "image/png",
-					new URI("http://127.0.0.1:8888/"), null, null, null, null);
-=======
 				ContentFilter.filter(inputStream, outputStream, "image/png",
 						new URI("http://127.0.0.1:8888/"), null, null, null);
 			}
->>>>>>> 70752b6d
 		} finally {
 			inputBucket.free();
 			outputBucket.free();
