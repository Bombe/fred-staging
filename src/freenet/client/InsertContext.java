/* This code is part of Freenet. It is distributed under the GNU General
 * Public License, version 2 (or at your option any later version). See
 * http://www.gnu.org/ for further details of the GPL. */
package freenet.client;

import com.db4o.ObjectContainer;

import freenet.client.events.ClientEventProducer;
import freenet.client.events.SimpleEventProducer;
import freenet.support.Logger;
import freenet.support.api.BucketFactory;
import freenet.support.io.PersistentFileTracker;

/** Context object for an insert operation, including both simple and multi-file inserts */
// WARNING: THIS CLASS IS STORED IN DB4O -- THINK TWICE BEFORE ADD/REMOVE/RENAME FIELDS
public class InsertContext implements Cloneable {

	/** If true, don't try to compress the data */
	public boolean dontCompress;
	/** Splitfile algorithm. */
	public final short splitfileAlgorithm;
	/** Maximum number of retries (after the initial attempt) for each block
	 * inserted. -1 = retry forever or until it succeeds (subject to 
	 * consecutiveRNFsCountAsSuccess) or until a fatal error. */
	public int maxInsertRetries;
	/** On a very small network, any insert will RNF. Therefore we allow 
	 * some number of RNFs to equal success. */
	public final int consecutiveRNFsCountAsSuccess;
	/** Maximum number of data blocks per segment for splitfiles */
	public final int splitfileSegmentDataBlocks;
	/** Maximum number of check blocks per segment for splitfiles. Will be reduced proportionally if there
	 * are fewer data blocks. */
	public final int splitfileSegmentCheckBlocks;
	/** Client events will be published to this, you can subscribe to them */
	public final ClientEventProducer eventProducer;
	/** Can this insert write to the client-cache? We don't store all requests in the client cache,
	 * in particular big stuff usually isn't written to it, to maximise its effectiveness. Plus, 
	 * local inserts are not written to the client-cache by default for privacy reasons. */
	public boolean canWriteClientCache;
	/** a string that contains the codecs to use/try
	 * if the string is null it defaults to COMPRESSOR_TYPES.Values(),
	 * so old persistent inserts are not affected after update.
	 * @see Compressor.COMPRESSOR_TYPES#getCompressorsArray(String compressordescriptor)
	 */
	public String compressorDescriptor;
	public boolean forkOnCacheable;
	/** Number of extra inserts for a single block inserted on its own. */
	public int extraInsertsSingleBlock;
	/** Number of extra inserts for a block inserted above a splitfile. */
	public int extraInsertsSplitfileHeaderBlock;
	public boolean localRequestOnly;
	// FIXME DB4O: This should really be an enum. However, db4o has a tendency to copy enum's,
	// which wastes space (often unrecoverably), confuses programmers, creates wierd bugs and breaks == comparison.
	/** Backward compatibility support for network level metadata. */
	public long compatibilityMode;
	/** No compatibility issues, use the most efficient metadata possible. */
	public static final long COMPAT_NONE = 0;
	/** Exactly as before 1250: Segments of exactly 128 data, 128 check, check = data */
	public static final long COMPAT_1250_EXACT = 1;
	/** 1250 or previous: Segments up to 128 data 128 check, check <= data. */
<<<<<<< HEAD
	public static final long COMPAT_1250 = 1;
	/** 1251: Allow more check blocks than data blocks, but do not allow hashes. */
	public static final long COMPAT_1251 = 2;
	/** Allow hashes, new format metadata */
	public static final long COMPAT_HASHES = 3;
=======
	public static final long COMPAT_1250 = 2;
	/** 1254: Second stage of even splitting, a whole bunch of segments lose one block rather than the last segment losing lots of blocks. */
	public static final long COMPAT_1254 = 3;
>>>>>>> 4f7e07ad

	public InsertContext(
			int maxRetries, int rnfsToSuccess, int splitfileSegmentDataBlocks, int splitfileSegmentCheckBlocks,
			ClientEventProducer eventProducer, boolean canWriteClientCache, boolean forkOnCacheable, boolean localRequestOnly, String compressorDescriptor, int extraInsertsSingleBlock, int extraInsertsSplitfileHeaderBlock, long compatibilityMode) {
		dontCompress = false;
		splitfileAlgorithm = Metadata.SPLITFILE_ONION_STANDARD;
		this.consecutiveRNFsCountAsSuccess = rnfsToSuccess;
		this.maxInsertRetries = maxRetries;
		this.eventProducer = eventProducer;
		this.splitfileSegmentDataBlocks = splitfileSegmentDataBlocks;
		this.splitfileSegmentCheckBlocks = splitfileSegmentCheckBlocks;
		this.canWriteClientCache = canWriteClientCache;
		this.forkOnCacheable = forkOnCacheable;
		this.compressorDescriptor = compressorDescriptor;
		this.extraInsertsSingleBlock = extraInsertsSingleBlock;
		this.extraInsertsSplitfileHeaderBlock = extraInsertsSplitfileHeaderBlock;
		this.compatibilityMode = compatibilityMode;
		this.localRequestOnly = localRequestOnly;
	}

	public InsertContext(InsertContext ctx, SimpleEventProducer producer) {
		this.dontCompress = ctx.dontCompress;
		this.splitfileAlgorithm = ctx.splitfileAlgorithm;
		this.consecutiveRNFsCountAsSuccess = ctx.consecutiveRNFsCountAsSuccess;
		this.maxInsertRetries = ctx.maxInsertRetries;
		this.eventProducer = producer;
		this.splitfileSegmentDataBlocks = ctx.splitfileSegmentDataBlocks;
		this.splitfileSegmentCheckBlocks = ctx.splitfileSegmentCheckBlocks;
		this.compressorDescriptor = ctx.compressorDescriptor;
		this.forkOnCacheable = ctx.forkOnCacheable;
		this.extraInsertsSingleBlock = ctx.extraInsertsSingleBlock;
		this.extraInsertsSplitfileHeaderBlock = ctx.extraInsertsSplitfileHeaderBlock;
		this.compatibilityMode = ctx.compatibilityMode;
		this.localRequestOnly = ctx.localRequestOnly;
	}
	
	/** Make public, but just call parent for a field for field copy */
	@Override
	public InsertContext clone() {
		try {
			return (InsertContext) super.clone();
		} catch (CloneNotSupportedException e) {
			// Impossible
			throw new Error(e);
		}
	}

	public void removeFrom(ObjectContainer container) {
		if(eventProducer == null) {
			Logger.error(this, "No EventProducer on InsertContext! activated="+container.ext().isActive(this)+" stored="+container.ext().isStored(this), new Exception("error"));
		} else {
			container.activate(eventProducer, 1);
			eventProducer.removeFrom(container);
		}
		container.delete(this);
	}

}<|MERGE_RESOLUTION|>--- conflicted
+++ resolved
@@ -58,17 +58,11 @@
 	/** Exactly as before 1250: Segments of exactly 128 data, 128 check, check = data */
 	public static final long COMPAT_1250_EXACT = 1;
 	/** 1250 or previous: Segments up to 128 data 128 check, check <= data. */
-<<<<<<< HEAD
-	public static final long COMPAT_1250 = 1;
-	/** 1251: Allow more check blocks than data blocks, but do not allow hashes. */
-	public static final long COMPAT_1251 = 2;
-	/** Allow hashes, new format metadata */
-	public static final long COMPAT_HASHES = 3;
-=======
 	public static final long COMPAT_1250 = 2;
 	/** 1254: Second stage of even splitting, a whole bunch of segments lose one block rather than the last segment losing lots of blocks. */
 	public static final long COMPAT_1254 = 3;
->>>>>>> 4f7e07ad
+	/** Allow hashes, new format metadata */
+	public static final long COMPAT_HASHES = 4;
 
 	public InsertContext(
 			int maxRetries, int rnfsToSuccess, int splitfileSegmentDataBlocks, int splitfileSegmentCheckBlocks,
