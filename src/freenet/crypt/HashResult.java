/* This code is part of Freenet. It is distributed under the GNU General
 * Public License, version 2 (or at your option any later version). See
 * http://www.gnu.org/ for further details of the GPL. */
package freenet.crypt;

import java.io.DataInputStream;
import java.io.DataOutputStream;
import java.io.IOException;
<<<<<<< HEAD
import java.security.MessageDigest;
=======
import java.io.OutputStream;
import java.io.Serializable;
>>>>>>> cbfae4ae
import java.util.Arrays;

import freenet.support.HexUtil;
import freenet.support.Logger;

public class HashResult implements Comparable<HashResult>, Cloneable, Serializable {

    private static final long serialVersionUID = 1L;
    /** The type of hash. */
	public final HashType type;
	/** The result of the hash. Immutable. */
	private final byte[] result;
	/** Cached HashType.values(). Never modify or pass this array to outside code! */
	private static final HashType[] HashType_values = HashType.values();
	
	public HashResult(HashType hashType, byte[] bs) {
		this(hashType, bs, false);
	}

	// Protected constructor for unit testing
	protected HashResult(HashType hashType, byte[] bs, boolean testing) {
		this.type = hashType;
		this.result = bs;
		if(!testing)
			assert(bs.length == type.hashLength);
	}
	
	protected HashResult() {
        // For serialization.
	    type = null;
	    result = null;
	}

	public static HashResult[] readHashes(DataInputStream dis) throws IOException {
		int bitmask = dis.readInt();
		if(bitmask == 0) return null;
		int count = 0;
		for(HashType h : HashType_values) {
			if((bitmask & h.bitmask) == h.bitmask) {
				count++;
			}
		}
		HashResult[] results = new HashResult[count];
		int x = 0;
		for(HashType h : HashType_values) {
			if((bitmask & h.bitmask) == h.bitmask) {
				results[x++] = HashResult.readFrom(h, dis);
			}
		}
		return results;
	}

	private static HashResult readFrom(HashType h, DataInputStream dis) throws IOException {
		byte[] buf = new byte[h.hashLength];
		dis.readFully(buf);
		return new HashResult(h, buf);
	}

	public static void write(HashResult[] hashes, DataOutputStream dos) throws IOException {
	    if(hashes == null) hashes = new HashResult[0];
		int bitmask = 0;
		for(HashResult hash : hashes)
			bitmask |= hash.type.bitmask;
		dos.writeInt(bitmask);
		Arrays.sort(hashes);
		HashType prev = null;
		for(HashResult h : hashes) {
			if(prev == h.type || (prev != null && prev.bitmask == h.type.bitmask)) throw new IllegalArgumentException("Multiple hashes of the same type!");
			prev = h.type;
		}
		for(HashResult h : hashes)
			h.writeTo(dos);
	}

	public void writeTo(OutputStream dos) throws IOException {
		// Any given hash type has a fixed hash length, so just push the bytes.
		dos.write(result);
	}

	@Override
	public int compareTo(HashResult h) {
		if(type.bitmask == h.type.bitmask) return 0;
		if(type.bitmask > h.type.bitmask) return 1;
		/* else if(type.bitmask < h.type.bitmask) */ return -1;
	}

	public static long makeBitmask(HashResult[] hashes) {
		long l = 0;
		for(HashResult hash : hashes)
			l |= hash.type.bitmask;
		return l;
	}

	public static boolean strictEquals(HashResult[] results, HashResult[] hashes) {
		if(results.length != hashes.length) {
			Logger.error(HashResult.class, "Hashes not equal: "+results.length+" hashes vs "+hashes.length+" hashes");
			return false;
		}
		for(int i=0;i<results.length;i++) {
			if(results[i].type != hashes[i].type) {
				// FIXME Db4o kludge
				if(HashType.valueOf(results[i].type.name()) != HashType.valueOf(hashes[i].type.name())) {
					Logger.error(HashResult.class, "Hashes not the same type: "+results[i].type.name()+" vs "+hashes[i].type.name());
					return false;
				}
			}
			if(!Arrays.equals(results[i].result, hashes[i].result)) {
				Logger.error(HashResult.class, "Hash "+results[i].type.name()+" not equal");
				return false;
			}
		}
		return true;
	}

	public static boolean contains(HashResult[] hashes, HashType type) {
		for(HashResult res : hashes)
			if(res.type == type || type.name().equals(res.type.name()))
				return true;
		return false;
	}

	public static byte[] get(HashResult[] hashes, HashType type) {
		for(HashResult res : hashes)
			if(res.type == type || type.name().equals(res.type.name()))
				return res.result;
		return null;
	}

	public static HashResult[] copy(HashResult[] hashes) {
		if(hashes == null) return null;
		HashResult[] out = new HashResult[hashes.length];
		for(int i=0;i<hashes.length;i++) {
			out[i] = hashes[i].clone();
		}
		return out;
	}
	
	@Override
	public HashResult clone() {
		try {
			return (HashResult) super.clone();
		} catch (CloneNotSupportedException e) {
			throw new Error(e);
		}
	}

	public String hashAsHex() {
		return HexUtil.bytesToHex(result);
	}
	
	@Override
	public boolean equals(Object otherObject){
	    if(!(otherObject instanceof HashResult)){
	        return false;
	    }

	    HashResult otherHash = (HashResult) otherObject;
	    if(type != otherHash.type){
	        return false;
	    }

	    return MessageDigest.isEqual(result, otherHash.result);
	}

	@Override
	public int hashCode(){
	    int hash = 1;

	    hash *= 31 + type.hashCode();
	    hash *= 31 + result.hashCode();

	    return hash;
	}

}<|MERGE_RESOLUTION|>--- conflicted
+++ resolved
@@ -6,12 +6,9 @@
 import java.io.DataInputStream;
 import java.io.DataOutputStream;
 import java.io.IOException;
-<<<<<<< HEAD
 import java.security.MessageDigest;
-=======
 import java.io.OutputStream;
 import java.io.Serializable;
->>>>>>> cbfae4ae
 import java.util.Arrays;
 
 import freenet.support.HexUtil;
@@ -26,7 +23,7 @@
 	private final byte[] result;
 	/** Cached HashType.values(). Never modify or pass this array to outside code! */
 	private static final HashType[] HashType_values = HashType.values();
-	
+
 	public HashResult(HashType hashType, byte[] bs) {
 		this(hashType, bs, false);
 	}
@@ -38,7 +35,7 @@
 		if(!testing)
 			assert(bs.length == type.hashLength);
 	}
-	
+
 	protected HashResult() {
         // For serialization.
 	    type = null;
@@ -148,7 +145,7 @@
 		}
 		return out;
 	}
-	
+
 	@Override
 	public HashResult clone() {
 		try {
@@ -161,7 +158,7 @@
 	public String hashAsHex() {
 		return HexUtil.bytesToHex(result);
 	}
-	
+
 	@Override
 	public boolean equals(Object otherObject){
 	    if(!(otherObject instanceof HashResult)){
