package freenet.support.math;

import java.util.ArrayList;

/**
 * A RunningAverage that tracks both the median and mean of a series of values.
 * WARNING: Uses memory and proportional to the number of reports! Only for debugging!
 * (Also uses CPU time O(N log N) with the number of reports in currentValue()).
 * @author Matthew Toseland <toad@amphibian.dyndns.org> (0xE43DA450)
 */
<<<<<<< HEAD
public class MedianMeanRunningAverage implements RunningAverage, Cloneable {
=======
public final class MedianMeanRunningAverage implements RunningAverage, Cloneable {
>>>>>>> dd471ec1
	private static final long serialVersionUID = 1L;

	final ArrayList<Double> reports;
	final TrivialRunningAverage mean;

        /**
         *
         */
        public MedianMeanRunningAverage() {
		reports = new ArrayList<Double>();
		mean = new TrivialRunningAverage();
	}

        /**
         *
         * @param average
         */
        public MedianMeanRunningAverage(MedianMeanRunningAverage average) {
		this.mean = new TrivialRunningAverage(average.mean);
		this.reports = new ArrayList<Double>();
		reports.addAll(average.reports);
	}

	@Override
	public MedianMeanRunningAverage clone() {
		// Override clone() for synchronization.
		// Implement Cloneable to shut up findbugs.
		synchronized (this) {
			return new MedianMeanRunningAverage(this);
		}
	}

	@Override
	public synchronized long countReports() {
		return reports.size();
	}

        /**
         *
         * @return
         */
        @Override
        public synchronized double currentValue() {
		int size = reports.size();
		int middle = size / 2;
		java.util.Collections.sort(reports);
		return reports.get(middle);
	}

        /**
         *
         * @param d
         */
        @Override
        public synchronized void report(double d) {
		mean.report(d);
		reports.add(d);
	}

        /**
         *
         * @param d
         */
        @Override
        public void report(long d) {
		report((double)d);
	}

	@Override
	public double valueIfReported(double r) {
		throw new UnsupportedOperationException();
	}
	
	@Override
	public synchronized String toString() {
		return "Median "+currentValue()+" mean "+mean.currentValue();
	}
	
        /**
         *
         * @return
         */
        public synchronized double meanValue() {
		return mean.currentValue();
	}

}<|MERGE_RESOLUTION|>--- conflicted
+++ resolved
@@ -8,11 +8,7 @@
  * (Also uses CPU time O(N log N) with the number of reports in currentValue()).
  * @author Matthew Toseland <toad@amphibian.dyndns.org> (0xE43DA450)
  */
-<<<<<<< HEAD
-public class MedianMeanRunningAverage implements RunningAverage, Cloneable {
-=======
 public final class MedianMeanRunningAverage implements RunningAverage, Cloneable {
->>>>>>> dd471ec1
 	private static final long serialVersionUID = 1L;
 
 	final ArrayList<Double> reports;
