package freenet.support;

import java.util.Arrays;
import java.util.Comparator;

import com.db4o.ObjectContainer;

/**
 * Map of an integer to an element, based on a sorted Vector.
 * Note that we have to shuffle data around, so this is slowish if it gets big.
 */
public class SortedVectorByNumber {

	private IntNumberedItem[] data;
	private int length;
	private static final Comparator<Object> comparator = new SimpleIntNumberedItemComparator(true);
	private static final int MIN_SIZE = 4;
	private final boolean persistent;
	
	public SortedVectorByNumber(boolean persistent) {
		this.data = new IntNumberedItem[MIN_SIZE];
		length = 0;
		this.persistent = persistent;
	}
	
	public synchronized IntNumberedItem getFirst() {
		if(length == 0) return null;
		return data[0];
	}

	public synchronized boolean isEmpty() {
		return length == 0;
	}

<<<<<<< HEAD
	public synchronized IntNumberedItem get(int retryCount, ObjectContainer container) {
		if(persistent) {
			container.activate(this, 1);
			for(int i=0;i<length;i++)
				container.activate(data[i], 1);
		}
		int x = Arrays.binarySearch(data, new Integer(retryCount), comparator);
=======
	public synchronized IntNumberedItem get(int item) {
		int x = Arrays.binarySearch(data, item, comparator);
>>>>>>> b5dfda8e
		if(x >= 0)
			return data[x];
		return null;
	}

<<<<<<< HEAD
	public synchronized void remove(int item, ObjectContainer container) {
		if(persistent) {
			container.activate(this, 1);
			for(int i=0;i<length;i++)
				container.activate(data[i], 1);
		}
		int x = Arrays.binarySearch(data, new Integer(item), comparator);
=======
	public synchronized void remove(int item) {
		int x = Arrays.binarySearch(data, item, comparator);
>>>>>>> b5dfda8e
		if(x >= 0) {
			if(x < length-1)
				System.arraycopy(data, x+1, data, x, length-x-1);
			data[--length] = null;
		}
		if((length*4 < data.length) && (length > MIN_SIZE)) {
			IntNumberedItem[] newData = new IntNumberedItem[Math.max(length*2, MIN_SIZE)];
			System.arraycopy(data, 0, newData, 0, length);
			data = newData;
		}
		if(persistent) container.set(this);
		verify(container);
	}

	private synchronized void verify(ObjectContainer container) {
		IntNumberedItem lastItem = null;
		for(int i=0;i<length;i++) {
			IntNumberedItem item = data[i];
			if(persistent)
				container.activate(data[i], 1);
			if(i>0) {
				if(item.getNumber() <= lastItem.getNumber())
					throw new IllegalStateException("Verify failed! at "+i+" this="+item.getNumber()+" but last="+lastItem.getNumber());
			}
			lastItem = item;
		}
		for(int i=length;i<data.length;i++)
			if(data[i] != null)
				throw new IllegalStateException("length="+length+", data.length="+data.length+" but ["+i+"] != null");
	}

	/**
	 * Add the item, if it (or an item of the same number) is not already present.
	 * @return True if we added the item.
	 */
<<<<<<< HEAD
	public synchronized boolean push(IntNumberedItem grabber, ObjectContainer container) {
		if(persistent) {
			container.activate(this, 1);
			for(int i=0;i<length;i++)
				container.activate(data[i], 1);
		}
		int x = Arrays.binarySearch(data, new Integer(grabber.getNumber()), comparator);
=======
	public synchronized boolean push(IntNumberedItem grabber) {
		int x = Arrays.binarySearch(data, grabber.getNumber(), comparator);
>>>>>>> b5dfda8e
		if(x >= 0) return false;
		// insertion point
		x = -x-1;
		push(grabber, x, container);
		return true;
	}
	
<<<<<<< HEAD
	public synchronized void add(IntNumberedItem grabber, ObjectContainer container) {
		if(persistent) {
			container.activate(this, 1);
			for(int i=0;i<length;i++)
				container.activate(data[i], 1);
		}
		int x = Arrays.binarySearch(data, new Integer(grabber.getNumber()), comparator);
=======
	public synchronized void add(IntNumberedItem grabber) {
		int x = Arrays.binarySearch(data, grabber.getNumber(), comparator);
>>>>>>> b5dfda8e
		if(x >= 0) {
			if(grabber != data[x])
				throw new IllegalArgumentException(); // already exists
			else return;
		}
		// insertion point
		x = -x-1;
		push(grabber, x, container);
	}

	private synchronized void push(IntNumberedItem grabber, int x, ObjectContainer container) {
		if(persistent) {
			container.activate(this, 1);
			for(int i=0;i<length;i++)
				container.activate(data[i], 1);
		}
		boolean logMINOR = Logger.shouldLog(Logger.MINOR, this);
		if(logMINOR) Logger.minor(this, "Insertion point: "+x);
		// Move the data
		if(length == data.length) {
			if(logMINOR) Logger.minor(this, "Expanding from "+length+" to "+length*2);
			IntNumberedItem[] newData = new IntNumberedItem[length*2];
			System.arraycopy(data, 0, newData, 0, data.length);
			data = newData;
		}
		if(x < length)
			System.arraycopy(data, x, data, x+1, length-x);
		data[x] = grabber;
		length++;
		if(persistent)
			container.set(this);
		verify(container);
	}

	public synchronized int count() {
		return length;
	}

	public synchronized IntNumberedItem getByIndex(int index) {
		if(index > length) return null;
		return data[index];
	}

	public int getNumberByIndex(int idx) {
		if(idx >= length) return Integer.MAX_VALUE;
		return data[idx].getNumber();
	}

	public boolean persistent() {
		return persistent;
	}

}<|MERGE_RESOLUTION|>--- conflicted
+++ resolved
@@ -32,35 +32,25 @@
 		return length == 0;
 	}
 
-<<<<<<< HEAD
 	public synchronized IntNumberedItem get(int retryCount, ObjectContainer container) {
 		if(persistent) {
 			container.activate(this, 1);
 			for(int i=0;i<length;i++)
 				container.activate(data[i], 1);
 		}
-		int x = Arrays.binarySearch(data, new Integer(retryCount), comparator);
-=======
-	public synchronized IntNumberedItem get(int item) {
-		int x = Arrays.binarySearch(data, item, comparator);
->>>>>>> b5dfda8e
+		int x = Arrays.binarySearch(data, retryCount, comparator);
 		if(x >= 0)
 			return data[x];
 		return null;
 	}
 
-<<<<<<< HEAD
 	public synchronized void remove(int item, ObjectContainer container) {
 		if(persistent) {
 			container.activate(this, 1);
 			for(int i=0;i<length;i++)
 				container.activate(data[i], 1);
 		}
-		int x = Arrays.binarySearch(data, new Integer(item), comparator);
-=======
-	public synchronized void remove(int item) {
 		int x = Arrays.binarySearch(data, item, comparator);
->>>>>>> b5dfda8e
 		if(x >= 0) {
 			if(x < length-1)
 				System.arraycopy(data, x+1, data, x, length-x-1);
@@ -96,18 +86,13 @@
 	 * Add the item, if it (or an item of the same number) is not already present.
 	 * @return True if we added the item.
 	 */
-<<<<<<< HEAD
 	public synchronized boolean push(IntNumberedItem grabber, ObjectContainer container) {
 		if(persistent) {
 			container.activate(this, 1);
 			for(int i=0;i<length;i++)
 				container.activate(data[i], 1);
 		}
-		int x = Arrays.binarySearch(data, new Integer(grabber.getNumber()), comparator);
-=======
-	public synchronized boolean push(IntNumberedItem grabber) {
 		int x = Arrays.binarySearch(data, grabber.getNumber(), comparator);
->>>>>>> b5dfda8e
 		if(x >= 0) return false;
 		// insertion point
 		x = -x-1;
@@ -115,18 +100,13 @@
 		return true;
 	}
 	
-<<<<<<< HEAD
 	public synchronized void add(IntNumberedItem grabber, ObjectContainer container) {
 		if(persistent) {
 			container.activate(this, 1);
 			for(int i=0;i<length;i++)
 				container.activate(data[i], 1);
 		}
-		int x = Arrays.binarySearch(data, new Integer(grabber.getNumber()), comparator);
-=======
-	public synchronized void add(IntNumberedItem grabber) {
 		int x = Arrays.binarySearch(data, grabber.getNumber(), comparator);
->>>>>>> b5dfda8e
 		if(x >= 0) {
 			if(grabber != data[x])
 				throw new IllegalArgumentException(); // already exists
