package freenet.clients.http;

import java.io.IOException;
import java.io.InputStream;
import java.io.OutputStream;
import java.net.MalformedURLException;
import java.net.URISyntaxException;
import java.util.ArrayList;
import java.util.Collections;
import java.util.List;

import com.db4o.ObjectContainer;

import freenet.client.ClientMetadata;
import freenet.client.DefaultMIMETypes;
import freenet.client.FetchContext;
import freenet.client.FetchException;
import freenet.client.FetchResult;
import freenet.client.async.CacheFetchResult;
import freenet.client.async.ClientContext;
import freenet.client.async.ClientGetCallback;
import freenet.client.async.ClientGetter;
import freenet.client.async.DatabaseDisabledException;
import freenet.client.events.ClientEvent;
import freenet.client.events.ClientEventListener;
import freenet.client.events.ExpectedFileSizeEvent;
import freenet.client.events.ExpectedMIMEEvent;
import freenet.client.events.SendingToNetworkEvent;
import freenet.client.events.SplitfileProgressEvent;
import freenet.client.filter.ContentFilter;
import freenet.client.filter.MIMEType;
import freenet.client.filter.UnknownContentTypeException;
import freenet.keys.FreenetURI;
import freenet.keys.USK;
import freenet.node.RequestClient;
import freenet.support.LogThresholdCallback;
import freenet.support.Logger;
import freenet.support.Logger.LogLevel;
import freenet.support.api.Bucket;
import freenet.support.io.Closer;

/** 
 * Fetching a page for a browser.
 * 
 * LOCKING: The lock on this object is always taken last.
 */
public class FProxyFetchInProgress implements ClientEventListener, ClientGetCallback {
	
	/** What to do when we find data which matches the request but it has already been 
	 * filtered, assuming we want a filtered copy. */
	public enum REFILTER_POLICY {
		RE_FILTER, // Re-run the filter over data that has already been filtered. Probably requires allocating a new temp file.
		ACCEPT_OLD, // Accept the old filtered data. Only as safe as the filter when the data was originally downloaded.
		RE_FETCH // Fetch the data again. Unnecessary in most cases, avoids any possibility of filter artefacts.
	}
	
	private final REFILTER_POLICY refilterPolicy;
	
	private static volatile boolean logMINOR;
	
	static {
		Logger.registerLogThresholdCallback(new LogThresholdCallback() {
			
			@Override
			public void shouldUpdate() {
				logMINOR = Logger.shouldLog(LogLevel.MINOR, this);
			}
		});
	}
	
	/** The key we are fetching */
	public final FreenetURI uri;
	/** The maximum size specified by the client */
<<<<<<< HEAD
	public final long maxSize;
	/** Unique ID for the fetch */
	private final long identifier;
=======
	final long maxSize;
>>>>>>> b8d058bd
	/** Fetcher */
	private final ClientGetter getter;
	/** Any request which is waiting for a progress screen or data.
	 * We may want to wake requests separately in future. */
	private final ArrayList<FProxyFetchWaiter> waiters;
	private final ArrayList<FProxyFetchResult> results;
	/** Gets notified with every change*/
	private final List<FProxyFetchListener> listener=Collections.synchronizedList(new ArrayList<FProxyFetchListener>());
	/** The data, if we have it */
	private Bucket data;
	/** Creation time */
	private final long timeStarted;
	/** Finished? */
	private boolean finished;
	/** Size, if known */
	private long size;
	/** MIME type, if known */
	private String mimeType;
	/** Gone to network? */
	private boolean goneToNetwork;
	/** Total blocks */
	private int totalBlocks;
	/** Required blocks */
	private int requiredBlocks;
	/** Fetched blocks */
	private int fetchedBlocks;
	/** Failed blocks */
	private int failedBlocks;
	/** Fatally failed blocks */
	private int fatallyFailedBlocks;
	private int fetchedBlocksPreNetwork;
	/** Finalized the block set? */
	private boolean finalizedBlocks;
	/** Fetch failed */
	private FetchException failed;
	private boolean hasWaited;
	private boolean hasNotifiedFailure;
	/** Last time the fetch was accessed from the fproxy end */
	private long lastTouched;
	public final FProxyFetchTracker tracker;
	/** Show even non-fatal failures for 5 seconds. Necessary for javascript to work,
	 * because it fetches the page and then reloads it if it isn't a progress update. */
	private long timeFailed;
	/** If this is set, then it can be removed instantly, doesn't need to wait for 30sec*/
	private boolean requestImmediateCancel=false;
	private int fetched = 0;
	/** Stores the fetch context this class was created with*/
	private FetchContext fctx;
	
	public FProxyFetchInProgress(FProxyFetchTracker tracker, FreenetURI key, long maxSize2, long identifier, ClientContext context, FetchContext fctx, RequestClient rc, REFILTER_POLICY refilter) {
		this.refilterPolicy = refilter;
		this.tracker = tracker;
		this.uri = key;
		this.maxSize = maxSize2;
		this.timeStarted = System.currentTimeMillis();
		this.fctx = fctx;
		FetchContext alteredFctx = new FetchContext(fctx, FetchContext.IDENTICAL_MASK, false, null);
		alteredFctx.maxOutputLength = fctx.maxTempLength = maxSize;
		alteredFctx.eventProducer.addEventListener(this);
		waiters = new ArrayList<FProxyFetchWaiter>();
		results = new ArrayList<FProxyFetchResult>();
		getter = new ClientGetter(this, uri, alteredFctx, FProxyToadlet.PRIORITY, rc, null, null, null);
	}
	
	public synchronized FProxyFetchWaiter getWaiter() {
		lastTouched = System.currentTimeMillis();
		FProxyFetchWaiter waiter = new FProxyFetchWaiter(this);
		waiters.add(waiter);
		return waiter;
	}
	
	public void addCustomWaiter(FProxyFetchWaiter waiter){
		waiters.add(waiter);
	}

	synchronized FProxyFetchResult innerGetResult(boolean hasWaited) {
		lastTouched = System.currentTimeMillis();
		FProxyFetchResult res;
		if(data != null)
			res = new FProxyFetchResult(this, data, mimeType, timeStarted, goneToNetwork, getETA(), hasWaited);
		else {
			res = new FProxyFetchResult(this, mimeType, size, timeStarted, goneToNetwork,
					totalBlocks, requiredBlocks, fetchedBlocks, failedBlocks, fatallyFailedBlocks, finalizedBlocks, failed, getETA(), hasWaited);
		}
		results.add(res);
		if(data != null || failed != null) {
			res.setFetchCount(fetched);
			fetched++;
		}
		return res;
	}

	public void start(ClientContext context) throws FetchException {
		try {
			if(!checkCache(context))
				context.start(getter);
		} catch (FetchException e) {
			synchronized(this) {
				this.failed = e;
				this.finished = true;
			}
		} catch (DatabaseDisabledException e) {
			// Impossible
			Logger.error(this, "Failed to start: "+e);
			synchronized(this) {
				this.failed = new FetchException(FetchException.INTERNAL_ERROR, e);
				this.finished = true;
			}
		}
	}

	/** Look up the key in the downloads queue.
	 * @return True if it was found and we don't need to start the request. */
	private boolean checkCache(ClientContext context) {
		// Fproxy uses lookupInstant() with mustCopy = false. I.e. it can reuse stuff unsafely. If the user frees it it's their fault.
		if(bogusUSK(context)) return false;
		CacheFetchResult result = context.downloadCache == null ? null : context.downloadCache.lookupInstant(uri, !fctx.filterData, false, null);
		if(result == null) return false;
		Bucket data = null;
		String mimeType = null;
		if((!fctx.filterData) && (!result.alreadyFiltered)) {
			if(fctx.overrideMIME == null || fctx.overrideMIME.equals(result.getMimeType())) {
				// Works as-is.
				// Any time we re-use old content we need to remove the tracker because it may not remain available.
				tracker.removeFetcher(this);
				onSuccess(result, null, null);
				return true;
			} else if(fctx.overrideMIME != null && !fctx.overrideMIME.equals(result.getMimeType())) {
				// Change the MIME type.
				tracker.removeFetcher(this);
				onSuccess(new FetchResult(new ClientMetadata(fctx.overrideMIME), result.asBucket()), null, null);
				return true;
			} 
		} else if(result.alreadyFiltered) {
			if(refilterPolicy == REFILTER_POLICY.RE_FETCH || !fctx.filterData) {
				// Can't use it.
				result = null;
			} else if(fctx.filterData) {
				if(shouldAcceptCachedFilteredData(fctx, result)) {
					if(refilterPolicy == REFILTER_POLICY.ACCEPT_OLD) {
						tracker.removeFetcher(this);
						onSuccess(result, null, null);
						return true;
					} // else re-filter
				} else
					return false;
			} else {
				return false;
			}
		}
		data = result.asBucket();
		mimeType = result.getMimeType();
		if(mimeType == null || mimeType.equals("")) mimeType = DefaultMIMETypes.DEFAULT_MIME_TYPE;
		if(fctx.overrideMIME != null && !result.alreadyFiltered)
			mimeType = fctx.overrideMIME;
		else if(fctx.overrideMIME != null && !mimeType.equals(fctx.overrideMIME)) {
			// Doesn't work.
			return false;
		}
		String fullMimeType = mimeType;
		mimeType = ContentFilter.stripMIMEType(mimeType);
		MIMEType type = ContentFilter.getMIMEType(mimeType);
		if(type == null || ((!type.safeToRead) && type.readFilter == null)) {
			UnknownContentTypeException e = new UnknownContentTypeException(mimeType);
			data.free();
			onFailure(new FetchException(e.getFetchErrorCode(), data.size(), e, mimeType), null, null);
			return true;
		} else if(type.safeToRead) {
			tracker.removeFetcher(this);
			onSuccess(new FetchResult(new ClientMetadata(mimeType), data), null, null);
			return true;
		} else {
			// Try to filter it.
			Bucket output = null;
			InputStream is = null;
			OutputStream os = null;
			try {
				output = context.tempBucketFactory.makeBucket(-1);
				is = data.getInputStream();
				os = output.getOutputStream();
				ContentFilter.filter(is, os, fullMimeType, uri.toURI("/"), null, null, fctx.charset, context.linkFilterExceptionProvider);
				is.close();
				is = null;
				os.close();
				os = null;
				// Since we are not re-using the data bucket, we can happily stay in the FProxyFetchTracker.
				this.onSuccess(new FetchResult(new ClientMetadata(fullMimeType), output), null, null);
				output = null;
				return true;
			} catch (IOException e) {
				Logger.normal(this, "Failed filtering coalesced data in fproxy");
				// Failed. :|
				// Let it run normally.
				return false;
			} catch (URISyntaxException e) {
				Logger.error(this, "Impossible: "+e, e);
				return false;
			} finally {
				Closer.close(is);
				Closer.close(os);
				Closer.close(output);
				Closer.close(data);
			}
		}
	}

	/** If the key is a USK and a) we are requested to do an exhaustive search, or b) 
	 * there is a later version, then we can't use the download queue as a cache.
	 * @return True if we can't use the download queue, false if we can. */
	private boolean bogusUSK(ClientContext context) {
		if(!uri.isUSK()) return false;
		long edition = uri.getSuggestedEdition();
		if(edition < 0) 
			return true; // Need to do the fetch.
		USK usk;
		try {
			usk = USK.create(uri);
		} catch (MalformedURLException e) {
			return false; // Will fail later.
		}
		long ret = context.uskManager.lookupKnownGood(usk);
		if(ret == -1) return false;
		return ret > edition;
	}

	private boolean shouldAcceptCachedFilteredData(FetchContext fctx,
			CacheFetchResult result) {
		// FIXME allow the charset if it's the same
		if(fctx.charset != null) return false;
		boolean okay = false;
		if(fctx.overrideMIME == null) {
			return true;
		} else {
			String finalMIME = result.getMimeType();
			if(fctx.overrideMIME.equals(finalMIME))
				return true;
			else if(ContentFilter.stripMIMEType(finalMIME).equals(fctx.overrideMIME) && fctx.charset == null)
				return true;
			// FIXME we could make this work in a few more cases... it doesn't matter much though as usually people don't override the MIME type!
		}
		return false;
	}

	@Override
	public void onRemoveEventProducer(ObjectContainer container) {
		// Impossible
	}

	@Override
	public void receive(ClientEvent ce, ObjectContainer maybeContainer, ClientContext context) {
		try{
			if(ce instanceof SplitfileProgressEvent) {
				SplitfileProgressEvent split = (SplitfileProgressEvent) ce;
				synchronized(this) {
					int oldReq = requiredBlocks - (fetchedBlocks + failedBlocks + fatallyFailedBlocks);
					totalBlocks = split.totalBlocks;
					fetchedBlocks = split.succeedBlocks;
					requiredBlocks = split.minSuccessfulBlocks;
					failedBlocks = split.failedBlocks;
					fatallyFailedBlocks = split.fatallyFailedBlocks;
					finalizedBlocks = split.finalizedTotal;
					int req = requiredBlocks - (fetchedBlocks + failedBlocks + fatallyFailedBlocks);
					if(!(req > 1024 && oldReq <= 1024)) return;
				}
			} else if(ce instanceof SendingToNetworkEvent) {
				synchronized(this) {
					if(goneToNetwork) return;
					goneToNetwork = true;
					fetchedBlocksPreNetwork = fetchedBlocks;
				}
			} else if(ce instanceof ExpectedMIMEEvent) {
				synchronized(this) {
					this.mimeType = ((ExpectedMIMEEvent)ce).expectedMIMEType;
				}
				if(!goneToNetwork) return;
			} else if(ce instanceof ExpectedFileSizeEvent) {
				synchronized(this) {
					this.size = ((ExpectedFileSizeEvent)ce).expectedSize;
				}
				if(!goneToNetwork) return;
			} else return;
			wakeWaiters(false);
		}finally{
			for(FProxyFetchListener l:new ArrayList<FProxyFetchListener>(listener)){
				l.onEvent();
			}
		}
	}

	private void wakeWaiters(boolean finished) {
		FProxyFetchWaiter[] waiting;
		synchronized(this) {
			waiting = waiters.toArray(new FProxyFetchWaiter[waiters.size()]);
		}
		for(FProxyFetchWaiter w : waiting) {
			w.wakeUp(finished);
		}
		if(finished==true){
			for(FProxyFetchListener l:new ArrayList<FProxyFetchListener>(listener)){
				l.onEvent();
			}
		}
	}

	@Override
	public void onFailure(FetchException e, ClientGetter state, ObjectContainer container) {
		synchronized(this) {
			this.failed = e;
			this.finished = true;
			this.timeFailed = System.currentTimeMillis();
		}
		wakeWaiters(true);
	}

	@Override
	public void onMajorProgress(ObjectContainer container) {
		// Ignore
	}

	@Override
	public void onSuccess(FetchResult result, ClientGetter state, ObjectContainer container) {
		synchronized(this) {
			this.data = result.asBucket();
			this.mimeType = result.getMimeType();
			this.finished = true;
		}
		wakeWaiters(true);
	}

	public boolean hasData() {
		return data != null;
	}

	public boolean finished() {
		return finished;
	}

	public void close(FProxyFetchWaiter waiter) {
		synchronized(this) {
			waiters.remove(waiter);
			if(!results.isEmpty()) return;
			if(!waiters.isEmpty()) return;
		}
		tracker.queueCancel(this);
	}

	/** Keep for 30 seconds after last access */
	static final int LIFETIME = 30 * 1000;
	
	/** Caller should take the lock on FProxyToadlet.fetchers, then call this 
	 * function, if it returns true then finish the cancel outside the lock.
	 */
	public synchronized boolean canCancel() {
		if(!waiters.isEmpty()) return false;
		if(!results.isEmpty()) return false;
		if(!listener.isEmpty()) return false;
		if(lastTouched + LIFETIME >= System.currentTimeMillis() && !requestImmediateCancel) {
			if(logMINOR) Logger.minor(this, "Not able to cancel for "+this+" : "+uri+" : "+maxSize);
			return false;
		}
		if(logMINOR) Logger.minor(this, "Can cancel for "+this+" : "+uri+" : "+maxSize);
		return true;
	}
	
	public void finishCancel() {
		if(logMINOR) Logger.minor(this, "Finishing cancel for "+this+" : "+uri+" : "+maxSize);
		if(data != null) {
			try {
				data.free();
			} catch (Throwable t) {
				// Ensure we get to the next bit
				Logger.error(this, "Failed to free: "+t, t);
			}
		}
		try {
			getter.cancel(null, tracker.context);
		} catch (Throwable t) {
			// Ensure we get to the next bit
			Logger.error(this, "Failed to cancel: "+t, t);
		}
	}

	public void close(FProxyFetchResult result) {
		synchronized(this) {
			results.remove(result);
			if(!results.isEmpty()) return;
			if(!waiters.isEmpty()) return;
		}
		tracker.queueCancel(this);
	}
	
	public synchronized long getETA() {
		if(!goneToNetwork) return -1;
		if(requiredBlocks <= 0) return -1;
		if(fetchedBlocks >= requiredBlocks) return -1;
		if(fetchedBlocks - fetchedBlocksPreNetwork < 5) return -1;
		return ((System.currentTimeMillis() - timeStarted) * (requiredBlocks - fetchedBlocksPreNetwork)) / (fetchedBlocks - fetchedBlocksPreNetwork);
	}

	public synchronized boolean notFinishedOrFatallyFinished() {
		if(data == null && failed == null) return true;
		if(failed != null && failed.isFatal()) return true;
		if(failed != null && !hasNotifiedFailure) {
			hasNotifiedFailure = true;
			return true;
		}
		if(failed != null && (System.currentTimeMillis() - timeFailed < 1000 || fetched < 2)) // Once for javascript and once for the user when it re-pulls.
			return true;
		return false;
	}
	
	public synchronized boolean hasNotifiedFailure() {
		return true;
	}

	public synchronized boolean hasWaited() {
		return hasWaited;
	}

	public synchronized void setHasWaited() {
		hasWaited = true;
	}
	
	/** Adds a listener that will be notified when a change occurs to this fetch
	 * @param listener - The listener to be added*/
	public void addListener(FProxyFetchListener listener){
		if(logMINOR){
			Logger.minor(this,"Registered listener:"+listener);
		}
		this.listener.add(listener);
	}
	
	/** Removes a listener
	 * @param listener - The listener to be removed*/
	public void removeListener(FProxyFetchListener listener){
		if(logMINOR){
			Logger.minor(this,"Removed listener:"+listener);
		}
		this.listener.remove(listener);
		if(logMINOR){
			Logger.minor(this,"can cancel now?:"+canCancel());
		}
	}
	
	/** Allows the fetch to be removed immediately*/
	public void requestImmediateCancel(){
		requestImmediateCancel=true;
	}

	public long lastTouched() {
		return lastTouched;
	}
	
	public boolean fetchContextEquivalent(FetchContext context) {
		if(this.fctx.filterData != context.filterData) return false;
		if(this.fctx.maxOutputLength != context.maxOutputLength) return false;
		if(this.fctx.maxTempLength != context.maxTempLength) return false;
		if(this.fctx.charset == null && context.charset != null) return false;
		if(this.fctx.charset != null && !this.fctx.charset.equals(context.charset)) return false;
		if(this.fctx.overrideMIME == null && context.overrideMIME != null) return false;
		if(this.fctx.overrideMIME != null && !this.fctx.overrideMIME.equals(context.overrideMIME)) return false;
		return true;
	}

}<|MERGE_RESOLUTION|>--- conflicted
+++ resolved
@@ -71,13 +71,7 @@
 	/** The key we are fetching */
 	public final FreenetURI uri;
 	/** The maximum size specified by the client */
-<<<<<<< HEAD
 	public final long maxSize;
-	/** Unique ID for the fetch */
-	private final long identifier;
-=======
-	final long maxSize;
->>>>>>> b8d058bd
 	/** Fetcher */
 	private final ClientGetter getter;
 	/** Any request which is waiting for a progress screen or data.
