package freenet.clients.http;

import java.util.ArrayList;
import java.util.Collections;
import java.util.List;

import com.db4o.ObjectContainer;

import freenet.client.FetchContext;
import freenet.client.FetchException;
import freenet.client.FetchResult;
import freenet.client.async.ClientContext;
import freenet.client.async.ClientGetCallback;
import freenet.client.async.ClientGetter;
import freenet.client.async.DatabaseDisabledException;
import freenet.client.events.ClientEvent;
import freenet.client.events.ClientEventListener;
import freenet.client.events.ExpectedFileSizeEvent;
import freenet.client.events.ExpectedMIMEEvent;
import freenet.client.events.SendingToNetworkEvent;
import freenet.client.events.SplitfileProgressEvent;
import freenet.keys.FreenetURI;
import freenet.node.RequestClient;
import freenet.support.LogThresholdCallback;
import freenet.support.Logger;
import freenet.support.api.Bucket;

/** 
 * Fetching a page for a browser.
 * 
 * LOCKING: The lock on this object is always taken last.
 */
public class FProxyFetchInProgress implements ClientEventListener, ClientGetCallback {
	
	private static volatile boolean logMINOR;
	
	static {
		Logger.registerLogThresholdCallback(new LogThresholdCallback() {
			
			@Override
			public void shouldUpdate() {
				logMINOR = Logger.shouldLog(Logger.MINOR, this);
			}
		});
	}
	
	/** The key we are fetching */
	final FreenetURI uri;
	/** The maximum size specified by the client */
	final long maxSize;
	/** Unique ID for the fetch */
	private final long identifier;
	/** Fetcher */
	private final ClientGetter getter;
	/** Any request which is waiting for a progress screen or data.
	 * We may want to wake requests separately in future. */
	private final ArrayList<FProxyFetchWaiter> waiters;
	private final ArrayList<FProxyFetchResult> results;
	/** Gets notified with every change*/
	private final List<FProxyFetchListener> listener=Collections.synchronizedList(new ArrayList<FProxyFetchListener>());
	/** The data, if we have it */
	private Bucket data;
	/** Creation time */
	private final long timeStarted;
	/** Finished? */
	private boolean finished;
	/** Size, if known */
	private long size;
	/** MIME type, if known */
	private String mimeType;
	/** Gone to network? */
	private boolean goneToNetwork;
	/** Total blocks */
	private int totalBlocks;
	/** Required blocks */
	private int requiredBlocks;
	/** Fetched blocks */
	private int fetchedBlocks;
	/** Failed blocks */
	private int failedBlocks;
	/** Fatally failed blocks */
	private int fatallyFailedBlocks;
	private int fetchedBlocksPreNetwork;
	/** Finalized the block set? */
	private boolean finalizedBlocks;
	/** Fetch failed */
	private FetchException failed;
	private boolean hasWaited;
	private boolean hasNotifiedFailure;
	/** Last time the fetch was accessed from the fproxy end */
	private long lastTouched;
	final FProxyFetchTracker tracker;
	/** Show even non-fatal failures for 5 seconds. Necessary for javascript to work,
	 * because it fetches the page and then reloads it if it isn't a progress update. */
	private long timeFailed;
	/** If this is set, then it can be removed instantly, doesn't need to wait for 30sec*/
	private boolean requestImmediateCancel=false;
<<<<<<< HEAD
	private int fetched = 0;
=======
	/** Stores the fetch context this class was created with*/
	private FetchContext fctx;
>>>>>>> 22b5e2e2
	
	public FProxyFetchInProgress(FProxyFetchTracker tracker, FreenetURI key, long maxSize2, long identifier, ClientContext context, FetchContext fctx, RequestClient rc) {
		this.tracker = tracker;
		this.uri = key;
		this.maxSize = maxSize2;
		this.timeStarted = System.currentTimeMillis();
		this.identifier = identifier;
		this.fctx = fctx;
		FetchContext alteredFctx = new FetchContext(fctx, FetchContext.IDENTICAL_MASK, false, null);
		alteredFctx.maxOutputLength = fctx.maxTempLength = maxSize;
		alteredFctx.eventProducer.addEventListener(this);
		waiters = new ArrayList<FProxyFetchWaiter>();
		results = new ArrayList<FProxyFetchResult>();
		getter = new ClientGetter(this, uri, alteredFctx, FProxyToadlet.PRIORITY, rc, null, null);
	}
	
	public synchronized FProxyFetchWaiter getWaiter() {
		lastTouched = System.currentTimeMillis();
		FProxyFetchWaiter waiter = new FProxyFetchWaiter(this);
		waiters.add(waiter);
		return waiter;
	}
	
	public void addCustomWaiter(FProxyFetchWaiter waiter){
		waiters.add(waiter);
	}

	synchronized FProxyFetchResult innerGetResult(boolean hasWaited) {
		lastTouched = System.currentTimeMillis();
		FProxyFetchResult res;
		if(data != null)
			res = new FProxyFetchResult(this, data, mimeType, timeStarted, goneToNetwork, getETA(), hasWaited);
		else {
			res = new FProxyFetchResult(this, mimeType, size, timeStarted, goneToNetwork,
					totalBlocks, requiredBlocks, fetchedBlocks, failedBlocks, fatallyFailedBlocks, finalizedBlocks, failed, getETA(), hasWaited);
		}
		results.add(res);
		if(data != null || failed != null) {
			res.setFetchCount(fetched);
			fetched++;
		}
		return res;
	}

	public void start(ClientContext context) throws FetchException {
		try {
			context.start(getter);
		} catch (FetchException e) {
			synchronized(this) {
				this.failed = e;
				this.finished = true;
			}
		} catch (DatabaseDisabledException e) {
			// Impossible
			Logger.error(this, "Failed to start: "+e);
			synchronized(this) {
				this.failed = new FetchException(FetchException.INTERNAL_ERROR, e);
				this.finished = true;
			}
		}
	}

	public void onRemoveEventProducer(ObjectContainer container) {
		// Impossible
	}

	public void receive(ClientEvent ce, ObjectContainer maybeContainer, ClientContext context) {
		try{
			if(ce instanceof SplitfileProgressEvent) {
				SplitfileProgressEvent split = (SplitfileProgressEvent) ce;
				synchronized(this) {
					int oldReq = requiredBlocks - (fetchedBlocks + failedBlocks + fatallyFailedBlocks);
					totalBlocks = split.totalBlocks;
					fetchedBlocks = split.succeedBlocks;
					requiredBlocks = split.minSuccessfulBlocks;
					failedBlocks = split.failedBlocks;
					fatallyFailedBlocks = split.fatallyFailedBlocks;
					finalizedBlocks = split.finalizedTotal;
					int req = requiredBlocks - (fetchedBlocks + failedBlocks + fatallyFailedBlocks);
					if(!(req > 1024 && oldReq <= 1024)) return;
				}
			} else if(ce instanceof SendingToNetworkEvent) {
				synchronized(this) {
					if(goneToNetwork) return;
					goneToNetwork = true;
					fetchedBlocksPreNetwork = fetchedBlocks;
				}
			} else if(ce instanceof ExpectedMIMEEvent) {
				synchronized(this) {
					this.mimeType = ((ExpectedMIMEEvent)ce).expectedMIMEType;
				}
				if(!goneToNetwork) return;
			} else if(ce instanceof ExpectedFileSizeEvent) {
				synchronized(this) {
					this.size = ((ExpectedFileSizeEvent)ce).expectedSize;
				}
				if(!goneToNetwork) return;
			} else return;
			wakeWaiters(false);
		}finally{
			for(FProxyFetchListener l:new ArrayList<FProxyFetchListener>(listener)){
				l.onEvent();
			}
		}
	}

	private void wakeWaiters(boolean finished) {
		FProxyFetchWaiter[] waiting;
		synchronized(this) {
			waiting = waiters.toArray(new FProxyFetchWaiter[waiters.size()]);
		}
		for(FProxyFetchWaiter w : waiting) {
			w.wakeUp(finished);
		}
		if(finished==true){
			for(FProxyFetchListener l:new ArrayList<FProxyFetchListener>(listener)){
				l.onEvent();
			}
		}
	}

	public void onFailure(FetchException e, ClientGetter state, ObjectContainer container) {
		synchronized(this) {
			this.failed = e;
			this.finished = true;
			this.timeFailed = System.currentTimeMillis();
		}
		wakeWaiters(true);
	}

	public void onMajorProgress(ObjectContainer container) {
		// Ignore
	}

	public void onSuccess(FetchResult result, ClientGetter state, ObjectContainer container) {
		synchronized(this) {
			this.data = result.asBucket();
			this.mimeType = result.getMimeType();
			this.finished = true;
		}
		wakeWaiters(true);
	}

	public boolean hasData() {
		return data != null;
	}

	public boolean finished() {
		return finished;
	}

	public void close(FProxyFetchWaiter waiter) {
		synchronized(this) {
			waiters.remove(waiter);
			if(!results.isEmpty()) return;
			if(!waiters.isEmpty()) return;
		}
		tracker.queueCancel(this);
	}

	/** Keep for 30 seconds after last access */
	static final int LIFETIME = 30 * 1000;
	
	/** Caller should take the lock on FProxyToadlet.fetchers, then call this 
	 * function, if it returns true then finish the cancel outside the lock.
	 */
	public synchronized boolean canCancel() {
		if(!waiters.isEmpty()) return false;
		if(!results.isEmpty()) return false;
		if(!listener.isEmpty()) return false;
		if(lastTouched + LIFETIME >= System.currentTimeMillis() && !requestImmediateCancel) {
			if(logMINOR) Logger.minor(this, "Not able to cancel for "+this+" : "+uri+" : "+maxSize);
			return false;
		}
		if(logMINOR) Logger.minor(this, "Can cancel for "+this+" : "+uri+" : "+maxSize);
		return true;
	}
	
	public void finishCancel() {
		if(logMINOR) Logger.minor(this, "Finishing cancel for "+this+" : "+uri+" : "+maxSize);
		if(data != null) {
			try {
				data.free();
			} catch (Throwable t) {
				// Ensure we get to the next bit
				Logger.error(this, "Failed to free: "+t, t);
			}
		}
		try {
			getter.cancel(null, tracker.context);
		} catch (Throwable t) {
			// Ensure we get to the next bit
			Logger.error(this, "Failed to cancel: "+t, t);
		}
	}

	public void close(FProxyFetchResult result) {
		synchronized(this) {
			results.remove(result);
			if(!results.isEmpty()) return;
			if(!waiters.isEmpty()) return;
		}
		tracker.queueCancel(this);
	}
	
	public synchronized long getETA() {
		if(!goneToNetwork) return -1;
		if(requiredBlocks <= 0) return -1;
		if(fetchedBlocks >= requiredBlocks) return -1;
		if(fetchedBlocks - fetchedBlocksPreNetwork < 5) return -1;
		return ((System.currentTimeMillis() - timeStarted) * (requiredBlocks - fetchedBlocksPreNetwork)) / (fetchedBlocks - fetchedBlocksPreNetwork);
	}

	public synchronized boolean notFinishedOrFatallyFinished() {
		if(data == null && failed == null) return true;
		if(failed != null && failed.isFatal()) return true;
		if(failed != null && !hasNotifiedFailure) {
			hasNotifiedFailure = true;
			return true;
		}
		if(failed != null && (System.currentTimeMillis() - timeFailed < 1000 || fetched < 2)) // Once for javascript and once for the user when it re-pulls.
			return true;
		return false;
	}
	
	public synchronized boolean hasNotifiedFailure() {
		return true;
	}

	public synchronized boolean hasWaited() {
		return hasWaited;
	}

	public synchronized void setHasWaited() {
		hasWaited = true;
	}
	
	/** Adds a listener that will be notified when a change occurs to this fetch
	 * @param listener - The listener to be added*/
	public void addListener(FProxyFetchListener listener){
		if(logMINOR){
			Logger.minor(this,"Registered listener:"+listener);
		}
		this.listener.add(listener);
	}
	
	/** Removes a listener
	 * @param listener - The listener to be removed*/
	public void removeListener(FProxyFetchListener listener){
		if(logMINOR){
			Logger.minor(this,"Removed listener:"+listener);
		}
		this.listener.remove(listener);
		if(logMINOR){
			Logger.minor(this,"can cancel now?:"+canCancel());
		}
	}
	
	/** Allows the fetch to be removed immediately*/
	public void requestImmediateCancel(){
		requestImmediateCancel=true;
	}
<<<<<<< HEAD

	public long lastTouched() {
		return lastTouched;
=======
	public boolean fetchContextEquivalent(FetchContext context) {
		if(this.fctx.filterData != context.filterData) return false;
		if(this.fctx.maxOutputLength != context.maxOutputLength) return false;
		if(this.fctx.maxTempLength != context.maxTempLength) return false;
		if(this.fctx.charset == null && context.charset != null) return false;
		if(this.fctx.charset != null && !this.fctx.charset.equals(context.charset)) return false;
		if(this.fctx.overrideMIME == null && context.overrideMIME != null) return false;
		if(this.fctx.overrideMIME != null && !this.fctx.overrideMIME.equals(context.overrideMIME)) return false;
		return true;
>>>>>>> 22b5e2e2
	}
}<|MERGE_RESOLUTION|>--- conflicted
+++ resolved
@@ -95,12 +95,9 @@
 	private long timeFailed;
 	/** If this is set, then it can be removed instantly, doesn't need to wait for 30sec*/
 	private boolean requestImmediateCancel=false;
-<<<<<<< HEAD
 	private int fetched = 0;
-=======
 	/** Stores the fetch context this class was created with*/
 	private FetchContext fctx;
->>>>>>> 22b5e2e2
 	
 	public FProxyFetchInProgress(FProxyFetchTracker tracker, FreenetURI key, long maxSize2, long identifier, ClientContext context, FetchContext fctx, RequestClient rc) {
 		this.tracker = tracker;
@@ -363,11 +360,11 @@
 	public void requestImmediateCancel(){
 		requestImmediateCancel=true;
 	}
-<<<<<<< HEAD
 
 	public long lastTouched() {
 		return lastTouched;
-=======
+	}
+	
 	public boolean fetchContextEquivalent(FetchContext context) {
 		if(this.fctx.filterData != context.filterData) return false;
 		if(this.fctx.maxOutputLength != context.maxOutputLength) return false;
@@ -377,6 +374,5 @@
 		if(this.fctx.overrideMIME == null && context.overrideMIME != null) return false;
 		if(this.fctx.overrideMIME != null && !this.fctx.overrideMIME.equals(context.overrideMIME)) return false;
 		return true;
->>>>>>> 22b5e2e2
 	}
 }