/* This code is part of Freenet. It is distributed under the GNU General
 * Public License, version 2 (or at your option any later version). See
 * http://www.gnu.org/ for further details of the GPL. */
package freenet.clients.http;

import java.io.BufferedInputStream;
import java.io.BufferedReader;
import java.io.BufferedWriter;
import java.io.EOFException;
import java.io.File;
import java.io.FileInputStream;
import java.io.FileNotFoundException;
import java.io.FileOutputStream;
import java.io.IOException;
import java.io.InputStreamReader;
import java.io.OutputStreamWriter;
import java.io.UnsupportedEncodingException;
import java.net.MalformedURLException;
import java.net.URI;
import java.text.NumberFormat;
import java.util.Collections;
import java.util.Comparator;
import java.util.HashMap;
import java.util.HashSet;
import java.util.Iterator;
import java.util.LinkedList;
import java.util.List;

import com.db4o.ObjectContainer;

import freenet.client.DefaultMIMETypes;
import freenet.client.FetchResult;
import freenet.client.HighLevelSimpleClient;
import freenet.client.MetadataUnresolvedException;
import freenet.client.TempFetchResult;
import freenet.client.async.ClientContext;
import freenet.client.async.DBJob;
import freenet.keys.FreenetURI;
import freenet.l10n.L10n;
import freenet.node.NodeClientCore;
import freenet.node.RequestStarter;
import freenet.node.fcp.ClientGet;
import freenet.node.fcp.ClientPut;
import freenet.node.fcp.ClientPutDir;
import freenet.node.fcp.ClientPutMessage;
import freenet.node.fcp.ClientRequest;
import freenet.node.fcp.FCPServer;
import freenet.node.fcp.IdentifierCollisionException;
import freenet.node.fcp.MessageInvalidException;
import freenet.node.fcp.NotAllowedException;
import freenet.node.fcp.RequestCompletionCallback;
import freenet.node.useralerts.SimpleHTMLUserAlert;
import freenet.node.useralerts.UserAlert;
import freenet.support.HTMLNode;
import freenet.support.Logger;
import freenet.support.MultiValueTable;
import freenet.support.SizeUtil;
import freenet.support.api.Bucket;
import freenet.support.api.HTTPRequest;
import freenet.support.api.HTTPUploadedFile;
import freenet.support.io.BucketTools;
import freenet.support.io.Closer;
import freenet.support.io.FileBucket;
<<<<<<< HEAD
import freenet.support.io.NativeThread;
import java.util.StringTokenizer;
=======
>>>>>>> 395bb228

public class QueueToadlet extends Toadlet implements RequestCompletionCallback {

	private static final int LIST_IDENTIFIER = 1;
	private static final int LIST_SIZE = 2;
	private static final int LIST_MIME_TYPE = 3;
	private static final int LIST_DOWNLOAD = 4;
	private static final int LIST_PERSISTENCE = 5;
	private static final int LIST_KEY = 6;
	private static final int LIST_FILENAME = 7;
	private static final int LIST_PRIORITY = 8;
	private static final int LIST_FILES = 9;
	private static final int LIST_TOTAL_SIZE = 10;
	private static final int LIST_PROGRESS = 11;
	private static final int LIST_REASON = 12;

	private static final int MAX_IDENTIFIER_LENGTH = 1024*1024;
	private static final int MAX_FILENAME_LENGTH = 1024*1024;
	private static final int MAX_TYPE_LENGTH = 1024;
	static final int MAX_KEY_LENGTH = 1024*1024;
	
	private NodeClientCore core;
	final FCPServer fcp;
	
	private boolean isReversed = false;
	
	public QueueToadlet(NodeClientCore core, FCPServer fcp, HighLevelSimpleClient client) {
		super(client);
		this.core = core;
		this.fcp = fcp;
		if(fcp == null) throw new NullPointerException();
		fcp.setCompletionCallback(this);
		loadCompletedIdentifiers();
	}
	
	public void handlePost(URI uri, HTTPRequest request, ToadletContext ctx) throws ToadletContextClosedException, IOException, RedirectException {
		
		if(!core.hasLoadedQueue()) {
			writeError(L10n.getString("QueueToadlet.notLoadedYetTitle"), L10n.getString("QueueToadlet.notLoadedYet"), ctx, false);
			return;
		}
		
		boolean logMINOR = Logger.shouldLog(Logger.MINOR, this);
		
		try {
			// Browse... button
			if (request.getPartAsString("insert-local", 128).length() > 0) {
				
				// Preserve the key
				
				FreenetURI insertURI;
				String keyType = request.getPartAsString("keytype", 3);
				if ("chk".equals(keyType)) {
					insertURI = new FreenetURI("CHK@");
				} else {
					try {
						String u = request.getPartAsString("key", 128);
						insertURI = new FreenetURI(u);
						if(logMINOR)
							Logger.minor(this, "Inserting key: "+insertURI+" ("+u+")");
					} catch (MalformedURLException mue1) {
						writeError(L10n.getString("QueueToadlet.errorInvalidURI"), L10n.getString("QueueToadlet.errorInvalidURIToU"), ctx);
						return;
					}
				}
				
				MultiValueTable responseHeaders = new MultiValueTable();
				responseHeaders.put("Location", "/files/?key="+insertURI.toACIIString());
				ctx.sendReplyHeaders(302, "Found", responseHeaders, null, 0);
				return;
			}			
			
			String pass = request.getPartAsString("formPassword", 32);
			if ((pass.length() == 0) || !pass.equals(core.formPassword)) {
				MultiValueTable headers = new MultiValueTable();
				headers.put("Location", "/queue/");
				ctx.sendReplyHeaders(302, "Found", headers, null, 0);
				if(logMINOR) Logger.minor(this, "No formPassword: "+pass);
				return;
			}

			if(request.isPartSet("remove_request") && (request.getPartAsString("remove_request", 32).length() > 0)) {
				String identifier = request.getPartAsString("identifier", MAX_IDENTIFIER_LENGTH);
				if(logMINOR) Logger.minor(this, "Removing "+identifier);
				try {
					fcp.removeGlobalRequestBlocking(identifier);
				} catch (MessageInvalidException e) {
					this.sendErrorPage(ctx, 200, 
							L10n.getString("QueueToadlet.failedToRemoveRequest"),
							L10n.getString("QueueToadlet.failedToRemove",
									new String[]{ "id", "message" },
									new String[]{ identifier, e.getMessage()}
							));
					return;
				}
				writePermanentRedirect(ctx, "Done", "/queue/");
				return;
			} else if(request.isPartSet("restart_request") && (request.getPartAsString("restart_request", 32).length() > 0)) {
				String identifier = request.getPartAsString("identifier", MAX_IDENTIFIER_LENGTH);
				if(logMINOR) Logger.minor(this, "Restarting "+identifier);
				fcp.restartBlocking(identifier);
				writePermanentRedirect(ctx, "Done", "/queue/");
				return;
			} else if(request.isPartSet("remove_AllRequests") && (request.getPartAsString("remove_AllRequests", 32).length() > 0)) {
				
				// FIXME panic button should just dump the entire database ???
				// FIXME what about non-global requests ???
				
				boolean success = fcp.removeAllGlobalRequestsBlocking();
				
				if(!success)
					this.sendErrorPage(ctx, 200, 
							L10n.getString("QueueToadlet.failedToRemoveRequest"),
							L10n.getString("QueueToadlet.failedToRemoveAll"));
				else
					writePermanentRedirect(ctx, "Done", "/queue/");
				return;
			}else if(request.isPartSet("download")) {
				// Queue a download
				if(!request.isPartSet("key")) {
					writeError(L10n.getString("QueueToadlet.errorNoKey"), L10n.getString("QueueToadlet.errorNoKeyToD"), ctx);
					return;
				}
				String expectedMIMEType = null;
				if(request.isPartSet("type")) {
					expectedMIMEType = request.getPartAsString("type", MAX_TYPE_LENGTH);
				}
				FreenetURI fetchURI;
				try {
					fetchURI = new FreenetURI(request.getPartAsString("key", MAX_KEY_LENGTH));
				} catch (MalformedURLException e) {
					writeError(L10n.getString("QueueToadlet.errorInvalidURI"), L10n.getString("QueueToadlet.errorInvalidURIToD"), ctx);
					return;
				}
				String persistence = request.getPartAsString("persistence", 32);
				String returnType = request.getPartAsString("return-type", 32);
				try {
					fcp.makePersistentGlobalRequestBlocking(fetchURI, expectedMIMEType, persistence, returnType);
				} catch (NotAllowedException e) {
					this.writeError(L10n.getString("QueueToadlet.errorDToDisk"), L10n.getString("QueueToadlet.errorDToDiskConfig"), ctx);
					return;
				}
				writePermanentRedirect(ctx, "Done", "/queue/");
				return;
			}else if(request.isPartSet("bulkDownloads")) {
				String bulkDownloadsAsString = request.getPartAsString("bulkDownloads", Integer.MAX_VALUE);
				String[] keys = bulkDownloadsAsString.split("\n");
				if(("".equals(bulkDownloadsAsString)) || (keys.length < 1)) {
					writePermanentRedirect(ctx, "Done", "/queue/");
					return;
				}
				LinkedList success = new LinkedList(), failure = new LinkedList();
				
				for(int i=0; i<keys.length; i++) {
					String currentKey = keys[i];
					try {
						FreenetURI fetchURI = new FreenetURI(currentKey);
						fcp.makePersistentGlobalRequestBlocking(fetchURI, null, "forever", "disk");
						success.add(currentKey);
					} catch (Exception e) {
						failure.add(currentKey);
						Logger.error(this, "An error occured while attempting to download key("+i+") : "+currentKey+ " : "+e.getMessage());
					}
				}

				boolean displayFailureBox = failure.size() > 0;
				boolean displaySuccessBox = success.size() > 0;
				
				HTMLNode pageNode = ctx.getPageMaker().getPageNode(L10n.getString("QueueToadlet.downloadFiles"), ctx);
				HTMLNode contentNode = ctx.getPageMaker().getContentNode(pageNode);
				HTMLNode alertNode = contentNode.addChild(ctx.getPageMaker().getInfobox((displayFailureBox ? "infobox-warning" : "infobox-info"), L10n.getString("QueueToadlet.downloadFiles")));
				HTMLNode alertContent = ctx.getPageMaker().getContentNode(alertNode);
				Iterator it;
				if(displaySuccessBox) {
					HTMLNode successDiv = alertContent.addChild("ul");
					successDiv.addChild("#", L10n.getString("QueueToadlet.enqueuedSuccessfully", "number", String.valueOf(success.size())));
					it = success.iterator();
					while(it.hasNext()) {
						HTMLNode line = successDiv.addChild("li");
						line.addChild("#", (String) it.next());
					}
					successDiv.addChild("br");
				}
				if(displayFailureBox) {
					HTMLNode failureDiv = alertContent.addChild("ul");
					if(displayFailureBox) {
						failureDiv.addChild("#", L10n.getString("QueueToadlet.enqueuedFailure", "number", String.valueOf(failure.size())));
						it = failure.iterator();
						while(it.hasNext()) {
							HTMLNode line = failureDiv.addChild("li");
							line.addChild("#", (String) it.next());
						}
					}
					failureDiv.addChild("br");
				}
				alertContent.addChild("a", "href", "/queue/", L10n.getString("Toadlet.returnToQueuepage"));
				writeHTMLReply(ctx, 200, "OK", pageNode.generate());
				return;
			} else if (request.isPartSet("change_priority")) {
				String identifier = request.getPartAsString("identifier", MAX_IDENTIFIER_LENGTH);
				short newPriority = Short.parseShort(request.getPartAsString("priority", 32));
				fcp.modifyGlobalRequestBlocking(identifier, null, newPriority);
				writePermanentRedirect(ctx, "Done", "/queue/");
				return;
			} else if (request.getPartAsString("insert", 128).length() > 0) {
				FreenetURI insertURI;
				String keyType = request.getPartAsString("keytype", 3);
				if ("chk".equals(keyType)) {
					insertURI = new FreenetURI("CHK@");
				} else {
					try {
						String u = request.getPartAsString("key", 128);
						insertURI = new FreenetURI(u);
						if(logMINOR)
							Logger.minor(this, "Inserting key: "+insertURI+" ("+u+")");
					} catch (MalformedURLException mue1) {
						writeError(L10n.getString("QueueToadlet.errorInvalidURI"), L10n.getString("QueueToadlet.errorInvalidURIToU"), ctx);
						return;
					}
				}
				HTTPUploadedFile file = request.getUploadedFile("filename");
				if (file == null || file.getFilename().trim().length() == 0) {
					writeError(L10n.getString("QueueToadlet.errorNoFileSelected"), L10n.getString("QueueToadlet.errorNoFileSelectedU"), ctx);
					return;
				}
				boolean compress = request.getPartAsString("compress", 128).length() > 0;
				String identifier = file.getFilename() + "-fred-" + System.currentTimeMillis();
				String fnam;
				if(insertURI.getKeyType().equals("CHK"))
					fnam = file.getFilename();
				else
					fnam = null;
				/* copy bucket data */
				Bucket copiedBucket = core.persistentTempBucketFactory.makeBucket(file.getData().size());
				BucketTools.copy(file.getData(), copiedBucket);
				final ClientPut clientPut;
				try {
					clientPut = new ClientPut(fcp.getGlobalForeverClient(), insertURI, identifier, Integer.MAX_VALUE, RequestStarter.BULK_SPLITFILE_PRIORITY_CLASS, ClientRequest.PERSIST_FOREVER, null, false, !compress, -1, ClientPutMessage.UPLOAD_FROM_DIRECT, null, file.getContentType(), copiedBucket, null, fnam, false, fcp);
				} catch (IdentifierCollisionException e) {
					Logger.error(this, "Cannot put same file twice in same millisecond");
					writePermanentRedirect(ctx, "Done", "/queue/");
					return;
				} catch (NotAllowedException e) {
					this.writeError(L10n.getString("QueueToadlet.errorAccessDenied"), L10n.getString("QueueToadlet.errorAccessDeniedFile", new String[]{ "file" }, new String[]{ file.getFilename() }), ctx);
					return;
				} catch (FileNotFoundException e) {
					this.writeError(L10n.getString("QueueToadlet.errorNoFileOrCannotRead"), L10n.getString("QueueToadlet.errorAccessDeniedFile", new String[]{ "file" }, new String[]{ file.getFilename() }), ctx);
					return;
				} catch (MalformedURLException mue1) {
					writeError(L10n.getString("QueueToadlet.errorInvalidURI"), L10n.getString("QueueToadlet.errorInvalidURIToU"), ctx);
					return;
				} catch (MetadataUnresolvedException e) {
					Logger.error(this, "Unresolved metadata in starting insert from data uploaded from browser: "+e, e);
					writePermanentRedirect(ctx, "Done", "/queue/");
					return;
					// FIXME should this be a proper localised message? It shouldn't happen... but we'd like to get reports if it does.
				}
				if(clientPut != null)
					try {
						fcp.startBlocking(clientPut);
					} catch (IdentifierCollisionException e) {
						Logger.error(this, "Cannot put same file twice in same millisecond");
						writePermanentRedirect(ctx, "Done", "/queue/");
						return;
					}
				writePermanentRedirect(ctx, "Done", "/queue/");
				return;
			} else if (request.isPartSet("insert-local-file")) {
				String filename = request.getPartAsString("filename", MAX_FILENAME_LENGTH);
				if(logMINOR) Logger.minor(this, "Inserting local file: "+filename);
				File file = new File(filename);
				String identifier = file.getName() + "-fred-" + System.currentTimeMillis();
				String contentType = DefaultMIMETypes.guessMIMEType(filename, false);
				FreenetURI furi = new FreenetURI("CHK@");
				String key = request.getPartAsString("key", 128);
				if(key != null) {
					try {
						furi = new FreenetURI(key);
					} catch (MalformedURLException e) {
						writeError(L10n.getString("QueueToadlet.errorInvalidURI"), L10n.getString("QueueToadlet.errorInvalidURIToU"), ctx);
						return;
					}
				}
				String target = file.getName();
				if(!furi.getKeyType().equals("CHK"))
					target = null;
				final ClientPut clientPut;
				try {
					clientPut = new ClientPut(fcp.getGlobalForeverClient(), furi, identifier, Integer.MAX_VALUE, RequestStarter.BULK_SPLITFILE_PRIORITY_CLASS, ClientRequest.PERSIST_FOREVER, null, false, false, -1, ClientPutMessage.UPLOAD_FROM_DISK, file, contentType, new FileBucket(file, true, false, false, false, false), null, target, false, fcp);
					if(logMINOR) Logger.minor(this, "Started global request to insert "+file+" to CHK@ as "+identifier);
				} catch (IdentifierCollisionException e) {
					Logger.error(this, "Cannot put same file twice in same millisecond");
					writePermanentRedirect(ctx, "Done", "/queue/");
					return;
				} catch (MalformedURLException e) {
					writeError(L10n.getString("QueueToadlet.errorInvalidURI"), L10n.getString("QueueToadlet.errorInvalidURIToU"), ctx);
					return;
				} catch (FileNotFoundException e) {
					this.writeError(L10n.getString("QueueToadlet.errorNoFileOrCannotRead"), L10n.getString("QueueToadlet.errorAccessDeniedFile", new String[]{ "file" }, new String[]{ target }), ctx);
					return;
				} catch (NotAllowedException e) {
					this.writeError(L10n.getString("QueueToadlet.errorAccessDenied"), L10n.getString("QueueToadlet.errorAccessDeniedFile", new String[]{ "file" }, new String[]{ file.getName() }), ctx);
					return;
				} catch (MetadataUnresolvedException e) {
					Logger.error(this, "Unresolved metadata in starting insert from data from file: "+e, e);
					writePermanentRedirect(ctx, "Done", "/queue/");
					return;
					// FIXME should this be a proper localised message? It shouldn't happen... but we'd like to get reports if it does.
				}
				if(clientPut != null)
					try {
						fcp.startBlocking(clientPut);
					} catch (IdentifierCollisionException e) {
						Logger.error(this, "Cannot put same file twice in same millisecond");
						writePermanentRedirect(ctx, "Done", "/queue/");
						return;
					}
				writePermanentRedirect(ctx, "Done", "/queue/");
				return;
			} else if (request.isPartSet("insert-local-dir")) {
				String filename = request.getPartAsString("filename", MAX_FILENAME_LENGTH);
				if(logMINOR) Logger.minor(this, "Inserting local directory: "+filename);
				File file = new File(filename);
				String identifier = file.getName() + "-fred-" + System.currentTimeMillis();
				FreenetURI furi = new FreenetURI("CHK@");
				String key = request.getPartAsString("key", 128);
				if(key != null) {
					try {
						furi = new FreenetURI(key);
					} catch (MalformedURLException e) {
						writeError(L10n.getString("QueueToadlet.errorInvalidURI"), L10n.getString("QueueToadlet.errorInvalidURIToU"), ctx);
						return;
					}
				}
				ClientPutDir clientPutDir;
				try {
					clientPutDir = new ClientPutDir(fcp.getGlobalForeverClient(), furi, identifier, Integer.MAX_VALUE, RequestStarter.BULK_SPLITFILE_PRIORITY_CLASS, ClientRequest.PERSIST_FOREVER, null, false, false, -1, file, null, false, true, false, fcp);
					if(logMINOR) Logger.minor(this, "Started global request to insert dir "+file+" to "+furi+" as "+identifier);
				} catch (IdentifierCollisionException e) {
					Logger.error(this, "Cannot put same directory twice in same millisecond");
					writePermanentRedirect(ctx, "Done", "/queue/");
					return;
				} catch (MalformedURLException e) {
					writeError(L10n.getString("QueueToadlet.errorInvalidURI"), L10n.getString("QueueToadlet.errorInvalidURIToU"), ctx);
					return;
				} catch (FileNotFoundException e) {
					this.writeError(L10n.getString("QueueToadlet.errorNoFileOrCannotRead"), L10n.getString("QueueToadlet.errorAccessDeniedFile", new String[]{ "file" }, new String[]{ file.toString() }), ctx);
					return;
				}
				if(clientPutDir != null)
					try {
						fcp.startBlocking(clientPutDir);
					} catch (IdentifierCollisionException e) {
						Logger.error(this, "Cannot put same file twice in same millisecond");
						writePermanentRedirect(ctx, "Done", "/queue/");
						return;
					}
				writePermanentRedirect(ctx, "Done", "/queue/");
				return;
			}
		} finally {
			request.freeParts();
		}
		this.handleGet(uri, new HTTPRequestImpl(uri), ctx);
	}
	
	private void writeError(String header, String message, ToadletContext context) throws ToadletContextClosedException, IOException {
		writeError(header, message, context, true);
	}
	
	private void writeError(String header, String message, ToadletContext context, boolean returnToQueuePage) throws ToadletContextClosedException, IOException {
		PageMaker pageMaker = context.getPageMaker();
		HTMLNode pageNode = pageMaker.getPageNode(header, context);
		HTMLNode contentNode = pageMaker.getContentNode(pageNode);
		if(context.isAllowedFullAccess())
			contentNode.addChild(core.alerts.createSummary());
		HTMLNode infobox = contentNode.addChild(pageMaker.getInfobox("infobox-error", header));
		HTMLNode infoboxContent = pageMaker.getContentNode(infobox);
		infoboxContent.addChild("#", message);
		if(returnToQueuePage)
			infoboxContent.addChild("div").addChildren(new HTMLNode[] { new HTMLNode("#", "Return to "), new HTMLNode("a", "href", "/queue/", "queue page"), new HTMLNode("#", ".") });
		writeHTMLReply(context, 400, "Bad request", pageNode.generate());
	}

	public void handleGet(URI uri, final HTTPRequest request, final ToadletContext ctx) 
	throws ToadletContextClosedException, IOException, RedirectException {
		
		// We ensure that we have a FCP server running
		if(!fcp.enabled){
			writeError(L10n.getString("QueueToadlet.fcpIsMissing"), L10n.getString("QueueToadlet.pleaseEnableFCP"), ctx, false);
			return;
		}
		
		if(!core.hasLoadedQueue()) {
			writeError(L10n.getString("QueueToadlet.notLoadedYetTitle"), L10n.getString("QueueToadlet.notLoadedYet"), ctx, false);
			return;
		}
		
		final String requestPath = request.getPath().substring("/queue/".length());
		
		boolean countRequests = false;
		
		if (requestPath.length() > 0) {
			if(requestPath.equals("countRequests.html") || requestPath.equals("/countRequests.html")) {
				countRequests = true;
			} else {
				/* okay, there is something in the path, check it. */
				try {
					FreenetURI key = new FreenetURI(requestPath);
					
					/* locate request */
					TempFetchResult result = fcp.getCompletedRequestBlocking(key);
					if(result != null) {
						Bucket data = result.asBucket();
						String mimeType = result.getMimeType();
						String requestedMimeType = request.getParam("type", null);
						String forceString = request.getParam("force");
						FProxyToadlet.handleDownload(ctx, data, ctx.getBucketFactory(), mimeType, requestedMimeType, forceString, request.isParameterSet("forcedownload"), "/queue/", key, "", "/queue/", false, ctx, core);
						if(result.freeWhenDone)
							data.free();
						return;
					}
				} catch (MalformedURLException mue1) {
				}
			}
		}
		
		class OutputWrapper {
			boolean done;
			HTMLNode pageNode;
		}
		
		final OutputWrapper ow = new OutputWrapper();
		
		final PageMaker pageMaker = ctx.getPageMaker();
		
		final boolean count = countRequests; 
		
		core.clientContext.jobRunner.queue(new DBJob() {

			public void run(ObjectContainer container, ClientContext context) {
				HTMLNode pageNode = null;
				try {
					if(count) {
						long queued = core.requestStarters.chkFetchScheduler.countPersistentQueuedRequests(container);
						System.err.println("Total queued CHK requests: "+queued);
						pageNode = pageMaker.getPageNode(L10n.getString("QueueToadlet.title", new String[]{ "nodeName" }, new String[]{ core.getMyName() }), ctx);
						HTMLNode contentNode = pageMaker.getContentNode(pageNode);
						/* add alert summary box */
						if(ctx.isAllowedFullAccess())
							contentNode.addChild(core.alerts.createSummary());
						HTMLNode infobox = contentNode.addChild(pageMaker.getInfobox("infobox-information", "Queued requests status"));
						HTMLNode infoboxContent = pageMaker.getContentNode(infobox);
						infoboxContent.addChild("#", "Total queued CHK requests: "+queued);
						return;
					} else {
						pageNode = handleGetInner(pageMaker, container, context, request, ctx);
					}
				} finally {
					synchronized(ow) {
						ow.done = true;
						ow.pageNode = pageNode;
						ow.notifyAll();
					}
				}
			}
			
		}, NativeThread.HIGH_PRIORITY, false);
		
		HTMLNode pageNode;
		synchronized(ow) {
			while(true) {
				if(ow.done) {
					pageNode = ow.pageNode;
					break;
				}
				try {
					ow.wait();
				} catch (InterruptedException e) {
					// Ignore
				}
			}
		}
		
		MultiValueTable pageHeaders = new MultiValueTable();
		if(pageNode != null)
			writeHTMLReply(ctx, 200, "OK", pageHeaders, pageNode.generate());
		else
			this.writeError("Internal error", "Internal error", ctx);

	}
	
	private HTMLNode handleGetInner(PageMaker pageMaker, final ObjectContainer container, ClientContext context, final HTTPRequest request, ToadletContext ctx) {
		
		// First, get the queued requests, and separate them into different types.
		LinkedList completedDownloadToDisk = new LinkedList();
		LinkedList completedDownloadToTemp = new LinkedList();
		LinkedList completedUpload = new LinkedList();
		LinkedList completedDirUpload = new LinkedList();
		
		LinkedList failedDownload = new LinkedList();
		LinkedList failedUpload = new LinkedList();
		LinkedList failedDirUpload = new LinkedList();
		
		LinkedList uncompletedDownload = new LinkedList();
		LinkedList uncompletedUpload = new LinkedList();
		LinkedList uncompletedDirUpload = new LinkedList();
		
		ClientRequest[] reqs = fcp.getGlobalRequests(container);
		if(Logger.shouldLog(Logger.MINOR, this))
			Logger.minor(this, "Request count: "+reqs.length);
		
		if(reqs.length < 1){
			HTMLNode pageNode = pageMaker.getPageNode(L10n.getString("QueueToadlet.title", new String[]{ "nodeName" }, new String[]{ core.getMyName() }), ctx);
			HTMLNode contentNode = pageMaker.getContentNode(pageNode);
			/* add alert summary box */
			if(ctx.isAllowedFullAccess())
				contentNode.addChild(core.alerts.createSummary());
			HTMLNode infobox = contentNode.addChild(pageMaker.getInfobox("infobox-information", L10n.getString("QueueToadlet.globalQueueIsEmpty")));
			HTMLNode infoboxContent = pageMaker.getContentNode(infobox);
			infoboxContent.addChild("#", L10n.getString("QueueToadlet.noTaskOnGlobalQueue"));
			contentNode.addChild(createInsertBox(pageMaker, ctx, core.isAdvancedModeEnabled()));
			contentNode.addChild(createBulkDownloadForm(ctx, pageMaker));
			return pageNode;
		}

		short lowestQueuedPrio = RequestStarter.MINIMUM_PRIORITY_CLASS;
		
		long totalQueuedDownloadSize = 0;
		long totalQueuedUploadSize = 0;
		
		for(int i=0;i<reqs.length;i++) {
			ClientRequest req = reqs[i];
			if(req instanceof ClientGet) {
				ClientGet cg = (ClientGet) req;
				if(cg.hasSucceeded()) {
					if(cg.isDirect())
						completedDownloadToTemp.add(cg);
					else if(cg.isToDisk())
						completedDownloadToDisk.add(cg);
					else
						// FIXME
						Logger.error(this, "Don't know what to do with "+cg);
				} else if(cg.hasFinished()) {
					failedDownload.add(cg);
				} else {
					short prio = cg.getPriority();
					if(prio < lowestQueuedPrio)
						lowestQueuedPrio = prio;
					uncompletedDownload.add(cg);
					long size = cg.getDataSize(container);
					if(size > 0)
						totalQueuedDownloadSize += size;
				}
			} else if(req instanceof ClientPut) {
				ClientPut cp = (ClientPut) req;
				if(cp.hasSucceeded()) {
					completedUpload.add(cp);
				} else if(cp.hasFinished()) {
					failedUpload.add(cp);
				} else {
					short prio = req.getPriority();
					if(prio < lowestQueuedPrio)
						lowestQueuedPrio = prio;
					uncompletedUpload.add(cp);
				}
				long size = cp.getDataSize();
				if(size > 0)
					totalQueuedUploadSize += size;
			} else if(req instanceof ClientPutDir) {
				ClientPutDir cp = (ClientPutDir) req;
				if(cp.hasSucceeded()) {
					completedDirUpload.add(cp);
				} else if(cp.hasFinished()) {
					failedDirUpload.add(cp);
				} else {
					short prio = req.getPriority();
					if(prio < lowestQueuedPrio)
						lowestQueuedPrio = prio;
					uncompletedDirUpload.add(cp);
				}
				long size = cp.getTotalDataSize();
				if(size > 0)
					totalQueuedUploadSize += size;
			}
		}
		System.err.println("Total queued downloads: "+SizeUtil.formatSize(totalQueuedDownloadSize));
		System.err.println("Total queued uploads: "+SizeUtil.formatSize(totalQueuedUploadSize));
		
		Comparator jobComparator = new Comparator() {
			public int compare(Object first, Object second) {
				ClientRequest firstRequest = (ClientRequest) first;
				ClientRequest secondRequest = (ClientRequest) second;

				int result = 0;
				boolean isSet = true;
				
				if(request.isParameterSet("sortBy")){
					final String sortBy = request.getParam("sortBy"); 

					if(sortBy.equals("id")){
						result = firstRequest.getIdentifier().compareToIgnoreCase(secondRequest.getIdentifier());
					}else if(sortBy.equals("size")){
						result = (firstRequest.getTotalBlocks(container) - secondRequest.getTotalBlocks(container)) < 0 ? -1 : 1;
					}else if(sortBy.equals("progress")){
						result = firstRequest.getSuccessFraction(container) - secondRequest.getSuccessFraction(container) < 0 ? -1 : 1;
					}else
						isSet=false;
				}else
					isSet=false;
				
				if(!isSet){
					int priorityDifference =  firstRequest.getPriority() - secondRequest.getPriority(); 
					if (priorityDifference != 0) 
						result = (priorityDifference < 0 ? -1 : 1);
					else
						result = firstRequest.getIdentifier().compareTo(secondRequest.getIdentifier());
				}

				if(result == 0){
					return 0;
				}else if(request.isParameterSet("reversed")){
					isReversed = true;
					return result > 0 ? -1 : 1;
				}else{
					isReversed = false;
					return result < 0 ? -1 : 1;
				}
			}
		};
		
		Collections.sort(completedDownloadToDisk, jobComparator);
		Collections.sort(completedDownloadToTemp, jobComparator);
		Collections.sort(completedUpload, jobComparator);
		Collections.sort(completedDirUpload, jobComparator);
		Collections.sort(failedDownload, jobComparator);
		Collections.sort(failedUpload, jobComparator);
		Collections.sort(failedDirUpload, jobComparator);
		Collections.sort(uncompletedDownload, jobComparator);
		Collections.sort(uncompletedUpload, jobComparator);
		Collections.sort(uncompletedDirUpload, jobComparator);
		
		HTMLNode pageNode = pageMaker.getPageNode("(" + (uncompletedDirUpload.size() + uncompletedDownload.size()
				+ uncompletedUpload.size()) + '/' + (failedDirUpload.size() + failedDownload.size() + failedUpload.size()) + '/'
                + (completedDirUpload.size() + completedDownloadToDisk.size() + completedDownloadToTemp.size()
				+ completedUpload.size()) + ") " +
				L10n.getString("QueueToadlet.title", new String[]{ "nodeName" }, new String[]{ core.getMyName() }), ctx);
		HTMLNode contentNode = pageMaker.getContentNode(pageNode);

		/* add alert summary box */
		if(ctx.isAllowedFullAccess())
			contentNode.addChild(core.alerts.createSummary());
		final int mode = pageMaker.drawModeSelectionArray(core, request, contentNode);
		/* add file insert box */
		contentNode.addChild(createInsertBox(pageMaker, ctx, mode >= PageMaker.MODE_ADVANCED));

		/* navigation bar */
		HTMLNode navigationBar = pageMaker.getInfobox("navbar", L10n.getString("QueueToadlet.requestNavigation"));
		HTMLNode navigationContent = pageMaker.getContentNode(navigationBar).addChild("ul");
		boolean includeNavigationBar = false;
		if (!completedDownloadToTemp.isEmpty()) {
			navigationContent.addChild("li").addChild("a", "href", "#completedDownloadToTemp", L10n.getString("QueueToadlet.completedDtoTemp", new String[]{ "size" }, new String[]{ String.valueOf(completedDownloadToTemp.size()) }));
			includeNavigationBar = true;
		}
		if (!completedDownloadToDisk.isEmpty()) {
			navigationContent.addChild("li").addChild("a", "href", "#completedDownloadToDisk", L10n.getString("QueueToadlet.completedDtoDisk", new String[]{ "size" }, new String[]{ String.valueOf(completedDownloadToDisk.size()) }));
			includeNavigationBar = true;
		}
		if (!completedUpload.isEmpty()) {
			navigationContent.addChild("li").addChild("a", "href", "#completedUpload", L10n.getString("QueueToadlet.completedU", new String[]{ "size" }, new String[]{ String.valueOf(completedUpload.size()) }));
			includeNavigationBar = true;
		}
		if (!completedDirUpload.isEmpty()) {
			navigationContent.addChild("li").addChild("a", "href", "#completedDirUpload", L10n.getString("QueueToadlet.completedDU", new String[]{ "size" }, new String[]{ String.valueOf(completedDirUpload.size()) }));
			includeNavigationBar = true;
		}
		if (!failedDownload.isEmpty()) {
			navigationContent.addChild("li").addChild("a", "href", "#failedDownload", L10n.getString("QueueToadlet.failedD", new String[]{ "size" }, new String[]{ String.valueOf(failedDownload.size()) }));
			includeNavigationBar = true;
		}
		if (!failedUpload.isEmpty()) {
			navigationContent.addChild("li").addChild("a", "href", "#failedUpload", L10n.getString("QueueToadlet.failedU", new String[]{ "size" }, new String[]{ String.valueOf(failedUpload.size()) }));
			includeNavigationBar = true;
		}
		if (!failedDirUpload.isEmpty()) {
			navigationContent.addChild("li").addChild("a", "href", "#failedDirUpload", L10n.getString("QueueToadlet.failedDU", new String[]{ "size" }, new String[]{ String.valueOf(failedDirUpload.size()) }));
			includeNavigationBar = true;
		}
		if (!uncompletedDownload.isEmpty()) {
			navigationContent.addChild("li").addChild("a", "href", "#uncompletedDownload", L10n.getString("QueueToadlet.DinProgress", new String[]{ "size" }, new String[]{ String.valueOf(uncompletedDownload.size()) }));
			includeNavigationBar = true;
		}
		if (!uncompletedUpload.isEmpty()) {
			navigationContent.addChild("li").addChild("a", "href", "#uncompletedUpload", L10n.getString("QueueToadlet.UinProgress", new String[]{ "size" }, new String[]{ String.valueOf(uncompletedUpload.size()) }));
			includeNavigationBar = true;
		}
		if (!uncompletedDirUpload.isEmpty()) {
			navigationContent.addChild("li").addChild("a", "href", "#uncompletedDirUpload", L10n.getString("QueueToadlet.DUinProgress", new String[]{ "size" }, new String[]{ String.valueOf(uncompletedDirUpload.size()) }));
			includeNavigationBar = true;
		}

		if (includeNavigationBar) {
			contentNode.addChild(navigationBar);
		}

		final String[] priorityClasses = new String[] { 
				L10n.getString("QueueToadlet.priority0"),
				L10n.getString("QueueToadlet.priority1"),
				L10n.getString("QueueToadlet.priority2"),
				L10n.getString("QueueToadlet.priority3"),
				L10n.getString("QueueToadlet.priority4"),
				L10n.getString("QueueToadlet.priority5"),
				L10n.getString("QueueToadlet.priority6")
		};

		boolean advancedModeEnabled = (mode >= PageMaker.MODE_ADVANCED);

		HTMLNode legendBox = contentNode.addChild(pageMaker.getInfobox("legend", L10n.getString("QueueToadlet.legend")));
		HTMLNode legendContent = pageMaker.getContentNode(legendBox);
		HTMLNode legendTable = legendContent.addChild("table", "class", "queue");
		HTMLNode legendRow = legendTable.addChild("tr");
		for(int i=0; i<7; i++){
			if(i > RequestStarter.INTERACTIVE_PRIORITY_CLASS || advancedModeEnabled || i <= lowestQueuedPrio)
				legendRow.addChild("td", "class", "priority" + i, priorityClasses[i]);
		}

		if (reqs.length > 1 && SimpleToadletServer.isPanicButtonToBeShown) {
			contentNode.addChild(createPanicBox(pageMaker, ctx));
		}

		if (!completedDownloadToTemp.isEmpty()) {
			contentNode.addChild("a", "id", "completedDownloadToTemp");
			HTMLNode completedDownloadsTempInfobox = contentNode.addChild(pageMaker.getInfobox("completed_requests", L10n.getString("QueueToadlet.completedDinTempDirectory", new String[]{ "size" }, new String[]{ String.valueOf(completedDownloadToTemp.size()) })));
			HTMLNode completedDownloadsToTempContent = pageMaker.getContentNode(completedDownloadsTempInfobox);
			if (advancedModeEnabled) {
				completedDownloadsToTempContent.addChild(createRequestTable(pageMaker, ctx, completedDownloadToTemp, new int[] { LIST_IDENTIFIER, LIST_SIZE, LIST_MIME_TYPE, LIST_DOWNLOAD, LIST_PERSISTENCE, LIST_KEY }, priorityClasses, advancedModeEnabled, false, container));
			} else {
				completedDownloadsToTempContent.addChild(createRequestTable(pageMaker, ctx, completedDownloadToTemp, new int[] { LIST_SIZE, LIST_MIME_TYPE, LIST_DOWNLOAD, LIST_PERSISTENCE, LIST_KEY }, priorityClasses, advancedModeEnabled, false, container));
			}
		}
		
		if (!completedDownloadToDisk.isEmpty()) {
			contentNode.addChild("a", "id", "completedDownloadToDisk");
			HTMLNode completedToDiskInfobox = contentNode.addChild(pageMaker.getInfobox("completed_requests", L10n.getString("QueueToadlet.completedDinDownloadDirectory", new String[]{ "size" }, new String[]{ String.valueOf(completedDownloadToDisk.size()) })));
			HTMLNode completedToDiskInfoboxContent = pageMaker.getContentNode(completedToDiskInfobox);
			if (advancedModeEnabled) {
				completedToDiskInfoboxContent.addChild(createRequestTable(pageMaker, ctx, completedDownloadToDisk, new int[] { LIST_IDENTIFIER, LIST_FILENAME, LIST_SIZE, LIST_MIME_TYPE, LIST_DOWNLOAD, LIST_PERSISTENCE, LIST_KEY }, priorityClasses, advancedModeEnabled, false, container));
			} else {
				completedToDiskInfoboxContent.addChild(createRequestTable(pageMaker, ctx, completedDownloadToDisk, new int[] { LIST_FILENAME, LIST_SIZE, LIST_MIME_TYPE, LIST_DOWNLOAD, LIST_PERSISTENCE, LIST_KEY }, priorityClasses, advancedModeEnabled, false, container));
			}
		}

		if (!completedUpload.isEmpty()) {
			contentNode.addChild("a", "id", "completedUpload");
			HTMLNode completedUploadInfobox = contentNode.addChild(pageMaker.getInfobox("completed_requests", L10n.getString("QueueToadlet.completedU", new String[]{ "size" }, new String[]{ String.valueOf(completedUpload.size()) })));
			HTMLNode completedUploadInfoboxContent = pageMaker.getContentNode(completedUploadInfobox);
			if (advancedModeEnabled) {
				completedUploadInfoboxContent.addChild(createRequestTable(pageMaker, ctx, completedUpload, new int[] { LIST_IDENTIFIER, LIST_FILENAME, LIST_SIZE, LIST_MIME_TYPE, LIST_PERSISTENCE, LIST_KEY }, priorityClasses, advancedModeEnabled, true, container));
			} else  {
				completedUploadInfoboxContent.addChild(createRequestTable(pageMaker, ctx, completedUpload, new int[] { LIST_FILENAME, LIST_SIZE, LIST_MIME_TYPE, LIST_PERSISTENCE, LIST_KEY }, priorityClasses, advancedModeEnabled, true, container));
			}
		}
		
		if (!completedDirUpload.isEmpty()) {
			contentNode.addChild("a", "id", "completedDirUpload");
			HTMLNode completedUploadDirInfobox = contentNode.addChild(pageMaker.getInfobox("completed_requests", L10n.getString("QueueToadlet.completedUDirectory", new String[]{ "size" }, new String[]{ String.valueOf(completedDirUpload.size()) })));
			HTMLNode completedUploadDirContent = pageMaker.getContentNode(completedUploadDirInfobox);
			if (advancedModeEnabled) {
				completedUploadDirContent.addChild(createRequestTable(pageMaker, ctx, completedDirUpload, new int[] { LIST_IDENTIFIER, LIST_FILES, LIST_TOTAL_SIZE, LIST_PERSISTENCE, LIST_KEY }, priorityClasses, advancedModeEnabled, true, container));
			} else {
				completedUploadDirContent.addChild(createRequestTable(pageMaker, ctx, completedDirUpload, new int[] { LIST_FILES, LIST_TOTAL_SIZE, LIST_PERSISTENCE, LIST_KEY }, priorityClasses, advancedModeEnabled, true, container));
			}
		}
				
		if (!failedDownload.isEmpty()) {
			contentNode.addChild("a", "id", "failedDownload");
			HTMLNode failedInfobox = contentNode.addChild(pageMaker.getInfobox("failed_requests", L10n.getString("QueueToadlet.failedD", new String[]{ "size" }, new String[]{ String.valueOf(failedDownload.size()) })));
			HTMLNode failedContent = pageMaker.getContentNode(failedInfobox);
			if (advancedModeEnabled) {
				failedContent.addChild(createRequestTable(pageMaker, ctx, failedDownload, new int[] { LIST_IDENTIFIER, LIST_FILENAME, LIST_SIZE, LIST_MIME_TYPE, LIST_PROGRESS, LIST_REASON, LIST_PERSISTENCE, LIST_KEY }, priorityClasses, advancedModeEnabled, false, container));
			} else {
				failedContent.addChild(createRequestTable(pageMaker, ctx, failedDownload, new int[] { LIST_FILENAME, LIST_SIZE, LIST_MIME_TYPE, LIST_PROGRESS, LIST_REASON, LIST_PERSISTENCE, LIST_KEY }, priorityClasses, advancedModeEnabled, false, container));
			}
		}
		
		if (!failedUpload.isEmpty()) {
			contentNode.addChild("a", "id", "failedUpload");
			HTMLNode failedInfobox = contentNode.addChild(pageMaker.getInfobox("failed_requests", L10n.getString("QueueToadlet.failedU", new String[]{ "size" }, new String[]{ String.valueOf(failedUpload.size()) })));
			HTMLNode failedContent = pageMaker.getContentNode(failedInfobox);
			if (advancedModeEnabled) {
				failedContent.addChild(createRequestTable(pageMaker, ctx, failedUpload, new int[] { LIST_IDENTIFIER, LIST_FILENAME, LIST_SIZE, LIST_MIME_TYPE, LIST_PROGRESS, LIST_REASON, LIST_PERSISTENCE, LIST_KEY }, priorityClasses, advancedModeEnabled, true, container));
			} else {
				failedContent.addChild(createRequestTable(pageMaker, ctx, failedUpload, new int[] { LIST_FILENAME, LIST_SIZE, LIST_MIME_TYPE, LIST_PROGRESS, LIST_REASON, LIST_PERSISTENCE, LIST_KEY }, priorityClasses, advancedModeEnabled, true, container));
			}
		}
		
		if (!failedDirUpload.isEmpty()) {
			contentNode.addChild("a", "id", "failedDirUpload");
			HTMLNode failedInfobox = contentNode.addChild(pageMaker.getInfobox("failed_requests", L10n.getString("QueueToadlet.failedU", new String[]{ "size" }, new String[]{ String.valueOf(failedDirUpload.size()) })));
			HTMLNode failedContent = pageMaker.getContentNode(failedInfobox);
			if (advancedModeEnabled) {
				failedContent.addChild(createRequestTable(pageMaker, ctx, failedDirUpload, new int[] { LIST_IDENTIFIER, LIST_FILES, LIST_TOTAL_SIZE, LIST_PROGRESS, LIST_REASON, LIST_PERSISTENCE, LIST_KEY }, priorityClasses, advancedModeEnabled, true, container));
			} else {
				failedContent.addChild(createRequestTable(pageMaker, ctx, failedDirUpload, new int[] { LIST_FILES, LIST_TOTAL_SIZE, LIST_PROGRESS, LIST_REASON, LIST_PERSISTENCE, LIST_KEY }, priorityClasses, advancedModeEnabled, true, container));
			}
		}
		
		if (!uncompletedDownload.isEmpty()) {
			contentNode.addChild("a", "id", "uncompletedDownload");
			HTMLNode uncompletedInfobox = contentNode.addChild(pageMaker.getInfobox("requests_in_progress", L10n.getString("QueueToadlet.wipD", new String[]{ "size" }, new String[]{ String.valueOf(uncompletedDownload.size()) })));
			HTMLNode uncompletedContent = pageMaker.getContentNode(uncompletedInfobox);
			if (advancedModeEnabled) {
				uncompletedContent.addChild(createRequestTable(pageMaker, ctx, uncompletedDownload, new int[] { LIST_IDENTIFIER, LIST_PRIORITY, LIST_SIZE, LIST_MIME_TYPE, LIST_PROGRESS, LIST_PERSISTENCE, LIST_FILENAME, LIST_KEY }, priorityClasses, advancedModeEnabled, false, container));
			} else {
				uncompletedContent.addChild(createRequestTable(pageMaker, ctx, uncompletedDownload, new int[] { LIST_FILENAME, LIST_SIZE, LIST_MIME_TYPE, LIST_PROGRESS, LIST_PRIORITY, LIST_KEY, LIST_PERSISTENCE }, priorityClasses, advancedModeEnabled, false, container));
			}
		}
		
		if (!uncompletedUpload.isEmpty()) {
			contentNode.addChild("a", "id", "uncompletedUpload");
			HTMLNode uncompletedInfobox = contentNode.addChild(pageMaker.getInfobox("requests_in_progress", L10n.getString("QueueToadlet.wipU", new String[]{ "size" }, new String[]{ String.valueOf(uncompletedUpload.size()) })));
			HTMLNode uncompletedContent = pageMaker.getContentNode(uncompletedInfobox);
			if (advancedModeEnabled) {
				uncompletedContent.addChild(createRequestTable(pageMaker, ctx, uncompletedUpload, new int[] { LIST_IDENTIFIER, LIST_PRIORITY, LIST_SIZE, LIST_MIME_TYPE, LIST_PROGRESS, LIST_PERSISTENCE, LIST_FILENAME, LIST_KEY }, priorityClasses, advancedModeEnabled, true, container));
			} else {
				uncompletedContent.addChild(createRequestTable(pageMaker, ctx, uncompletedUpload, new int[] { LIST_FILENAME, LIST_SIZE, LIST_MIME_TYPE, LIST_PROGRESS, LIST_PRIORITY, LIST_KEY, LIST_PRIORITY, LIST_PERSISTENCE }, priorityClasses, advancedModeEnabled, true, container));
			}
		}
		
		if (!uncompletedDirUpload.isEmpty()) {
			contentNode.addChild("a", "id", "uncompletedDirUpload");
			HTMLNode uncompletedInfobox = contentNode.addChild(pageMaker.getInfobox("requests_in_progress", L10n.getString("QueueToadlet.wipDU", new String[]{ "size" }, new String[]{ String.valueOf(uncompletedDirUpload.size()) })));
			HTMLNode uncompletedContent = pageMaker.getContentNode(uncompletedInfobox);
			if (advancedModeEnabled) {
				uncompletedContent.addChild(createRequestTable(pageMaker, ctx, uncompletedDirUpload, new int[] { LIST_IDENTIFIER, LIST_FILES, LIST_PRIORITY, LIST_TOTAL_SIZE, LIST_PROGRESS, LIST_PERSISTENCE, LIST_KEY }, priorityClasses, advancedModeEnabled, true, container));
			} else {
				uncompletedContent.addChild(createRequestTable(pageMaker, ctx, uncompletedDirUpload, new int[] { LIST_FILES, LIST_TOTAL_SIZE, LIST_PROGRESS, LIST_PRIORITY, LIST_KEY, LIST_PERSISTENCE }, priorityClasses, advancedModeEnabled, true, container));
			}
		}
		
		contentNode.addChild(createBulkDownloadForm(ctx, pageMaker));
		
		return pageNode;
	}

	
	private HTMLNode createReasonCell(String failureReason) {
		HTMLNode reasonCell = new HTMLNode("td", "class", "request-reason");
		if (failureReason == null) {
			reasonCell.addChild("span", "class", "failure_reason_unknown", L10n.getString("QueueToadlet.unknown"));
		} else {
			reasonCell.addChild("span", "class", "failure_reason_is", failureReason);
		}
		return reasonCell;
	}

	private HTMLNode createProgressCell(boolean started, int fetched, int failed, int fatallyFailed, int min, int total, boolean finalized, boolean upload) {
		HTMLNode progressCell = new HTMLNode("td", "class", "request-progress");
		if (!started) {
			progressCell.addChild("#", L10n.getString("QueueToadlet.starting"));
			return progressCell;
		}
		
		//double frac = p.getSuccessFraction();
		if (!core.isAdvancedModeEnabled()) {
			total = min;
		}
		
		if ((fetched < 0) || (total <= 0)) {
			progressCell.addChild("span", "class", "progress_fraction_unknown", L10n.getString("QueueToadlet.unknown"));
		} else {
			int fetchedPercent = (int) (fetched / (double) total * 100);
			int failedPercent = (int) (failed / (double) total * 100);
			int fatallyFailedPercent = (int) (fatallyFailed / (double) total * 100);
			int minPercent = (int) (min / (double) total * 100);
			HTMLNode progressBar = progressCell.addChild("div", "class", "progressbar");
			progressBar.addChild("div", new String[] { "class", "style" }, new String[] { "progressbar-done", "width: " + fetchedPercent + "%;" });

			if (failed > 0)
				progressBar.addChild("div", new String[] { "class", "style" }, new String[] { "progressbar-failed", "width: " + failedPercent + "%;" });
			if (fatallyFailed > 0)
				progressBar.addChild("div", new String[] { "class", "style" }, new String[] { "progressbar-failed2", "width: " + fatallyFailedPercent + "%;" });
			if ((fetched + failed + fatallyFailed) < min)
				progressBar.addChild("div", new String[] { "class", "style" }, new String[] { "progressbar-min", "width: " + (minPercent - fetchedPercent) + "%;" });
			
			NumberFormat nf = NumberFormat.getInstance();
			nf.setMaximumFractionDigits(1);
			String prefix = '('+Integer.toString(fetched) + "/ " + Integer.toString(min)+"): ";
			if (finalized) {
				progressBar.addChild("div", new String[] { "class", "title" }, new String[] { "progress_fraction_finalized", prefix + L10n.getString("QueueToadlet.progressbarAccurate") }, nf.format((int) ((fetched / (double) min) * 1000) / 10.0) + '%');
			} else {
				String text = nf.format((int) ((fetched / (double) min) * 1000) / 10.0)+ '%';
				if(!finalized)
					text = "" + fetched + " ("+text+"??)";
				progressBar.addChild("div", new String[] { "class", "title" }, new String[] { "progress_fraction_not_finalized", prefix + L10n.getString(upload ? "QueueToadlet.uploadProgressbarNotAccurate" : "QueueToadlet.progressbarNotAccurate") }, text);
			}
		}
		return progressCell;
	}

	private HTMLNode createNumberCell(int numberOfFiles) {
		HTMLNode numberCell = new HTMLNode("td", "class", "request-files");
		numberCell.addChild("span", "class", "number_of_files", String.valueOf(numberOfFiles));
		return numberCell;
	}

	private HTMLNode createFilenameCell(File filename) {
		HTMLNode filenameCell = new HTMLNode("td", "class", "request-filename");
		if (filename != null) {
			filenameCell.addChild("span", "class", "filename_is", filename.toString());
		} else {
			filenameCell.addChild("span", "class", "filename_none", L10n.getString("QueueToadlet.none"));
		}
		return filenameCell;
	}

	private HTMLNode createPriorityCell(PageMaker pageMaker, String identifier, short priorityClass, ToadletContext ctx, String[] priorityClasses, boolean advancedModeEnabled) {
		
		HTMLNode priorityCell = new HTMLNode("td", "class", "request-priority nowrap");
		HTMLNode priorityForm = ctx.addFormChild(priorityCell, "/queue/", "queueChangePriorityCell-" + identifier.hashCode());
		priorityForm.addChild("input", new String[] { "type", "name", "value" }, new String[] { "hidden", "identifier", identifier });
		HTMLNode prioritySelect = priorityForm.addChild("select", "name", "priority");
		for (int p = 0; p < RequestStarter.NUMBER_OF_PRIORITY_CLASSES; p++) {
			if(p <= RequestStarter.INTERACTIVE_PRIORITY_CLASS && !advancedModeEnabled) continue;
			if (p == priorityClass) {
				prioritySelect.addChild("option", new String[] { "value", "selected" }, new String[] { String.valueOf(p), "selected" }, priorityClasses[p]);
			} else {
				prioritySelect.addChild("option", "value", String.valueOf(p), priorityClasses[p]);
			}
		}
		priorityForm.addChild("input", new String[] { "type", "name", "value" }, new String[] { "submit", "change_priority", L10n.getString("QueueToadlet.change") });
		return priorityCell;
	}

	private HTMLNode createDeleteCell(PageMaker pageMaker, String identifier, ClientRequest clientRequest, ToadletContext ctx) {
		HTMLNode deleteNode = new HTMLNode("td", "class", "request-delete");
		HTMLNode deleteForm = ctx.addFormChild(deleteNode, "/queue/", "queueDeleteForm-" + identifier.hashCode());
		deleteForm.addChild("input", new String[] { "type", "name", "value" }, new String[] { "hidden", "identifier", identifier });
		deleteForm.addChild("input", new String[] { "type", "name", "value" }, new String[] { "submit", "remove_request", L10n.getString("QueueToadlet.remove") });
		
		// If it's failed, offer to restart it
		
		if(clientRequest.hasFinished() && !clientRequest.hasSucceeded() && clientRequest.canRestart()) {
			HTMLNode retryForm = ctx.addFormChild(deleteNode, "/queue/", "queueRestartForm-" + identifier.hashCode());
			String restartName = L10n.getString(clientRequest instanceof ClientGet && ((ClientGet)clientRequest).hasPermRedirect() ? "QueueToadlet.follow" : "QueueToadlet.restart");
			retryForm.addChild("input", new String[] { "type", "name", "value" }, new String[] { "hidden", "identifier", identifier });
			retryForm.addChild("input", new String[] { "type", "name", "value" }, new String[] { "submit", "restart_request", restartName });
		}
		
		return deleteNode;
	}
	
	private HTMLNode createPanicBox(PageMaker pageMaker, ToadletContext ctx) {
		HTMLNode panicBox = pageMaker.getInfobox("infobox-alert", L10n.getString("QueueToadlet.panicButton"));
		HTMLNode panicForm = ctx.addFormChild(pageMaker.getContentNode(panicBox), "/queue/", "queuePanicForm");
		panicForm.addChild("#", (L10n.getString("QueueToadlet.panicButtonConfirmation") + ' '));
		panicForm.addChild("input", new String[] { "type", "name", "value" }, new String[] { "submit", "remove_AllRequests", L10n.getString("QueueToadlet.remove") });
		return panicBox;
	}
	
	private HTMLNode createIdentifierCell(FreenetURI uri, String identifier, boolean directory) {
		HTMLNode identifierCell = new HTMLNode("td", "class", "request-identifier");
		if (uri != null) {
			identifierCell.addChild("span", "class", "identifier_with_uri").addChild("a", "href", "/" + uri + (directory ? "/" : ""), identifier);
		} else {
			identifierCell.addChild("span", "class", "identifier_without_uri", identifier);
		}
		return identifierCell;
	}

	private HTMLNode createPersistenceCell(boolean persistent, boolean persistentForever) {
		HTMLNode persistenceCell = new HTMLNode("td", "class", "request-persistence");
		if (persistentForever) {
			persistenceCell.addChild("span", "class", "persistence_forever", L10n.getString("QueueToadlet.persistenceForever"));
		} else if (persistent) {
			persistenceCell.addChild("span", "class", "persistence_reboot", L10n.getString("QueueToadlet.persistenceReboot"));
		} else {
			persistenceCell.addChild("span", "class", "persistence_none", L10n.getString("QueueToadlet.persistenceNone"));
		}
		return persistenceCell;
	}

	private HTMLNode createDownloadCell(PageMaker pageMaker, ClientGet p, ObjectContainer container) {
		HTMLNode downloadCell = new HTMLNode("td", "class", "request-download");
		downloadCell.addChild("a", "href", p.getURI(container).toString(), L10n.getString("QueueToadlet.download"));
		return downloadCell;
	}

	private HTMLNode createTypeCell(String type) {
		HTMLNode typeCell = new HTMLNode("td", "class", "request-type");
		if (type != null) {
			typeCell.addChild("span", "class", "mimetype_is", type);
		} else {
			typeCell.addChild("span", "class", "mimetype_unknown", L10n.getString("QueueToadlet.unknown"));
		}
		return typeCell;
	}

	private HTMLNode createSizeCell(long dataSize, boolean confirmed, boolean advancedModeEnabled) {
		HTMLNode sizeCell = new HTMLNode("td", "class", "request-size");
		if (dataSize > 0 && (confirmed || advancedModeEnabled)) {
			sizeCell.addChild("span", "class", "filesize_is", (confirmed ? "" : ">= ") + SizeUtil.formatSize(dataSize) + (confirmed ? "" : " ??"));
		} else {
			sizeCell.addChild("span", "class", "filesize_unknown", L10n.getString("QueueToadlet.unknown"));
		}
		return sizeCell;
	}

	private HTMLNode createKeyCell(FreenetURI uri, boolean addSlash) {
		HTMLNode keyCell = new HTMLNode("td", "class", "request-key");
		if (uri != null) {
			keyCell.addChild("span", "class", "key_is").addChild("a", "href", '/' + uri.toString() + (addSlash ? "/" : ""), uri.toShortString() + (addSlash ? "/" : ""));
		} else {
			keyCell.addChild("span", "class", "key_unknown", L10n.getString("QueueToadlet.unknown"));
		}
		return keyCell;
	}
	
	private HTMLNode createInsertBox(PageMaker pageMaker, ToadletContext ctx, boolean isAdvancedModeEnabled) {
		/* the insert file box */
		HTMLNode insertBox = pageMaker.getInfobox(L10n.getString("QueueToadlet.insertFile"));
		HTMLNode insertContent = pageMaker.getContentNode(insertBox);
		HTMLNode insertForm = ctx.addFormChild(insertContent, "/queue/", "queueInsertForm");
		insertForm.addChild("#", (L10n.getString("QueueToadlet.insertAs") + ' '));
		insertForm.addChild("input", new String[] { "type", "name", "value", "checked" }, new String[] { "radio", "keytype", "chk", "checked" });
		insertForm.addChild("#", " CHK \u00a0 ");
		insertForm.addChild("input", new String[] { "type", "name", "value" }, new String[] { "radio", "keytype", "ksk" });
		insertForm.addChild("#", " KSK/SSK/USK \u00a0 ");
		insertForm.addChild("input", new String[] { "type", "name", "value" }, new String[] { "text", "key", "KSK@" });
		if(ctx.isAllowedFullAccess()) {
			insertForm.addChild("#", " \u00a0 ");
			insertForm.addChild("input", new String[] { "type", "name", "value" }, new String[] { "submit", "insert-local", L10n.getString("QueueToadlet.insertFileBrowseLabel") + "..." });
			insertForm.addChild("br");
		}
		insertForm.addChild("#", L10n.getString("QueueToadlet.insertFileLabel") + ": ");
		insertForm.addChild("input", new String[] { "type", "name", "value" }, new String[] { "file", "filename", "" });
		insertForm.addChild("#", " \u00a0 ");
		insertForm.addChild("input", new String[] { "type", "name", "value" }, new String[] { "submit", "insert", L10n.getString("QueueToadlet.insertFileInsertFileLabel") });
		insertForm.addChild("#", " \u00a0 ");
		if(isAdvancedModeEnabled) {
			insertForm.addChild("input", new String[] { "type", "name", "checked" }, new String[] { "checkbox", "compress", "checked" });
			insertForm.addChild("#", " " + L10n.getString("QueueToadlet.insertFileCompressLabel") + " \u00a0 ");
		} else {
			insertForm.addChild("input", new String[] { "type", "value" }, new String[] { "hidden", "true" });
		}
		insertForm.addChild("input", new String[] { "type", "name" }, new String[] { "reset", L10n.getString("QueueToadlet.insertFileResetForm") });
		return insertBox;
	}
	
	private HTMLNode createBulkDownloadForm(ToadletContext ctx, PageMaker pageMaker) {
		HTMLNode downloadBox = pageMaker.getInfobox(L10n.getString("QueueToadlet.downloadFiles"));
		HTMLNode downloadBoxContent = pageMaker.getContentNode(downloadBox);
		HTMLNode downloadForm = ctx.addFormChild(downloadBoxContent, "/queue/", "queueDownloadForm");
		downloadForm.addChild("#", L10n.getString("QueueToadlet.downloadFilesInstructions"));
		downloadForm.addChild("br");
		downloadForm.addChild("textarea", new String[] { "id", "name", "cols", "rows" }, new String[] { "bulkDownloads", "bulkDownloads", "120", "8" });
		downloadForm.addChild("br");
		downloadForm.addChild("input", new String[] { "type", "name", "value" }, new String[] { "submit", "insert", L10n.getString("QueueToadlet.download") });
		return downloadBox;
	}
	
	private HTMLNode createRequestTable(PageMaker pageMaker, ToadletContext ctx, List requests, int[] columns, String[] priorityClasses, boolean advancedModeEnabled, boolean isUpload, ObjectContainer container) {
		HTMLNode table = new HTMLNode("table", "class", "requests");
		HTMLNode headerRow = table.addChild("tr", "class", "table-header");
		headerRow.addChild("th");

		for (int columnIndex = 0, columnCount = columns.length; columnIndex < columnCount; columnIndex++) {
			int column = columns[columnIndex];
			if (column == LIST_IDENTIFIER) {
				headerRow.addChild("th").addChild("a", "href", (isReversed ? "?sortBy=id" : "?sortBy=id&reversed")).addChild("#", L10n.getString("QueueToadlet.identifier"));
			} else if (column == LIST_SIZE) {
				headerRow.addChild("th").addChild("a", "href", (isReversed ? "?sortBy=size" : "?sortBy=size&reversed")).addChild("#", L10n.getString("QueueToadlet.size"));
			} else if (column == LIST_DOWNLOAD) {
				headerRow.addChild("th", L10n.getString("QueueToadlet.download"));
			} else if (column == LIST_MIME_TYPE) {
				headerRow.addChild("th", L10n.getString("QueueToadlet.mimeType"));
			} else if (column == LIST_PERSISTENCE) {
				headerRow.addChild("th", L10n.getString("QueueToadlet.persistence"));
			} else if (column == LIST_KEY) {
				headerRow.addChild("th", L10n.getString("QueueToadlet.key"));
			} else if (column == LIST_FILENAME) {
				headerRow.addChild("th", L10n.getString("QueueToadlet.fileName"));
			} else if (column == LIST_PRIORITY) {
				headerRow.addChild("th").addChild("a", "href", (isReversed ? "?sortBy=priority" : "?sortBy=priority&reversed")).addChild("#", L10n.getString("QueueToadlet.priority"));
			} else if (column == LIST_FILES) {
				headerRow.addChild("th", L10n.getString("QueueToadlet.files"));
			} else if (column == LIST_TOTAL_SIZE) {
				headerRow.addChild("th", L10n.getString("QueueToadlet.totalSize"));
			} else if (column == LIST_PROGRESS) {
				headerRow.addChild("th").addChild("a", "href", (isReversed ? "?sortBy=progress" : "?sortBy=progress&reversed")).addChild("#", L10n.getString("QueueToadlet.progress"));
			} else if (column == LIST_REASON) {
				headerRow.addChild("th", L10n.getString("QueueToadlet.reason"));
			}
		}
		for (Iterator requestItems = requests.iterator(); requestItems.hasNext(); ) {
			ClientRequest clientRequest = (ClientRequest) requestItems.next();
			HTMLNode requestRow = table.addChild("tr", "class", "priority" + clientRequest.getPriority());
			
			requestRow.addChild(createDeleteCell(pageMaker, clientRequest.getIdentifier(), clientRequest, ctx));
			for (int columnIndex = 0, columnCount = columns.length; columnIndex < columnCount; columnIndex++) {
				int column = columns[columnIndex];
				if (column == LIST_IDENTIFIER) {
					if (clientRequest instanceof ClientGet) {
						requestRow.addChild(createIdentifierCell(((ClientGet) clientRequest).getURI(container), clientRequest.getIdentifier(), false));
					} else if (clientRequest instanceof ClientPutDir) {
						requestRow.addChild(createIdentifierCell(((ClientPutDir) clientRequest).getFinalURI(container), clientRequest.getIdentifier(), true));
					} else if (clientRequest instanceof ClientPut) {
						requestRow.addChild(createIdentifierCell(((ClientPut) clientRequest).getFinalURI(container), clientRequest.getIdentifier(), false));
					}
				} else if (column == LIST_SIZE) {
					if (clientRequest instanceof ClientGet) {
						requestRow.addChild(createSizeCell(((ClientGet) clientRequest).getDataSize(container), ((ClientGet) clientRequest).isTotalFinalized(container), advancedModeEnabled));
					} else if (clientRequest instanceof ClientPut) {
						requestRow.addChild(createSizeCell(((ClientPut) clientRequest).getDataSize(), true, advancedModeEnabled));
					}
				} else if (column == LIST_DOWNLOAD) {
					requestRow.addChild(createDownloadCell(pageMaker, (ClientGet) clientRequest, container));
				} else if (column == LIST_MIME_TYPE) {
					if (clientRequest instanceof ClientGet) {
						requestRow.addChild(createTypeCell(((ClientGet) clientRequest).getMIMEType(container)));
					} else if (clientRequest instanceof ClientPut) {
						requestRow.addChild(createTypeCell(((ClientPut) clientRequest).getMIMEType()));
					}
				} else if (column == LIST_PERSISTENCE) {
					requestRow.addChild(createPersistenceCell(clientRequest.isPersistent(), clientRequest.isPersistentForever()));
				} else if (column == LIST_KEY) {
					if (clientRequest instanceof ClientGet) {
						requestRow.addChild(createKeyCell(((ClientGet) clientRequest).getURI(container), false));
					} else if (clientRequest instanceof ClientPut) {
						requestRow.addChild(createKeyCell(((ClientPut) clientRequest).getFinalURI(container), false));
					}else {
						requestRow.addChild(createKeyCell(((ClientPutDir) clientRequest).getFinalURI(container), true));
					}
				} else if (column == LIST_FILENAME) {
					if (clientRequest instanceof ClientGet) {
						requestRow.addChild(createFilenameCell(((ClientGet) clientRequest).getDestFilename()));
					} else if (clientRequest instanceof ClientPut) {
						requestRow.addChild(createFilenameCell(((ClientPut) clientRequest).getOrigFilename()));
					}
				} else if (column == LIST_PRIORITY) {
					requestRow.addChild(createPriorityCell(pageMaker, clientRequest.getIdentifier(), clientRequest.getPriority(), ctx, priorityClasses, advancedModeEnabled));
				} else if (column == LIST_FILES) {
					requestRow.addChild(createNumberCell(((ClientPutDir) clientRequest).getNumberOfFiles()));
				} else if (column == LIST_TOTAL_SIZE) {
					requestRow.addChild(createSizeCell(((ClientPutDir) clientRequest).getTotalDataSize(), true, advancedModeEnabled));
				} else if (column == LIST_PROGRESS) {
					requestRow.addChild(createProgressCell(clientRequest.isStarted(), (int) clientRequest.getFetchedBlocks(container), (int) clientRequest.getFailedBlocks(container), (int) clientRequest.getFatalyFailedBlocks(container), (int) clientRequest.getMinBlocks(container), (int) clientRequest.getTotalBlocks(container), clientRequest.isTotalFinalized(container) || clientRequest instanceof ClientPut, isUpload));
				} else if (column == LIST_REASON) {
					requestRow.addChild(createReasonCell(clientRequest.getFailureReason(container)));
				}
			}
		}
		return table;
	}

	public String supportedMethods() {
		return "GET, POST";
	}

	/**
	 * List of completed request identifiers which the user hasn't acknowledged yet.
	 */
	private final HashSet completedRequestIdentifiers = new HashSet();
	
	private final HashMap alertsByIdentifier = new HashMap();
	
	public void notifyFailure(ClientRequest req, ObjectContainer container) {
		// FIXME do something???
	}

	public void notifySuccess(ClientRequest req, ObjectContainer container) {
		synchronized(completedRequestIdentifiers) {
			completedRequestIdentifiers.add(req.getIdentifier());
		}
		registerAlert(req, container); // should be safe here
		saveCompletedIdentifiersOffThread();
	}
	
	private void saveCompletedIdentifiersOffThread() {
		core.getExecutor().execute(new Runnable() {
			public void run() {
				saveCompletedIdentifiers();
			}
		}, "Save completed identifiers");
	}

	private void loadCompletedIdentifiers() {
		File completedIdentifiersList = new File(core.node.getNodeDir(), "completed.list");
		File completedIdentifiersListNew = new File(core.node.getNodeDir(), "completed.list.bak");
		if(!readCompletedIdentifiers(completedIdentifiersList)) {
			readCompletedIdentifiers(completedIdentifiersListNew);
		}
		core.clientContext.jobRunner.queue(new DBJob() {

			public void run(ObjectContainer container, ClientContext context) {
				String[] identifiers;
				synchronized(completedRequestIdentifiers) {
					identifiers = (String[]) completedRequestIdentifiers.toArray(new String[completedRequestIdentifiers.size()]);
				}
				for(int i=0;i<identifiers.length;i++) {
					ClientRequest req = fcp.getGlobalRequest(identifiers[i], container);
					if(req == null) {
						synchronized(completedRequestIdentifiers) {
							completedRequestIdentifiers.remove(identifiers[i]);
						}
						continue;
					}
					registerAlert(req, container);
				}
			}
			
		}, NativeThread.HIGH_PRIORITY, false);
	}
	
	private boolean readCompletedIdentifiers(File file) {
		FileInputStream fis = null;
		try {
			fis = new FileInputStream(file);
			BufferedInputStream bis = new BufferedInputStream(fis);
			InputStreamReader isr = new InputStreamReader(bis, "UTF-8");
			BufferedReader br = new BufferedReader(isr);
			synchronized(completedRequestIdentifiers) {
				completedRequestIdentifiers.clear();
				while(true) {
					String identifier = br.readLine();
					if(identifier == null) return true;
					completedRequestIdentifiers.add(identifier);
				}
			}
		} catch (EOFException e) {
			// Normal
			return true;
		} catch (FileNotFoundException e) {
			// Normal
			return false;
		} catch (UnsupportedEncodingException e) {
			throw new Error("Impossible: JVM doesn't support UTF-8: " + e, e);
		} catch (IOException e) {
			Logger.error(this, "Could not read completed identifiers list from "+file);
			return false;
		} finally {
			Closer.close(fis);
		}
	}

	private void saveCompletedIdentifiers() {
		FileOutputStream fos = null;
		BufferedWriter bw = null;
		File completedIdentifiersList = new File(core.node.getNodeDir(), "completed.list");
		File completedIdentifiersListNew = new File(core.node.getNodeDir(), "completed.list.bak");
		File temp;
		try {
			temp = File.createTempFile("completed.list", ".tmp", core.node.getNodeDir());
			temp.deleteOnExit();
			fos = new FileOutputStream(temp);
			OutputStreamWriter osw = new OutputStreamWriter(fos, "UTF-8");
			bw = new BufferedWriter(osw);
			String[] identifiers;
			synchronized(completedRequestIdentifiers) {
				identifiers = (String[]) completedRequestIdentifiers.toArray(new String[completedRequestIdentifiers.size()]);
			}
			for(int i=0;i<identifiers.length;i++)
				bw.write(identifiers[i]+'\n');
		} catch (FileNotFoundException e) {
			Logger.error(this, "Unable to save completed requests list (can't find node directory?!!?): "+e, e);
			return;
		} catch (IOException e) {
			Logger.error(this, "Unable to save completed requests list: "+e, e);
			return;
		} finally {
			if(bw != null) {
				try {
					bw.close();
				} catch (IOException e) {
					try {
						fos.close();
					} catch (IOException e1) {
						// Ignore
					}
				}
			} else {
				try {
					fos.close();
				} catch (IOException e1) {
					// Ignore
				}
			}
		}
		completedIdentifiersListNew.delete();
		temp.renameTo(completedIdentifiersListNew);
		if(!completedIdentifiersListNew.renameTo(completedIdentifiersList)) {
			completedIdentifiersList.delete();
			if(!completedIdentifiersListNew.renameTo(completedIdentifiersList)) {
				Logger.error(this, "Unable to store completed identifiers list because unable to rename "+completedIdentifiersListNew+" to "+completedIdentifiersList);
			}
		}
	}

	private void registerAlert(ClientRequest req, ObjectContainer container) {
		final String identifier = req.getIdentifier();
		boolean logMINOR = Logger.shouldLog(Logger.MINOR, this);
		if(logMINOR)
			Logger.minor(this, "Registering alert for "+identifier);
		if(!req.hasFinished()) {
			if(logMINOR)
				Logger.minor(this, "Request hasn't finished: "+req+" for "+identifier, new Exception("debug"));
			return;
		}
		if(req instanceof ClientGet) {
			FreenetURI uri = ((ClientGet)req).getURI(container);
			if(req.isPersistentForever() && uri != null)
				container.activate(uri, 5);
			long size = ((ClientGet)req).getDataSize(container);
			String name = uri.getPreferredFilename();
			String title = l10n("downloadSucceededTitle", "filename", name);
			HTMLNode text = new HTMLNode("div");
			L10n.addL10nSubstitution(text, "QueueToadlet.downloadSucceeded",
					new String[] { "link", "/link", "origlink", "/origlink", "filename", "size" },
					new String[] { "<a href=\"/queue/"+uri.toACIIString()+"\">", "</a>", "<a href=\"/"+uri.toACIIString()+"\">", "</a>", name, SizeUtil.formatSize(size) } );
			UserAlert alert = 
			new SimpleHTMLUserAlert(true, title, title, text, UserAlert.MINOR) {
				public void onDismiss() {
					synchronized(completedRequestIdentifiers) {
						completedRequestIdentifiers.remove(identifier);
					}
					synchronized(alertsByIdentifier) {
						alertsByIdentifier.remove(identifier);
					}
					saveCompletedIdentifiersOffThread();
				}
				public boolean isEventNotification() {
					return true;
				}
			};
			core.alerts.register(alert);
			synchronized(alertsByIdentifier) {
				alertsByIdentifier.put(identifier, alert);
			}
		} else if(req instanceof ClientPut) {
			FreenetURI uri = ((ClientPut)req).getFinalURI(container);
			if(req.isPersistentForever() && uri != null)
				container.activate(uri, 5);
			if(uri == null) {
				Logger.error(this, "No URI for supposedly finished request "+req);
				return;
			}
			long size = ((ClientPut)req).getDataSize();
			if(uri == null) {
				Logger.error(this, "uri is null for "+req+" for "+identifier);
				return;
			}
			String name = uri.getPreferredFilename();
			String title = l10n("uploadSucceededTitle", "filename", name);
			HTMLNode text = new HTMLNode("div");
			L10n.addL10nSubstitution(text, "QueueToadlet.uploadSucceeded",
					new String[] { "link", "/link", "filename", "size" },
					new String[] { "<a href=\"/"+uri.toACIIString()+"\">", "</a>", name, SizeUtil.formatSize(size) } );
			UserAlert alert =
			new SimpleHTMLUserAlert(true, title, title, text, UserAlert.MINOR) {
				public void onDismiss() {
					synchronized(completedRequestIdentifiers) {
						completedRequestIdentifiers.remove(identifier);
					}
					synchronized(alertsByIdentifier) {
						alertsByIdentifier.remove(identifier);
					}
					saveCompletedIdentifiersOffThread();
				}
				public boolean isEventNotification() {
					return true;
				}
			};
			core.alerts.register(alert);
			synchronized(alertsByIdentifier) {
				alertsByIdentifier.put(identifier, alert);
			}
		} else if(req instanceof ClientPutDir) {
			FreenetURI uri = ((ClientPutDir)req).getFinalURI(container);
			long size = ((ClientPutDir)req).getTotalDataSize();
			int files = ((ClientPutDir)req).getNumberOfFiles();
			String name = uri.getPreferredFilename();
			String title = l10n("siteUploadSucceededTitle", "filename", name);
			HTMLNode text = new HTMLNode("div");
			L10n.addL10nSubstitution(text, "QueueToadlet.siteUploadSucceeded",
					new String[] { "link", "/link", "filename", "size", "files" },
					new String[] { "<a href=\"/"+uri.toACIIString()+"\">", "</a>", name, SizeUtil.formatSize(size), Integer.toString(files) } );
			UserAlert alert = 
			new SimpleHTMLUserAlert(true, title, title, text, UserAlert.MINOR) {
				public void onDismiss() {
					synchronized(completedRequestIdentifiers) {
						completedRequestIdentifiers.remove(identifier);
					}
					synchronized(alertsByIdentifier) {
						alertsByIdentifier.remove(identifier);
					}
					saveCompletedIdentifiersOffThread();
				}
				public boolean isEventNotification() {
					return true;
				}
			};
			core.alerts.register(alert);
			synchronized(alertsByIdentifier) {
				alertsByIdentifier.put(identifier, alert);
			}
		}
	}

	String l10n(String key, String pattern, String value) {
		return L10n.getString("QueueToadlet."+key, pattern, value);
	}

	public void onRemove(ClientRequest req, ObjectContainer container) {
		String identifier = req.getIdentifier();
		synchronized(completedRequestIdentifiers) {
			completedRequestIdentifiers.remove(identifier);
		}
		UserAlert alert;
		synchronized(alertsByIdentifier) {
			alert = (UserAlert) alertsByIdentifier.remove(identifier);
		}
		core.alerts.unregister(alert);
		saveCompletedIdentifiersOffThread();
	}

}<|MERGE_RESOLUTION|>--- conflicted
+++ resolved
@@ -61,11 +61,8 @@
 import freenet.support.io.BucketTools;
 import freenet.support.io.Closer;
 import freenet.support.io.FileBucket;
-<<<<<<< HEAD
 import freenet.support.io.NativeThread;
 import java.util.StringTokenizer;
-=======
->>>>>>> 395bb228
 
 public class QueueToadlet extends Toadlet implements RequestCompletionCallback {
 
@@ -299,7 +296,7 @@
 				else
 					fnam = null;
 				/* copy bucket data */
-				Bucket copiedBucket = core.persistentTempBucketFactory.makeBucket(file.getData().size());
+				Bucket copiedBucket = core.persistentEncryptedTempBucketFactory.makeBucket(file.getData().size());
 				BucketTools.copy(file.getData(), copiedBucket);
 				final ClientPut clientPut;
 				try {
@@ -764,6 +761,14 @@
 		}
 		if (!uncompletedDirUpload.isEmpty()) {
 			navigationContent.addChild("li").addChild("a", "href", "#uncompletedDirUpload", L10n.getString("QueueToadlet.DUinProgress", new String[]{ "size" }, new String[]{ String.valueOf(uncompletedDirUpload.size()) }));
+			includeNavigationBar = true;
+		}
+		if (totalQueuedDownloadSize > 0) {
+			navigationContent.addChild("li", L10n.getString("QueueToadlet.totalQueuedDownloads", "size", SizeUtil.formatSize(totalQueuedDownloadSize)));
+			includeNavigationBar = true;
+		}
+		if (totalQueuedUploadSize > 0) {
+			navigationContent.addChild("li", L10n.getString("QueueToadlet.totalQueuedUploads", "size", SizeUtil.formatSize(totalQueuedUploadSize)));
 			includeNavigationBar = true;
 		}
 
