/* This code is part of Freenet. It is distributed under the GNU General
 * Public License, version 2 (or at your option any later version). See
 * http://www.gnu.org/ for further details of the GPL. */
package freenet.clients.http;

import java.io.BufferedInputStream;
import java.io.BufferedReader;
import java.io.BufferedWriter;
import java.io.EOFException;
import java.io.File;
import java.io.FileInputStream;
import java.io.FileNotFoundException;
import java.io.FileOutputStream;
import java.io.IOException;
import java.io.InputStreamReader;
import java.io.OutputStreamWriter;
import java.io.UnsupportedEncodingException;
import java.net.MalformedURLException;
import java.net.URI;
import java.text.NumberFormat;
import java.util.Collections;
import java.util.Comparator;
import java.util.HashMap;
import java.util.HashSet;
import java.util.Iterator;
import java.util.LinkedList;
import java.util.List;

import com.db4o.ObjectContainer;

import freenet.client.DefaultMIMETypes;
import freenet.client.HighLevelSimpleClient;
import freenet.client.MetadataUnresolvedException;
import freenet.client.TempFetchResult;
import freenet.client.async.ClientContext;
import freenet.client.async.DBJob;
import freenet.client.async.DatabaseDisabledException;
import freenet.clients.http.updateableelements.RequestElement;
import freenet.keys.FreenetURI;
import freenet.l10n.L10n;
import freenet.node.DarknetPeerNode;
import freenet.node.NodeClientCore;
import freenet.node.RequestStarter;
import freenet.node.fcp.ClientGet;
import freenet.node.fcp.ClientPut;
import freenet.node.fcp.ClientPutDir;
import freenet.node.fcp.ClientPutMessage;
import freenet.node.fcp.ClientRequest;
import freenet.node.fcp.FCPServer;
import freenet.node.fcp.IdentifierCollisionException;
import freenet.node.fcp.MessageInvalidException;
import freenet.node.fcp.NotAllowedException;
import freenet.node.fcp.RequestCompletionCallback;
import freenet.node.fcp.ClientPut.COMPRESS_STATE;
import freenet.node.useralerts.SimpleHTMLUserAlert;
import freenet.node.useralerts.UserAlert;
import freenet.support.HTMLNode;
import freenet.support.Logger;
import freenet.support.MultiValueTable;
import freenet.support.MutableBoolean;
import freenet.support.SizeUtil;
import freenet.support.api.Bucket;
import freenet.support.api.HTTPRequest;
import freenet.support.api.HTTPUploadedFile;
import freenet.support.io.BucketTools;
import freenet.support.io.Closer;
import freenet.support.io.FileBucket;
import freenet.support.io.FileUtil;
import freenet.support.io.NativeThread;

public class QueueToadlet extends Toadlet implements RequestCompletionCallback, LinkEnabledCallback {

	public static final int LIST_IDENTIFIER = 1;
	public static final int LIST_SIZE = 2;
	public static final int LIST_MIME_TYPE = 3;
	public static final int LIST_DOWNLOAD = 4;
	public static final int LIST_PERSISTENCE = 5;
	public static final int LIST_KEY = 6;
	public static final int LIST_FILENAME = 7;
	public static final int LIST_PRIORITY = 8;
	public static final int LIST_FILES = 9;
	public static final int LIST_TOTAL_SIZE = 10;
	public static final int LIST_PROGRESS = 11;
	public static final int LIST_REASON = 12;
	public static final int LIST_RECOMMEND = 13;

	private static final int MAX_IDENTIFIER_LENGTH = 1024*1024;
	private static final int MAX_FILENAME_LENGTH = 1024*1024;
	private static final int MAX_TYPE_LENGTH = 1024;
	static final int MAX_KEY_LENGTH = 1024*1024;
	
	private NodeClientCore core;
	final FCPServer fcp;
	
	private boolean isReversed = false;
	
	private final boolean uploads;
	
	public QueueToadlet(NodeClientCore core, FCPServer fcp, HighLevelSimpleClient client, boolean uploads) {
		super(client);
		this.core = core;
		this.fcp = fcp;
		this.uploads = uploads;
		if(fcp == null) throw new NullPointerException();
		fcp.setCompletionCallback(this);
		try {
			loadCompletedIdentifiers();
		} catch (DatabaseDisabledException e) {
			// The user will know soon enough
		}
	}
	
	@Override
	public void handlePost(URI uri, HTTPRequest request, final ToadletContext ctx) throws ToadletContextClosedException, IOException, RedirectException {
		
		if(!core.hasLoadedQueue()) {
			writeError(L10n.getString("QueueToadlet.notLoadedYetTitle"), L10n.getString("QueueToadlet.notLoadedYet"), ctx, false);
			return;
		}
		
		if(container.publicGatewayMode() && !ctx.isAllowedFullAccess()) {
			super.sendErrorPage(ctx, 403, L10n.getString("Toadlet.unauthorizedTitle"), L10n.getString("Toadlet.unauthorized"));
			return;
		}
		
		boolean logMINOR = Logger.shouldLog(Logger.MINOR, this);
		
		try {
			// Browse... button
			if (request.getPartAsString("insert-local", 128).length() > 0) {
				
				// Preserve the key
				
				FreenetURI insertURI;
				String keyType = request.getPartAsString("keytype", 3);
				if ("chk".equals(keyType)) {
					insertURI = new FreenetURI("CHK@");
				} else {
					try {
						String u = request.getPartAsString("key", 128);
						insertURI = new FreenetURI(u);
						if(logMINOR)
							Logger.minor(this, "Inserting key: "+insertURI+" ("+u+")");
					} catch (MalformedURLException mue1) {
						writeError(L10n.getString("QueueToadlet.errorInvalidURI"), L10n.getString("QueueToadlet.errorInvalidURIToU"), ctx);
						return;
					}
				}
				
				MultiValueTable<String, String> responseHeaders = new MultiValueTable<String, String>();
				responseHeaders.put("Location", "/files/?key="+insertURI.toASCIIString());
				ctx.sendReplyHeaders(302, "Found", responseHeaders, null, 0);
				return;
			}			
			
			String pass = request.getPartAsString("formPassword", 32);
			if ((pass.length() == 0) || !pass.equals(core.formPassword)) {
				MultiValueTable<String, String> headers = new MultiValueTable<String, String>();
				headers.put("Location", path());
				ctx.sendReplyHeaders(302, "Found", headers, null, 0);
				if(logMINOR) Logger.minor(this, "No formPassword: "+pass);
				return;
			}

			if(request.isPartSet("remove_request") && (request.getPartAsString("remove_request", 32).length() > 0)) {
				String identifier = request.getPartAsString("identifier", MAX_IDENTIFIER_LENGTH);
				if(logMINOR) Logger.minor(this, "Removing "+identifier);
				try {
					fcp.removeGlobalRequestBlocking(identifier);
				} catch (MessageInvalidException e) {
					this.sendErrorPage(ctx, 200, 
							L10n.getString("QueueToadlet.failedToRemoveRequest"),
							L10n.getString("QueueToadlet.failedToRemove",
									new String[]{ "id", "message" },
									new String[]{ identifier, e.getMessage()}
							));
					return;
				} catch (DatabaseDisabledException e) {
					sendPersistenceDisabledError(ctx);
					return;
				}
				writePermanentRedirect(ctx, "Done", path());
				return;
			} else if(request.isPartSet("restart_request") && (request.getPartAsString("restart_request", 32).length() > 0)) {
				String identifier = request.getPartAsString("identifier", MAX_IDENTIFIER_LENGTH);
				if(logMINOR) Logger.minor(this, "Restarting "+identifier);
				try {
					fcp.restartBlocking(identifier);
				} catch (DatabaseDisabledException e) {
					sendPersistenceDisabledError(ctx);
					return;
				}
				writePermanentRedirect(ctx, "Done", path());
				return;
			} else if(request.isPartSet("remove_AllRequests") && (request.getPartAsString("remove_AllRequests", 32).length() > 0)) {
				
				// FIXME panic button should just dump the entire database ???
				// FIXME what about non-global requests ???
				boolean success = false;
				try {
				  success = fcp.removeAllGlobalRequestsBlocking();
				} catch (Exception e) {
					Logger.error(this, "Exception on remove all", e);
				}
				
				if(!success)
					this.sendErrorPage(ctx, 200, 
							L10n.getString("QueueToadlet.failedToRemoveRequest"),
							L10n.getString("QueueToadlet.failedToRemoveAll"));
				else
					writePermanentRedirect(ctx, "Done", path());
				return;
			}else if(request.isPartSet("download")) {
				// Queue a download
				if(!request.isPartSet("key")) {
					writeError(L10n.getString("QueueToadlet.errorNoKey"), L10n.getString("QueueToadlet.errorNoKeyToD"), ctx);
					return;
				}
				String expectedMIMEType = null;
				if(request.isPartSet("type")) {
					expectedMIMEType = request.getPartAsString("type", MAX_TYPE_LENGTH);
				}
				FreenetURI fetchURI;
				try {
					fetchURI = new FreenetURI(request.getPartAsString("key", MAX_KEY_LENGTH));
				} catch (MalformedURLException e) {
					writeError(L10n.getString("QueueToadlet.errorInvalidURI"), L10n.getString("QueueToadlet.errorInvalidURIToD"), ctx);
					return;
				}
				String persistence = request.getPartAsString("persistence", 32);
				String returnType = request.getPartAsString("return-type", 32);
				try {
					fcp.makePersistentGlobalRequestBlocking(fetchURI, expectedMIMEType, persistence, returnType);
				} catch (NotAllowedException e) {
					this.writeError(L10n.getString("QueueToadlet.errorDToDisk"), L10n.getString("QueueToadlet.errorDToDiskConfig"), ctx);
					return;
				} catch (DatabaseDisabledException e) {
					sendPersistenceDisabledError(ctx);
					return;
				}
				writePermanentRedirect(ctx, "Done", path());
				return;
			}else if(request.isPartSet("bulkDownloads")) {
				String bulkDownloadsAsString = request.getPartAsString("bulkDownloads", Integer.MAX_VALUE);
				String[] keys = bulkDownloadsAsString.split("\n");
				if(("".equals(bulkDownloadsAsString)) || (keys.length < 1)) {
					writePermanentRedirect(ctx, "Done", path());
					return;
				}
				LinkedList<String> success = new LinkedList<String>(), failure = new LinkedList<String>();
				
				for(int i=0; i<keys.length; i++) {
					String currentKey = keys[i];
					
					// trim leading/trailing space
					currentKey = currentKey.trim();
					if (currentKey.length() == 0)
						continue;
					
					try {
						FreenetURI fetchURI = new FreenetURI(currentKey);
						fcp.makePersistentGlobalRequestBlocking(fetchURI, null, "forever", "disk");
						success.add(currentKey);
					} catch (Exception e) {
						failure.add(currentKey);
						Logger.error(this, "An error occured while attempting to download key("+i+") : "+currentKey+ " : "+e.getMessage());
					}
				}

				boolean displayFailureBox = failure.size() > 0;
				boolean displaySuccessBox = success.size() > 0;
				
				PageNode page = ctx.getPageMaker().getPageNode(L10n.getString("QueueToadlet.downloadFiles"), ctx);
				HTMLNode pageNode = page.outer;
				HTMLNode contentNode = page.content;
				HTMLNode alertContent = ctx.getPageMaker().getInfobox((displayFailureBox ? "infobox-warning" : "infobox-info"), L10n.getString("QueueToadlet.downloadFiles"), contentNode);
				Iterator<String> it;
				if(displaySuccessBox) {
					HTMLNode successDiv = alertContent.addChild("ul");
					successDiv.addChild("#", L10n.getString("QueueToadlet.enqueuedSuccessfully", "number", String.valueOf(success.size())));
					it = success.iterator();
					while(it.hasNext()) {
						HTMLNode line = successDiv.addChild("li");
						line.addChild("#", it.next());
					}
					successDiv.addChild("br");
				}
				if(displayFailureBox) {
					HTMLNode failureDiv = alertContent.addChild("ul");
					if(displayFailureBox) {
						failureDiv.addChild("#", L10n.getString("QueueToadlet.enqueuedFailure", "number", String.valueOf(failure.size())));
						it = failure.iterator();
						while(it.hasNext()) {
							HTMLNode line = failureDiv.addChild("li");
							line.addChild("#", it.next());
						}
					}
					failureDiv.addChild("br");
				}
				alertContent.addChild("a", "href", path(), L10n.getString("Toadlet.returnToQueuepage"));
				writeHTMLReply(ctx, 200, "OK", pageNode.generate());
				return;
			} else if (request.isPartSet("change_priority")) {
				String identifier = request.getPartAsString("identifier", MAX_IDENTIFIER_LENGTH);
				short newPriority = Short.parseShort(request.getPartAsString("priority", 32));
				try {
					fcp.modifyGlobalRequestBlocking(identifier, null, newPriority);
				} catch (DatabaseDisabledException e) {
					sendPersistenceDisabledError(ctx);
					return;
				}
				writePermanentRedirect(ctx, "Done", path());
				return;
				
				// FIXME factor out the next 3 items, they are very messy!
			} else if (request.getPartAsString("insert", 128).length() > 0) {
				final FreenetURI insertURI;
				String keyType = request.getPartAsString("keytype", 3);
				if ("chk".equals(keyType)) {
					insertURI = new FreenetURI("CHK@");
				} else {
					try {
						String u = request.getPartAsString("key", 128);
						insertURI = new FreenetURI(u);
						if(logMINOR)
							Logger.minor(this, "Inserting key: "+insertURI+" ("+u+")");
					} catch (MalformedURLException mue1) {
						writeError(L10n.getString("QueueToadlet.errorInvalidURI"), L10n.getString("QueueToadlet.errorInvalidURIToU"), ctx);
						return;
					}
				}
				final HTTPUploadedFile file = request.getUploadedFile("filename");
				if (file == null || file.getFilename().trim().length() == 0) {
					writeError(L10n.getString("QueueToadlet.errorNoFileSelected"), L10n.getString("QueueToadlet.errorNoFileSelectedU"), ctx);
					return;
				}
				final boolean compress = request.getPartAsString("compress", 128).length() > 0;
				final String identifier = file.getFilename() + "-fred-" + System.currentTimeMillis();
				final String fnam;
				if(insertURI.getKeyType().equals("CHK"))
					fnam = file.getFilename();
				else
					fnam = null;
				/* copy bucket data */
				final Bucket copiedBucket = core.persistentTempBucketFactory.makeBucket(file.getData().size());
				BucketTools.copy(file.getData(), copiedBucket);
				final MutableBoolean done = new MutableBoolean();
				try {
					core.queue(new DBJob() {

						public boolean run(ObjectContainer container, ClientContext context) {
							try {
							final ClientPut clientPut;
							try {
								clientPut = new ClientPut(fcp.getGlobalForeverClient(), insertURI, identifier, Integer.MAX_VALUE, RequestStarter.BULK_SPLITFILE_PRIORITY_CLASS, ClientRequest.PERSIST_FOREVER, null, false, !compress, -1, ClientPutMessage.UPLOAD_FROM_DIRECT, null, file.getContentType(), copiedBucket, null, fnam, false, false, fcp, container);
								if(clientPut != null)
									try {
										fcp.startBlocking(clientPut, container, context);
									} catch (IdentifierCollisionException e) {
										Logger.error(this, "Cannot put same file twice in same millisecond");
										writePermanentRedirect(ctx, "Done", path());
										return false;
									}
								writePermanentRedirect(ctx, "Done", path());
								return true;
							} catch (IdentifierCollisionException e) {
								Logger.error(this, "Cannot put same file twice in same millisecond");
								writePermanentRedirect(ctx, "Done", path());
								return false;
							} catch (NotAllowedException e) {
								writeError(L10n.getString("QueueToadlet.errorAccessDenied"), L10n.getString("QueueToadlet.errorAccessDeniedFile", new String[]{ "file" }, new String[]{ file.getFilename() }), ctx);
								return false;
							} catch (FileNotFoundException e) {
								writeError(L10n.getString("QueueToadlet.errorNoFileOrCannotRead"), L10n.getString("QueueToadlet.errorAccessDeniedFile", new String[]{ "file" }, new String[]{ file.getFilename() }), ctx);
								return false;
							} catch (MalformedURLException mue1) {
								writeError(L10n.getString("QueueToadlet.errorInvalidURI"), L10n.getString("QueueToadlet.errorInvalidURIToU"), ctx);
								return false;
							} catch (MetadataUnresolvedException e) {
								Logger.error(this, "Unresolved metadata in starting insert from data uploaded from browser: "+e, e);
								writePermanentRedirect(ctx, "Done", path());
								return false;
								// FIXME should this be a proper localised message? It shouldn't happen... but we'd like to get reports if it does.
							} catch (Throwable t) {
								writeInternalError(t, ctx);
								return false;
							} finally {
								synchronized(done) {
									done.value = true;
									done.notifyAll();
								}
							}
							} catch (IOException e) {
								// Ignore
								return false;
							} catch (ToadletContextClosedException e) {
								// Ignore
								return false;
							}
						}
						
					}, NativeThread.HIGH_PRIORITY+1, false);
				} catch (DatabaseDisabledException e1) {
					sendPersistenceDisabledError(ctx);
					return;
				}
				synchronized(done) {
					while(!done.value)
						try {
							done.wait();
						} catch (InterruptedException e) {
							// Ignore
						}
				}
				return;
			} else if (request.isPartSet("insert-local-file")) {
				final String filename = request.getPartAsString("filename", MAX_FILENAME_LENGTH);
				if(logMINOR) Logger.minor(this, "Inserting local file: "+filename);
				final File file = new File(filename);
				final String identifier = file.getName() + "-fred-" + System.currentTimeMillis();
				final String contentType = DefaultMIMETypes.guessMIMEType(filename, false);
				final FreenetURI furi;
				final String key = request.getPartAsString("key", 128);
				if(key != null) {
					try {
						furi = new FreenetURI(key);
					} catch (MalformedURLException e) {
						writeError(L10n.getString("QueueToadlet.errorInvalidURI"), L10n.getString("QueueToadlet.errorInvalidURIToU"), ctx);
						return;
					}
				} else {
					furi = new FreenetURI("CHK@");
				}
				final String target;
				if(!furi.getKeyType().equals("CHK"))
					target = null;
				else
					target = file.getName();
				final MutableBoolean done = new MutableBoolean();
				try {
					core.queue(new DBJob() {

						public boolean run(ObjectContainer container, ClientContext context) {
							final ClientPut clientPut;
							try {
							try {
								clientPut = new ClientPut(fcp.getGlobalForeverClient(), furi, identifier, Integer.MAX_VALUE, RequestStarter.BULK_SPLITFILE_PRIORITY_CLASS, ClientRequest.PERSIST_FOREVER, null, false, false, -1, ClientPutMessage.UPLOAD_FROM_DISK, file, contentType, new FileBucket(file, true, false, false, false, false), null, target, false, false, fcp, container);
								if(Logger.shouldLog(Logger.MINOR, this)) Logger.minor(this, "Started global request to insert "+file+" to CHK@ as "+identifier);
								if(clientPut != null)
									try {
										fcp.startBlocking(clientPut, container, context);
									} catch (IdentifierCollisionException e) {
										Logger.error(this, "Cannot put same file twice in same millisecond");
										writePermanentRedirect(ctx, "Done", path());
										return false;
									} catch (DatabaseDisabledException e) {
										// Impossible???
									}
								writePermanentRedirect(ctx, "Done", path());
								return true;
							} catch (IdentifierCollisionException e) {
								Logger.error(this, "Cannot put same file twice in same millisecond");
								writePermanentRedirect(ctx, "Done", path());
								return false;
							} catch (MalformedURLException e) {
								writeError(L10n.getString("QueueToadlet.errorInvalidURI"), L10n.getString("QueueToadlet.errorInvalidURIToU"), ctx);
								return false;
							} catch (FileNotFoundException e) {
								writeError(L10n.getString("QueueToadlet.errorNoFileOrCannotRead"), L10n.getString("QueueToadlet.errorAccessDeniedFile", new String[]{ "file" }, new String[]{ target }), ctx);
								return false;
							} catch (NotAllowedException e) {
								writeError(L10n.getString("QueueToadlet.errorAccessDenied"), L10n.getString("QueueToadlet.errorAccessDeniedFile", new String[]{ "file" }, new String[]{ file.getName() }), ctx);
								return false;
							} catch (MetadataUnresolvedException e) {
								Logger.error(this, "Unresolved metadata in starting insert from data from file: "+e, e);
								writePermanentRedirect(ctx, "Done", path());
								return false;
								// FIXME should this be a proper localised message? It shouldn't happen... but we'd like to get reports if it does.
							} finally {
								synchronized(done) {
									done.value = true;
									done.notifyAll();
								}
							}
							} catch (IOException e) {
								// Ignore
								return false;
							} catch (ToadletContextClosedException e) {
								// Ignore
								return false;
							}
						}
						
					}, NativeThread.HIGH_PRIORITY+1, false);
				} catch (DatabaseDisabledException e1) {
					sendPersistenceDisabledError(ctx);
					return;
				}
				synchronized(done) {
					while(!done.value)
						try {
							done.wait();
						} catch (InterruptedException e) {
							// Ignore
						}
				}
				return;
			} else if (request.isPartSet("insert-local-dir")) {
				final String filename = request.getPartAsString("filename", MAX_FILENAME_LENGTH);
				if(logMINOR) Logger.minor(this, "Inserting local directory: "+filename);
				final File file = new File(filename);
				final String identifier = file.getName() + "-fred-" + System.currentTimeMillis();
				final FreenetURI furi;
				final String key = request.getPartAsString("key", 128);
				if(key != null) {
					try {
						furi = new FreenetURI(key);
					} catch (MalformedURLException e) {
						writeError(L10n.getString("QueueToadlet.errorInvalidURI"), L10n.getString("QueueToadlet.errorInvalidURIToU"), ctx);
						return;
					}
				} else {
					furi = new FreenetURI("CHK@");
				}
				final MutableBoolean done = new MutableBoolean();
				try {
					core.queue(new DBJob() {

						public boolean run(ObjectContainer container, ClientContext context) {
							ClientPutDir clientPutDir;
							try {
							try {
								boolean logMINOR = Logger.shouldLog(Logger.MINOR, this);
								clientPutDir = new ClientPutDir(fcp.getGlobalForeverClient(), furi, identifier, Integer.MAX_VALUE, RequestStarter.BULK_SPLITFILE_PRIORITY_CLASS, ClientRequest.PERSIST_FOREVER, null, false, false, -1, file, null, false, true, false, false, fcp, container);
								if(logMINOR) Logger.minor(this, "Started global request to insert dir "+file+" to "+furi+" as "+identifier);
								if(clientPutDir != null)
									try {
										fcp.startBlocking(clientPutDir, container, context);
									} catch (IdentifierCollisionException e) {
										Logger.error(this, "Cannot put same file twice in same millisecond");
										writePermanentRedirect(ctx, "Done", path());
										return false;
									} catch (DatabaseDisabledException e) {
										sendPersistenceDisabledError(ctx);
										return false;
									}
								writePermanentRedirect(ctx, "Done", path());
								return true;
							} catch (IdentifierCollisionException e) {
								Logger.error(this, "Cannot put same directory twice in same millisecond");
								writePermanentRedirect(ctx, "Done", path());
								return false;
							} catch (MalformedURLException e) {
								writeError(L10n.getString("QueueToadlet.errorInvalidURI"), L10n.getString("QueueToadlet.errorInvalidURIToU"), ctx);
								return false;
							} catch (FileNotFoundException e) {
								writeError(L10n.getString("QueueToadlet.errorNoFileOrCannotRead"), L10n.getString("QueueToadlet.errorAccessDeniedFile", new String[]{ "file" }, new String[]{ file.toString() }), ctx);
								return false;
							} finally {
								synchronized(done) {
									done.value = true;
									done.notifyAll();
								}
							}
							} catch (IOException e) {
								// Ignore
								return false;
							} catch (ToadletContextClosedException e) {
								// Ignore
								return false;
							}
						}
						
					}, NativeThread.HIGH_PRIORITY+1, false);
				} catch (DatabaseDisabledException e1) {
					sendPersistenceDisabledError(ctx);
					return;
				}
				synchronized(done) {
					while(!done.value)
						try {
							done.wait();
						} catch (InterruptedException e) {
							// Ignore
						}
				}
				return;
			} else if (request.isPartSet("recommend_request")) {
				PageNode page = ctx.getPageMaker().getPageNode(L10n.getString("QueueToadlet.recommendAFileToFriends"), ctx);
                HTMLNode pageNode = page.outer;
                HTMLNode contentNode = page.content;
                HTMLNode infoboxContent = ctx.getPageMaker().getInfobox("#", L10n.getString("QueueToadlet.recommendAFileToFriends"), contentNode);
                HTMLNode form = ctx.addFormChild(infoboxContent, path(), "recommendForm2");
                String key = request.getPartAsString("URI", MAX_KEY_LENGTH);
                form.addChild("#", L10n.getString("QueueToadlet.key") + ":");
                form.addChild("br");
                form.addChild("#", key);
                form.addChild("br");
				form.addChild("label", "for", "descB", (L10n.getString("QueueToadlet.recommendDescription") + ' '));
				form.addChild("br");
				form.addChild("textarea", new String[]{"id", "name", "row", "cols"}, new String[]{"descB", "description", "3", "70"});
				form.addChild("br");
                form.addChild("input", new String[]{"type", "name", "value"}, new String[]{"hidden", "URI", key});
                form.addChild("br");

				HTMLNode peerTable = form.addChild("table", "class", "darknet_connections");
				peerTable.addChild("th", "colspan", "2", L10n.getString("QueueToadlet.recommendToFriends"));
				for(DarknetPeerNode peer : core.node.getDarknetConnections()) {
					HTMLNode peerRow = peerTable.addChild("tr", "class", "darknet_connections_normal");
					peerRow.addChild("td", "class", "peer-marker").addChild("input", new String[] { "type", "name" }, new String[] { "checkbox", "node_" + peer.hashCode() });
					peerRow.addChild("td", "class", "peer-name").addChild("#", peer.getName());
				}

				form.addChild("input", new String[]{"type", "name", "value"}, new String[]{"submit", "recommend_uri", L10n.getString("QueueToadlet.recommend")});

                this.writeHTMLReply(ctx, 200, "OK", pageNode.generate());
                return;
			} else if(request.isPartSet("recommend_uri") && request.isPartSet("URI")) {
				FreenetURI furi = null;
				String description = request.getPartAsString("description", 1024);
					try {
						furi = new FreenetURI(request.getPartAsString("URI", MAX_KEY_LENGTH));
					} catch (MalformedURLException e) {
						writeError(L10n.getString("QueueToadlet.errorInvalidURI"), L10n.getString("QueueToadlet.errorInvalidURIToU"), ctx);
						return;
					}
				for(DarknetPeerNode peer : core.node.getDarknetConnections()) {
					if(request.isPartSet("node_" + peer.hashCode()))
						peer.sendDownloadFeed(furi, description);
				}
				writePermanentRedirect(ctx, "Done", path());
				return;
			}
		} finally {
			request.freeParts();
		}
		this.handleGet(uri, new HTTPRequestImpl(uri, "GET"), ctx);
	}
	
	private void sendPersistenceDisabledError(ToadletContext ctx) {
		try {
			if(core.node.isStopping())
				sendErrorPage(ctx, 200,
						L10n.getString("QueueToadlet.shuttingDownTitle"),
						L10n.getString("QueueToadlet.shuttingDown"));
			else
				sendErrorPage(ctx, 200, 
						L10n.getString("QueueToadlet.persistenceBrokenTitle"),
						L10n.getString("QueueToadlet.persistenceBroken",
								new String[]{ "TEMPDIR", "DBFILE" },
								new String[]{ FileUtil.getCanonicalFile(core.getPersistentTempDir()).toString()+File.separator, FileUtil.getCanonicalFile(core.node.getNodeDir())+File.separator+"node.db4o" }
						));
		} catch (ToadletContextClosedException e) {
			// Ignore
		} catch (IOException e) {
			// Ignore
		}
	}

	private void writeError(String header, String message, ToadletContext context) throws ToadletContextClosedException, IOException {
		writeError(header, message, context, true);
	}
	
	private void writeError(String header, String message, ToadletContext context, boolean returnToQueuePage) throws ToadletContextClosedException, IOException {
		PageMaker pageMaker = context.getPageMaker();
		PageNode page = pageMaker.getPageNode(header, context);
		HTMLNode pageNode = page.outer;
		HTMLNode contentNode = page.content;
		if(context.isAllowedFullAccess())
			contentNode.addChild(core.alerts.createSummary());
		HTMLNode infoboxContent = pageMaker.getInfobox("infobox-error", header, contentNode);
		infoboxContent.addChild("#", message);
		if(returnToQueuePage)
			L10n.addL10nSubstitution(infoboxContent.addChild("div"), "QueueToadlet.returnToQueuePage", new String[] { "link", "/link" }, new String[] { "<a href=\""+path()+"\">", "</a>" });
		writeHTMLReply(context, 400, "Bad request", pageNode.generate());
	}

	@Override
	public void handleGet(URI uri, final HTTPRequest request, final ToadletContext ctx) 
	throws ToadletContextClosedException, IOException, RedirectException {
		
		// We ensure that we have a FCP server running
		if(!fcp.enabled){
			writeError(L10n.getString("QueueToadlet.fcpIsMissing"), L10n.getString("QueueToadlet.pleaseEnableFCP"), ctx, false);
			return;
		}
		
		if(!core.hasLoadedQueue()) {
			writeError(L10n.getString("QueueToadlet.notLoadedYetTitle"), L10n.getString("QueueToadlet.notLoadedYet"), ctx, false);
			return;
		}
		
		if(container.publicGatewayMode() && !ctx.isAllowedFullAccess()) {
			super.sendErrorPage(ctx, 403, L10n.getString("Toadlet.unauthorizedTitle"), L10n.getString("Toadlet.unauthorized"));
			return;
		}
		
		final String requestPath = request.getPath().substring(path().length());
		
		boolean countRequests = false;
		
		if (requestPath.length() > 0) {
			if(requestPath.equals("countRequests.html") || requestPath.equals("/countRequests.html")) {
				countRequests = true;
			} else {
				/* okay, there is something in the path, check it. */
				try {
					FreenetURI key = new FreenetURI(requestPath);
					
					/* locate request */
					TempFetchResult result = fcp.getCompletedRequestBlocking(key);
					if(result != null) {
						Bucket data = result.asBucket();
						String mimeType = result.getMimeType();
						String requestedMimeType = request.getParam("type", null);
						String forceString = request.getParam("force");
						FProxyToadlet.handleDownload(ctx, data, ctx.getBucketFactory(), mimeType, requestedMimeType, forceString, request.isParameterSet("forcedownload"), "/downloads/", key, "", "/downloads/", false, ctx, core, false);
						if(result.freeWhenDone)
							data.free();
						return;
					}
				} catch (MalformedURLException mue1) {
				} catch (DatabaseDisabledException e) {
					sendPersistenceDisabledError(ctx);
					return;
				}
			}
		}
		
		class OutputWrapper {
			boolean done;
			HTMLNode pageNode;
		}
		
		final OutputWrapper ow = new OutputWrapper();
		
		final PageMaker pageMaker = ctx.getPageMaker();
		
		final boolean count = countRequests; 
		
		try {
			core.clientContext.jobRunner.queue(new DBJob() {

				public boolean run(ObjectContainer container, ClientContext context) {
					HTMLNode pageNode = null;
					try {
						if(count) {
							long queued = core.requestStarters.chkFetchScheduler.countPersistentWaitingKeys(container);
							System.err.println("Total waiting CHKs: "+queued);
							long reallyQueued = core.requestStarters.chkFetchScheduler.countPersistentQueuedRequests(container);
							System.err.println("Total queued CHK requests: "+reallyQueued);
							PageNode page = pageMaker.getPageNode(L10n.getString("QueueToadlet.title", new String[]{ "nodeName" }, new String[]{ core.getMyName() }), ctx);
							pageNode = page.outer;
							HTMLNode contentNode = page.content;
							/* add alert summary box */
							if(ctx.isAllowedFullAccess())
								contentNode.addChild(core.alerts.createSummary());
							HTMLNode infoboxContent = pageMaker.getInfobox("infobox-information", "Queued requests status", contentNode);
							infoboxContent.addChild("p", "Total awaiting CHKs: "+queued);
							infoboxContent.addChild("p", "Total queued CHK requests: "+reallyQueued);
							return false;
						} else {
							try {
								pageNode = handleGetInner(pageMaker, container, context, request, ctx);
							} catch (DatabaseDisabledException e) {
								pageNode = null;
							}
							return false;
						}
					} finally {
						synchronized(ow) {
							ow.done = true;
							ow.pageNode = pageNode;
							ow.notifyAll();
						}
					}
				}
				
			}, NativeThread.HIGH_PRIORITY, false);
		} catch (DatabaseDisabledException e1) {
			sendPersistenceDisabledError(ctx);
			return;
		}
		
		HTMLNode pageNode;
		synchronized(ow) {
			while(true) {
				if(ow.done) {
					pageNode = ow.pageNode;
					break;
				}
				try {
					ow.wait();
				} catch (InterruptedException e) {
					// Ignore
				}
			}
		}
		
		MultiValueTable<String, String> pageHeaders = new MultiValueTable<String, String>();
		if(pageNode != null)
			writeHTMLReply(ctx, 200, "OK", pageHeaders, pageNode.generate());
		else {
			if(core.killedDatabase())
				sendPersistenceDisabledError(ctx);
			else
				this.writeError("Internal error", "Internal error", ctx);
		}

	}
	
	private HTMLNode handleGetInner(PageMaker pageMaker, final ObjectContainer container, ClientContext context, final HTTPRequest request, ToadletContext ctx) throws DatabaseDisabledException {
		
		// First, get the queued requests, and separate them into different types.
		LinkedList<ClientRequest> completedDownloadToDisk = new LinkedList<ClientRequest>();
		LinkedList<ClientRequest> completedDownloadToTemp = new LinkedList<ClientRequest>();
		LinkedList<ClientRequest> completedUpload = new LinkedList<ClientRequest>();
		LinkedList<ClientRequest> completedDirUpload = new LinkedList<ClientRequest>();
		
		LinkedList<ClientRequest> failedDownload = new LinkedList<ClientRequest>();
		LinkedList<ClientRequest> failedUpload = new LinkedList<ClientRequest>();
		LinkedList<ClientRequest> failedDirUpload = new LinkedList<ClientRequest>();
		
		LinkedList<ClientRequest> uncompletedDownload = new LinkedList<ClientRequest>();
		LinkedList<ClientRequest> uncompletedUpload = new LinkedList<ClientRequest>();
		LinkedList<ClientRequest> uncompletedDirUpload = new LinkedList<ClientRequest>();
		
		ClientRequest[] reqs = fcp.getGlobalRequests(container);
		if(Logger.shouldLog(Logger.MINOR, this))
			Logger.minor(this, "Request count: "+reqs.length);
		
		if(reqs.length < 1){
			PageNode page = pageMaker.getPageNode(L10n.getString("QueueToadlet.title", new String[]{ "nodeName" }, new String[]{ core.getMyName() }), ctx);
			HTMLNode pageNode = page.outer;
			HTMLNode contentNode = page.content;
			/* add alert summary box */
			if(ctx.isAllowedFullAccess())
				contentNode.addChild(core.alerts.createSummary());
			HTMLNode infoboxContent = pageMaker.getInfobox("infobox-information", L10n.getString("QueueToadlet.globalQueueIsEmpty"), contentNode);
			infoboxContent.addChild("#", L10n.getString("QueueToadlet.noTaskOnGlobalQueue"));
			if(uploads)
				contentNode.addChild(createInsertBox(pageMaker, ctx, core.isAdvancedModeEnabled()));
			if(!uploads)
				contentNode.addChild(createBulkDownloadForm(ctx, pageMaker));
			return pageNode;
		}

		short lowestQueuedPrio = RequestStarter.MINIMUM_PRIORITY_CLASS;
		
		long totalQueuedDownloadSize = 0;
		long totalQueuedUploadSize = 0;
		
		for(int i=0;i<reqs.length;i++) {
			ClientRequest req = reqs[i];
			if(req instanceof ClientGet && !uploads) {
				ClientGet cg = (ClientGet) req;
				if(cg.hasSucceeded()) {
					if(cg.isDirect())
						completedDownloadToTemp.add(cg);
					else if(cg.isToDisk())
						completedDownloadToDisk.add(cg);
					else
						// FIXME
						Logger.error(this, "Don't know what to do with "+cg);
				} else if(cg.hasFinished()) {
					failedDownload.add(cg);
				} else {
					short prio = cg.getPriority();
					if(prio < lowestQueuedPrio)
						lowestQueuedPrio = prio;
					uncompletedDownload.add(cg);
					long size = cg.getDataSize(container);
					if(size > 0)
						totalQueuedDownloadSize += size;
				}
			} else if(req instanceof ClientPut && uploads) {
				ClientPut cp = (ClientPut) req;
				if(cp.hasSucceeded()) {
					completedUpload.add(cp);
				} else if(cp.hasFinished()) {
					failedUpload.add(cp);
				} else {
					short prio = req.getPriority();
					if(prio < lowestQueuedPrio)
						lowestQueuedPrio = prio;
					uncompletedUpload.add(cp);
				}
				long size = cp.getDataSize(container);
				if(size > 0)
					totalQueuedUploadSize += size;
			} else if(req instanceof ClientPutDir && uploads) {
				ClientPutDir cp = (ClientPutDir) req;
				if(cp.hasSucceeded()) {
					completedDirUpload.add(cp);
				} else if(cp.hasFinished()) {
					failedDirUpload.add(cp);
				} else {
					short prio = req.getPriority();
					if(prio < lowestQueuedPrio)
						lowestQueuedPrio = prio;
					uncompletedDirUpload.add(cp);
				}
				long size = cp.getTotalDataSize();
				if(size > 0)
					totalQueuedUploadSize += size;
			}
		}
		System.err.println("Total queued downloads: "+SizeUtil.formatSize(totalQueuedDownloadSize));
		System.err.println("Total queued uploads: "+SizeUtil.formatSize(totalQueuedUploadSize));
		
		Comparator<ClientRequest> jobComparator = new Comparator<ClientRequest>() {
			public int compare(ClientRequest firstRequest, ClientRequest secondRequest) {
				int result = 0;
				boolean isSet = true;
				
				if(request.isParameterSet("sortBy")){
					final String sortBy = request.getParam("sortBy"); 

					if(sortBy.equals("id")){
						result = firstRequest.getIdentifier().compareToIgnoreCase(secondRequest.getIdentifier());
					}else if(sortBy.equals("size")){
						result = (firstRequest.getTotalBlocks(container) - secondRequest.getTotalBlocks(container)) < 0 ? -1 : 1;
					}else if(sortBy.equals("progress")){
						result = (firstRequest.getFetchedBlocks(container) / firstRequest.getMinBlocks(container) - secondRequest.getFetchedBlocks(container) / secondRequest.getMinBlocks(container)) < 0 ? -1 : 1;
					}else
						isSet=false;
				}else
					isSet=false;
				
				if(!isSet){
					int priorityDifference =  firstRequest.getPriority() - secondRequest.getPriority(); 
					if (priorityDifference != 0) 
						result = (priorityDifference < 0 ? -1 : 1);
					else
						result = firstRequest.getIdentifier().compareTo(secondRequest.getIdentifier());
				}

				if(result == 0){
					return 0;
				}else if(request.isParameterSet("reversed")){
					isReversed = true;
					return result > 0 ? -1 : 1;
				}else{
					isReversed = false;
					return result < 0 ? -1 : 1;
				}
			}
		};
		
		Collections.sort(completedDownloadToDisk, jobComparator);
		Collections.sort(completedDownloadToTemp, jobComparator);
		Collections.sort(completedUpload, jobComparator);
		Collections.sort(completedDirUpload, jobComparator);
		Collections.sort(failedDownload, jobComparator);
		Collections.sort(failedUpload, jobComparator);
		Collections.sort(failedDirUpload, jobComparator);
		Collections.sort(uncompletedDownload, jobComparator);
		Collections.sort(uncompletedUpload, jobComparator);
		Collections.sort(uncompletedDirUpload, jobComparator);
		
		String pageName;
		if(uploads)
			pageName = 
				"(" + (uncompletedDirUpload.size() + uncompletedUpload.size()) +
				'/' + (failedDirUpload.size() + failedUpload.size()) +
				'/' + (completedDirUpload.size() + completedUpload.size()) +
				") "+L10n.getString("QueueToadlet.titleUploads", "nodeName", core.getMyName());
		else
			pageName = 
				"(" + uncompletedDownload.size() +
				'/' + failedDownload.size() +
				'/' + (completedDownloadToDisk.size() + completedDownloadToTemp.size()) +
				") "+L10n.getString("QueueToadlet.titleDownloads", "nodeName", core.getMyName());
		
		final int mode = pageMaker.parseMode(request, this.container);
		
		PageNode page = pageMaker.getPageNode(pageName, ctx);
		HTMLNode pageNode = page.outer;
		HTMLNode contentNode = page.content;

		/* add alert summary box */
		if(ctx.isAllowedFullAccess())
			contentNode.addChild(core.alerts.createSummary());
		pageMaker.drawModeSelectionArray(core, this.container, contentNode, mode);
		/* add file insert box */
		if(uploads)
		contentNode.addChild(createInsertBox(pageMaker, ctx, mode >= PageMaker.MODE_ADVANCED));

		/* navigation bar */
		InfoboxNode infobox = pageMaker.getInfobox("navbar", L10n.getString("QueueToadlet.requestNavigation"));
		HTMLNode navigationBar = infobox.outer;
		HTMLNode navigationContent = infobox.content.addChild("ul");
		boolean includeNavigationBar = false;
		if (!completedDownloadToTemp.isEmpty()) {
			navigationContent.addChild("li").addChild("a", "href", "#completedDownloadToTemp", L10n.getString("QueueToadlet.completedDtoTemp", new String[]{ "size" }, new String[]{ String.valueOf(completedDownloadToTemp.size()) }));
			includeNavigationBar = true;
		}
		if (!completedDownloadToDisk.isEmpty()) {
			navigationContent.addChild("li").addChild("a", "href", "#completedDownloadToDisk", L10n.getString("QueueToadlet.completedDtoDisk", new String[]{ "size" }, new String[]{ String.valueOf(completedDownloadToDisk.size()) }));
			includeNavigationBar = true;
		}
		if (!completedUpload.isEmpty()) {
			navigationContent.addChild("li").addChild("a", "href", "#completedUpload", L10n.getString("QueueToadlet.completedU", new String[]{ "size" }, new String[]{ String.valueOf(completedUpload.size()) }));
			includeNavigationBar = true;
		}
		if (!completedDirUpload.isEmpty()) {
			navigationContent.addChild("li").addChild("a", "href", "#completedDirUpload", L10n.getString("QueueToadlet.completedDU", new String[]{ "size" }, new String[]{ String.valueOf(completedDirUpload.size()) }));
			includeNavigationBar = true;
		}
		if (!failedDownload.isEmpty()) {
			navigationContent.addChild("li").addChild("a", "href", "#failedDownload", L10n.getString("QueueToadlet.failedD", new String[]{ "size" }, new String[]{ String.valueOf(failedDownload.size()) }));
			includeNavigationBar = true;
		}
		if (!failedUpload.isEmpty()) {
			navigationContent.addChild("li").addChild("a", "href", "#failedUpload", L10n.getString("QueueToadlet.failedU", new String[]{ "size" }, new String[]{ String.valueOf(failedUpload.size()) }));
			includeNavigationBar = true;
		}
		if (!failedDirUpload.isEmpty()) {
			navigationContent.addChild("li").addChild("a", "href", "#failedDirUpload", L10n.getString("QueueToadlet.failedDU", new String[]{ "size" }, new String[]{ String.valueOf(failedDirUpload.size()) }));
			includeNavigationBar = true;
		}
		if (!uncompletedDownload.isEmpty()) {
			navigationContent.addChild("li").addChild("a", "href", "#uncompletedDownload", L10n.getString("QueueToadlet.DinProgress", new String[]{ "size" }, new String[]{ String.valueOf(uncompletedDownload.size()) }));
			includeNavigationBar = true;
		}
		if (!uncompletedUpload.isEmpty()) {
			navigationContent.addChild("li").addChild("a", "href", "#uncompletedUpload", L10n.getString("QueueToadlet.UinProgress", new String[]{ "size" }, new String[]{ String.valueOf(uncompletedUpload.size()) }));
			includeNavigationBar = true;
		}
		if (!uncompletedDirUpload.isEmpty()) {
			navigationContent.addChild("li").addChild("a", "href", "#uncompletedDirUpload", L10n.getString("QueueToadlet.DUinProgress", new String[]{ "size" }, new String[]{ String.valueOf(uncompletedDirUpload.size()) }));
			includeNavigationBar = true;
		}
		if (totalQueuedDownloadSize > 0) {
			navigationContent.addChild("li", L10n.getString("QueueToadlet.totalQueuedDownloads", "size", SizeUtil.formatSize(totalQueuedDownloadSize)));
			includeNavigationBar = true;
		}
		if (totalQueuedUploadSize > 0) {
			navigationContent.addChild("li", L10n.getString("QueueToadlet.totalQueuedUploads", "size", SizeUtil.formatSize(totalQueuedUploadSize)));
			includeNavigationBar = true;
		}

		if (includeNavigationBar) {
			contentNode.addChild(navigationBar);
		}

		final String[] priorityClasses = new String[] { 
				L10n.getString("QueueToadlet.priority0"),
				L10n.getString("QueueToadlet.priority1"),
				L10n.getString("QueueToadlet.priority2"),
				L10n.getString("QueueToadlet.priority3"),
				L10n.getString("QueueToadlet.priority4"),
				L10n.getString("QueueToadlet.priority5"),
				L10n.getString("QueueToadlet.priority6")
		};

		boolean advancedModeEnabled = (mode >= PageMaker.MODE_ADVANCED);

		HTMLNode legendContent = pageMaker.getInfobox("legend", L10n.getString("QueueToadlet.legend"), contentNode);
		HTMLNode legendTable = legendContent.addChild("table", "class", "queue");
		HTMLNode legendRow = legendTable.addChild("tr");
		for(int i=0; i<7; i++){
			if(i > RequestStarter.INTERACTIVE_PRIORITY_CLASS || advancedModeEnabled || i <= lowestQueuedPrio)
				legendRow.addChild("td", "class", "priority" + i, priorityClasses[i]);
		}

		if (reqs.length > 1 && SimpleToadletServer.isPanicButtonToBeShown) {
			contentNode.addChild(createPanicBox(pageMaker, ctx));
		}

		if (!completedDownloadToTemp.isEmpty()) {
			contentNode.addChild("a", "id", "completedDownloadToTemp");
			HTMLNode completedDownloadsToTempContent = pageMaker.getInfobox("completed_requests", L10n.getString("QueueToadlet.completedDinTempDirectory", new String[]{ "size" }, new String[]{ String.valueOf(completedDownloadToTemp.size()) }), contentNode);
			if (advancedModeEnabled) {
				completedDownloadsToTempContent.addChild(createRequestTable(pageMaker, ctx, completedDownloadToTemp, new int[] { LIST_RECOMMEND, LIST_IDENTIFIER, LIST_SIZE, LIST_MIME_TYPE, LIST_DOWNLOAD, LIST_PERSISTENCE, LIST_KEY }, priorityClasses, advancedModeEnabled, false, container));
			} else {
				completedDownloadsToTempContent.addChild(createRequestTable(pageMaker, ctx, completedDownloadToTemp, new int[] { LIST_RECOMMEND, LIST_SIZE, LIST_DOWNLOAD, LIST_PERSISTENCE, LIST_KEY }, priorityClasses, advancedModeEnabled, false, container));
			}
		}
		
		if (!completedDownloadToDisk.isEmpty()) {
			contentNode.addChild("a", "id", "completedDownloadToDisk");
			HTMLNode completedToDiskInfoboxContent = pageMaker.getInfobox("completed_requests", L10n.getString("QueueToadlet.completedDinDownloadDirectory", new String[]{ "size" }, new String[]{ String.valueOf(completedDownloadToDisk.size()) }), contentNode);
			if (advancedModeEnabled) {
				completedToDiskInfoboxContent.addChild(createRequestTable(pageMaker, ctx, completedDownloadToDisk, new int[] { LIST_RECOMMEND, LIST_IDENTIFIER, LIST_FILENAME, LIST_SIZE, LIST_MIME_TYPE, LIST_DOWNLOAD, LIST_PERSISTENCE, LIST_KEY }, priorityClasses, advancedModeEnabled, false, container));
			} else {
				completedToDiskInfoboxContent.addChild(createRequestTable(pageMaker, ctx, completedDownloadToDisk, new int[] { LIST_RECOMMEND, LIST_FILENAME, LIST_SIZE, LIST_DOWNLOAD, LIST_PERSISTENCE, LIST_KEY }, priorityClasses, advancedModeEnabled, false, container));
			}
		}

		if (!completedUpload.isEmpty()) {
			contentNode.addChild("a", "id", "completedUpload");
			HTMLNode completedUploadInfoboxContent = pageMaker.getInfobox("completed_requests", L10n.getString("QueueToadlet.completedU", new String[]{ "size" }, new String[]{ String.valueOf(completedUpload.size()) }), contentNode);
			if (advancedModeEnabled) {
				completedUploadInfoboxContent.addChild(createRequestTable(pageMaker, ctx, completedUpload, new int[] { LIST_RECOMMEND, LIST_IDENTIFIER, LIST_FILENAME, LIST_SIZE, LIST_MIME_TYPE, LIST_PERSISTENCE, LIST_KEY }, priorityClasses, advancedModeEnabled, true, container));
			} else  {
				completedUploadInfoboxContent.addChild(createRequestTable(pageMaker, ctx, completedUpload, new int[] { LIST_RECOMMEND, LIST_FILENAME, LIST_SIZE, LIST_PERSISTENCE, LIST_KEY }, priorityClasses, advancedModeEnabled, true, container));
			}
		}
		
		if (!completedDirUpload.isEmpty()) {
			contentNode.addChild("a", "id", "completedDirUpload");
			HTMLNode completedUploadDirContent = pageMaker.getInfobox("completed_requests", L10n.getString("QueueToadlet.completedUDirectory", new String[]{ "size" }, new String[]{ String.valueOf(completedDirUpload.size()) }), contentNode);
			if (advancedModeEnabled) {
				completedUploadDirContent.addChild(createRequestTable(pageMaker, ctx, completedDirUpload, new int[] { LIST_IDENTIFIER, LIST_FILES, LIST_TOTAL_SIZE, LIST_PERSISTENCE, LIST_KEY }, priorityClasses, advancedModeEnabled, true, container));
			} else {
				completedUploadDirContent.addChild(createRequestTable(pageMaker, ctx, completedDirUpload, new int[] { LIST_FILES, LIST_TOTAL_SIZE, LIST_PERSISTENCE, LIST_KEY }, priorityClasses, advancedModeEnabled, true, container));
			}
		}
				
		if (!failedDownload.isEmpty()) {
			contentNode.addChild("a", "id", "failedDownload");
			HTMLNode failedContent = pageMaker.getInfobox("failed_requests", L10n.getString("QueueToadlet.failedD", new String[]{ "size" }, new String[]{ String.valueOf(failedDownload.size()) }), contentNode);
			if (advancedModeEnabled) {
				failedContent.addChild(createRequestTable(pageMaker, ctx, failedDownload, new int[] { LIST_RECOMMEND, LIST_IDENTIFIER, LIST_FILENAME, LIST_SIZE, LIST_MIME_TYPE, LIST_PROGRESS, LIST_REASON, LIST_PERSISTENCE, LIST_KEY }, priorityClasses, advancedModeEnabled, false, container));
			} else {
				failedContent.addChild(createRequestTable(pageMaker, ctx, failedDownload, new int[] { LIST_RECOMMEND, LIST_FILENAME, LIST_SIZE, LIST_PROGRESS, LIST_REASON, LIST_PERSISTENCE, LIST_KEY }, priorityClasses, advancedModeEnabled, false, container));
			}
		}
		
		if (!failedUpload.isEmpty()) {
			contentNode.addChild("a", "id", "failedUpload");
			HTMLNode failedContent = pageMaker.getInfobox("failed_requests", L10n.getString("QueueToadlet.failedU", new String[]{ "size" }, new String[]{ String.valueOf(failedUpload.size()) }), contentNode);
			if (advancedModeEnabled) {
				failedContent.addChild(createRequestTable(pageMaker, ctx, failedUpload, new int[] { LIST_IDENTIFIER, LIST_FILENAME, LIST_SIZE, LIST_MIME_TYPE, LIST_PROGRESS, LIST_REASON, LIST_PERSISTENCE, LIST_KEY }, priorityClasses, advancedModeEnabled, true, container));
			} else {
				failedContent.addChild(createRequestTable(pageMaker, ctx, failedUpload, new int[] { LIST_FILENAME, LIST_SIZE, LIST_PROGRESS, LIST_REASON, LIST_PERSISTENCE, LIST_KEY }, priorityClasses, advancedModeEnabled, true, container));
			}
		}
		
		if (!failedDirUpload.isEmpty()) {
			contentNode.addChild("a", "id", "failedDirUpload");
			HTMLNode failedContent = pageMaker.getInfobox("failed_requests", L10n.getString("QueueToadlet.failedU", new String[]{ "size" }, new String[]{ String.valueOf(failedDirUpload.size()) }), contentNode);
			if (advancedModeEnabled) {
				failedContent.addChild(createRequestTable(pageMaker, ctx, failedDirUpload, new int[] { LIST_IDENTIFIER, LIST_FILES, LIST_TOTAL_SIZE, LIST_PROGRESS, LIST_REASON, LIST_PERSISTENCE, LIST_KEY }, priorityClasses, advancedModeEnabled, true, container));
			} else {
				failedContent.addChild(createRequestTable(pageMaker, ctx, failedDirUpload, new int[] { LIST_FILES, LIST_TOTAL_SIZE, LIST_PROGRESS, LIST_REASON, LIST_PERSISTENCE, LIST_KEY }, priorityClasses, advancedModeEnabled, true, container));
			}
		}
		
		if (!uncompletedDownload.isEmpty()) {
			contentNode.addChild("a", "id", "uncompletedDownload");
			HTMLNode uncompletedContent = pageMaker.getInfobox("requests_in_progress", L10n.getString("QueueToadlet.wipD", new String[]{ "size" }, new String[]{ String.valueOf(uncompletedDownload.size()) }), contentNode);
			if (advancedModeEnabled) {
				uncompletedContent.addChild(createRequestTable(pageMaker, ctx, uncompletedDownload, new int[] { LIST_RECOMMEND, LIST_IDENTIFIER, LIST_PRIORITY, LIST_SIZE, LIST_MIME_TYPE, LIST_PROGRESS, LIST_PERSISTENCE, LIST_FILENAME, LIST_KEY }, priorityClasses, advancedModeEnabled, false, container));
			} else {
				uncompletedContent.addChild(createRequestTable(pageMaker, ctx, uncompletedDownload, new int[] { LIST_RECOMMEND, LIST_FILENAME, LIST_SIZE, LIST_PROGRESS, LIST_PRIORITY, LIST_KEY, LIST_PERSISTENCE }, priorityClasses, advancedModeEnabled, false, container));
			}
		}
		
		if (!uncompletedUpload.isEmpty()) {
			contentNode.addChild("a", "id", "uncompletedUpload");
			HTMLNode uncompletedContent = pageMaker.getInfobox("requests_in_progress", L10n.getString("QueueToadlet.wipU", new String[]{ "size" }, new String[]{ String.valueOf(uncompletedUpload.size()) }), contentNode);
			if (advancedModeEnabled) {
				uncompletedContent.addChild(createRequestTable(pageMaker, ctx, uncompletedUpload, new int[] { LIST_IDENTIFIER, LIST_PRIORITY, LIST_SIZE, LIST_MIME_TYPE, LIST_PROGRESS, LIST_PERSISTENCE, LIST_FILENAME, LIST_KEY }, priorityClasses, advancedModeEnabled, true, container));
			} else {
				uncompletedContent.addChild(createRequestTable(pageMaker, ctx, uncompletedUpload, new int[] { LIST_FILENAME, LIST_SIZE, LIST_PROGRESS, LIST_PRIORITY, LIST_KEY, LIST_PERSISTENCE }, priorityClasses, advancedModeEnabled, true, container));
			}
		}
		
		if (!uncompletedDirUpload.isEmpty()) {
			contentNode.addChild("a", "id", "uncompletedDirUpload");
			HTMLNode uncompletedContent = pageMaker.getInfobox("requests_in_progress", L10n.getString("QueueToadlet.wipDU", new String[]{ "size" }, new String[]{ String.valueOf(uncompletedDirUpload.size()) }), contentNode);
			if (advancedModeEnabled) {
				uncompletedContent.addChild(createRequestTable(pageMaker, ctx, uncompletedDirUpload, new int[] { LIST_IDENTIFIER, LIST_FILES, LIST_PRIORITY, LIST_TOTAL_SIZE, LIST_PROGRESS, LIST_PERSISTENCE, LIST_KEY }, priorityClasses, advancedModeEnabled, true, container));
			} else {
				uncompletedContent.addChild(createRequestTable(pageMaker, ctx, uncompletedDirUpload, new int[] { LIST_FILES, LIST_TOTAL_SIZE, LIST_PROGRESS, LIST_PRIORITY, LIST_KEY, LIST_PERSISTENCE }, priorityClasses, advancedModeEnabled, true, container));
			}
		}
		
		if(!uploads)
			contentNode.addChild(createBulkDownloadForm(ctx, pageMaker));
		
		return pageNode;
	}
	
	private HTMLNode createPanicBox(PageMaker pageMaker, ToadletContext ctx) {
		InfoboxNode infobox = pageMaker.getInfobox("infobox-alert", L10n.getString("QueueToadlet.panicButton"));
		HTMLNode panicBox = infobox.outer;
		HTMLNode panicForm = ctx.addFormChild(infobox.content, path(), "queuePanicForm");
		panicForm.addChild("#", (L10n.getString("QueueToadlet.panicButtonConfirmation") + ' '));
		panicForm.addChild("input", new String[] { "type", "name", "value" }, new String[] { "submit", "remove_AllRequests", L10n.getString("QueueToadlet.remove") });
		return panicBox;
	}
	



	private HTMLNode createInsertBox(PageMaker pageMaker, ToadletContext ctx, boolean isAdvancedModeEnabled) {
		/* the insert file box */
		InfoboxNode infobox = pageMaker.getInfobox(L10n.getString("QueueToadlet.insertFile"));
		HTMLNode insertBox = infobox.outer;
		HTMLNode insertContent = infobox.content;
		HTMLNode insertForm = ctx.addFormChild(insertContent, path(), "queueInsertForm");
		insertForm.addChild("#", (L10n.getString("QueueToadlet.insertAs") + ' '));
		insertForm.addChild("input", new String[] { "type", "name", "value", "checked" }, new String[] { "radio", "keytype", "chk", "checked" });
		insertForm.addChild("#", " CHK \u00a0 ");
		insertForm.addChild("input", new String[] { "type", "name", "value" }, new String[] { "radio", "keytype", "ksk" });
		insertForm.addChild("#", " KSK/SSK/USK \u00a0 ");
		insertForm.addChild("input", new String[] { "type", "name", "value" }, new String[] { "text", "key", "KSK@" });
		if(ctx.isAllowedFullAccess()) {
			insertForm.addChild("br");
			insertForm.addChild("#", L10n.getString("QueueToadlet.insertFileBrowseLabel")+":");
			insertForm.addChild("input", new String[] { "type", "name", "value" }, new String[] { "submit", "insert-local", L10n.getString("QueueToadlet.insertFileBrowseButton") + "..." });
			insertForm.addChild("br");
		}
		insertForm.addChild("#", L10n.getString("QueueToadlet.insertFileLabel") + ": ");
		insertForm.addChild("input", new String[] { "type", "name", "value" }, new String[] { "file", "filename", "" });
		insertForm.addChild("#", " \u00a0 ");
		insertForm.addChild("input", new String[] { "type", "name", "value" }, new String[] { "submit", "insert", L10n.getString("QueueToadlet.insertFileInsertFileLabel") });
		insertForm.addChild("#", " \u00a0 ");
		if(isAdvancedModeEnabled) {
			insertForm.addChild("input", new String[] { "type", "name", "checked" }, new String[] { "checkbox", "compress", "checked" });
			insertForm.addChild("#", " " + L10n.getString("QueueToadlet.insertFileCompressLabel") + " \u00a0 ");
		} else {
			insertForm.addChild("input", new String[] { "type", "value" }, new String[] { "hidden", "true" });
		}
		insertForm.addChild("input", new String[] { "type", "name" }, new String[] { "reset", L10n.getString("QueueToadlet.insertFileResetForm") });
		return insertBox;
	}
	
	private HTMLNode createBulkDownloadForm(ToadletContext ctx, PageMaker pageMaker) {
		InfoboxNode infobox = pageMaker.getInfobox(L10n.getString("QueueToadlet.downloadFiles"));
		HTMLNode downloadBox = infobox.outer;
		HTMLNode downloadBoxContent = infobox.content;
		HTMLNode downloadForm = ctx.addFormChild(downloadBoxContent, path(), "queueDownloadForm");
		downloadForm.addChild("#", L10n.getString("QueueToadlet.downloadFilesInstructions"));
		downloadForm.addChild("br");
		downloadForm.addChild("textarea", new String[] { "id", "name", "cols", "rows" }, new String[] { "bulkDownloads", "bulkDownloads", "120", "8" });
		downloadForm.addChild("br");
		downloadForm.addChild("input", new String[] { "type", "name", "value" }, new String[] { "submit", "insert", L10n.getString("QueueToadlet.download") });
		return downloadBox;
	}
	
	private HTMLNode createRequestTable(PageMaker pageMaker, ToadletContext ctx, List<ClientRequest> requests, int[] columns, String[] priorityClasses, boolean advancedModeEnabled, boolean isUpload, ObjectContainer container) {
		boolean hasFriends = core.node.getDarknetConnections().length > 0;
		HTMLNode table = new HTMLNode("table", "class", "requests");
		HTMLNode headerRow = table.addChild("tr", "class", "table-header");
		headerRow.addChild("th");

		for (int columnIndex = 0, columnCount = columns.length; columnIndex < columnCount; columnIndex++) {
			int column = columns[columnIndex];
			if (column == LIST_IDENTIFIER) {
				headerRow.addChild("th").addChild("a", "href", (isReversed ? "?sortBy=id" : "?sortBy=id&reversed")).addChild("#", L10n.getString("QueueToadlet.identifier"));
			} else if (column == LIST_SIZE) {
				headerRow.addChild("th").addChild("a", "href", (isReversed ? "?sortBy=size" : "?sortBy=size&reversed")).addChild("#", L10n.getString("QueueToadlet.size"));
			} else if (column == LIST_DOWNLOAD) {
				headerRow.addChild("th", L10n.getString("QueueToadlet.download"));
			} else if (column == LIST_MIME_TYPE) {
				headerRow.addChild("th", L10n.getString("QueueToadlet.mimeType"));
			} else if (column == LIST_PERSISTENCE) {
				headerRow.addChild("th", L10n.getString("QueueToadlet.persistence"));
			} else if (column == LIST_KEY) {
				headerRow.addChild("th", L10n.getString("QueueToadlet.key"));
			} else if (column == LIST_FILENAME) {
				headerRow.addChild("th", L10n.getString("QueueToadlet.fileName"));
			} else if (column == LIST_PRIORITY) {
				headerRow.addChild("th").addChild("a", "href", (isReversed ? "?sortBy=priority" : "?sortBy=priority&reversed")).addChild("#", L10n.getString("QueueToadlet.priority"));
			} else if (column == LIST_FILES) {
				headerRow.addChild("th", L10n.getString("QueueToadlet.files"));
			} else if (column == LIST_TOTAL_SIZE) {
				headerRow.addChild("th", L10n.getString("QueueToadlet.totalSize"));
			} else if (column == LIST_PROGRESS) {
				headerRow.addChild("th").addChild("a", "href", (isReversed ? "?sortBy=progress" : "?sortBy=progress&reversed")).addChild("#", L10n.getString("QueueToadlet.progress"));
			} else if (column == LIST_REASON) {
				headerRow.addChild("th", L10n.getString("QueueToadlet.reason"));
			} else if (column == LIST_RECOMMEND && hasFriends) {
				headerRow.addChild("th");
			}
		}
		for (ClientRequest clientRequest : requests) {
			container.activate(clientRequest, 1);
<<<<<<< HEAD
			table.addChild(new RequestElement(fcp,clientRequest, columns, path(), container, advancedModeEnabled, priorityClasses, isUpload, ctx));
=======
			HTMLNode requestRow = table.addChild("tr", "class", "priority" + clientRequest.getPriority());

			requestRow.addChild(createDeleteCell(pageMaker, clientRequest.getIdentifier(), clientRequest, ctx));

			for (int columnIndex = 0, columnCount = columns.length; columnIndex < columnCount; columnIndex++) {
				int column = columns[columnIndex];
				if (column == LIST_IDENTIFIER) {
					if (clientRequest instanceof ClientGet) {
						requestRow.addChild(createIdentifierCell(((ClientGet) clientRequest).getURI(container), clientRequest.getIdentifier(), false));
					} else if (clientRequest instanceof ClientPutDir) {
						requestRow.addChild(createIdentifierCell(((ClientPutDir) clientRequest).getFinalURI(container), clientRequest.getIdentifier(), true));
					} else if (clientRequest instanceof ClientPut) {
						requestRow.addChild(createIdentifierCell(((ClientPut) clientRequest).getFinalURI(container), clientRequest.getIdentifier(), false));
					}
				} else if (column == LIST_SIZE) {
					if (clientRequest instanceof ClientGet) {
						requestRow.addChild(createSizeCell(((ClientGet) clientRequest).getDataSize(container), ((ClientGet) clientRequest).isTotalFinalized(container), advancedModeEnabled));
					} else if (clientRequest instanceof ClientPut) {
						requestRow.addChild(createSizeCell(((ClientPut) clientRequest).getDataSize(container), true, advancedModeEnabled));
					}
				} else if (column == LIST_DOWNLOAD) {
					requestRow.addChild(createDownloadCell(pageMaker, (ClientGet) clientRequest, container));
				} else if (column == LIST_MIME_TYPE) {
					if (clientRequest instanceof ClientGet) {
						requestRow.addChild(createTypeCell(((ClientGet) clientRequest).getMIMEType(container)));
					} else if (clientRequest instanceof ClientPut) {
						requestRow.addChild(createTypeCell(((ClientPut) clientRequest).getMIMEType()));
					}
				} else if (column == LIST_PERSISTENCE) {
					requestRow.addChild(createPersistenceCell(clientRequest.isPersistent(), clientRequest.isPersistentForever()));
				} else if (column == LIST_KEY) {
					if (clientRequest instanceof ClientGet) {
						requestRow.addChild(createKeyCell(((ClientGet) clientRequest).getURI(container), false));
					} else if (clientRequest instanceof ClientPut) {
						requestRow.addChild(createKeyCell(((ClientPut) clientRequest).getFinalURI(container), false));
					}else {
						requestRow.addChild(createKeyCell(((ClientPutDir) clientRequest).getFinalURI(container), true));
					}
				} else if (column == LIST_FILENAME) {
					if (clientRequest instanceof ClientGet) {
						requestRow.addChild(createFilenameCell(((ClientGet) clientRequest).getDestFilename(container)));
					} else if (clientRequest instanceof ClientPut) {
						requestRow.addChild(createFilenameCell(((ClientPut) clientRequest).getOrigFilename(container)));
					}
				} else if (column == LIST_PRIORITY) {
					requestRow.addChild(createPriorityCell(pageMaker, clientRequest.getIdentifier(), clientRequest.getPriority(), ctx, priorityClasses, advancedModeEnabled));
				} else if (column == LIST_FILES) {
					requestRow.addChild(createNumberCell(((ClientPutDir) clientRequest).getNumberOfFiles()));
				} else if (column == LIST_TOTAL_SIZE) {
					requestRow.addChild(createSizeCell(((ClientPutDir) clientRequest).getTotalDataSize(), true, advancedModeEnabled));
				} else if (column == LIST_PROGRESS) {
					if(clientRequest instanceof ClientPut)
						requestRow.addChild(createProgressCell(clientRequest.isStarted(), ((ClientPut)clientRequest).isCompressing(container), (int) clientRequest.getFetchedBlocks(container), (int) clientRequest.getFailedBlocks(container), (int) clientRequest.getFatalyFailedBlocks(container), (int) clientRequest.getMinBlocks(container), (int) clientRequest.getTotalBlocks(container), clientRequest.isTotalFinalized(container) || clientRequest instanceof ClientPut, isUpload));
					else
						requestRow.addChild(createProgressCell(clientRequest.isStarted(), COMPRESS_STATE.WORKING, (int) clientRequest.getFetchedBlocks(container), (int) clientRequest.getFailedBlocks(container), (int) clientRequest.getFatalyFailedBlocks(container), (int) clientRequest.getMinBlocks(container), (int) clientRequest.getTotalBlocks(container), clientRequest.isTotalFinalized(container) || clientRequest instanceof ClientPut, isUpload));
				} else if (column == LIST_REASON) {
					requestRow.addChild(createReasonCell(clientRequest.getFailureReason(container)));
				} else if (column == LIST_RECOMMEND && hasFriends) {
					if(clientRequest instanceof ClientGet) {
						requestRow.addChild(createRecommendCell(pageMaker, ((ClientGet) clientRequest).getURI(container), ctx));
					} else {
						requestRow.addChild(createRecommendCell(pageMaker, ((ClientPut) clientRequest).getFinalURI(container), ctx));
					}
				}
			}
>>>>>>> 1667046f
		}
		return table;
	}

	@Override
	public String supportedMethods() {
		return "GET, POST";
	}

	/**
	 * List of completed request identifiers which the user hasn't acknowledged yet.
	 */
	private final HashSet<String> completedRequestIdentifiers = new HashSet<String>();
	
	private final HashMap<String, UserAlert> alertsByIdentifier = new HashMap<String, UserAlert>();
	
	public void notifyFailure(ClientRequest req, ObjectContainer container) {
		// FIXME do something???
	}

	public void notifySuccess(ClientRequest req, ObjectContainer container) {
		if(uploads == req instanceof ClientGet) return;
		synchronized(completedRequestIdentifiers) {
			completedRequestIdentifiers.add(req.getIdentifier());
		}
		registerAlert(req, container); // should be safe here
		saveCompletedIdentifiersOffThread();
	}
	
	private void saveCompletedIdentifiersOffThread() {
		core.getExecutor().execute(new Runnable() {
			public void run() {
				saveCompletedIdentifiers();
			}
		}, "Save completed identifiers");
	}

	private void loadCompletedIdentifiers() throws DatabaseDisabledException {
		String dl = uploads ? "uploads" : "downloads";
		File completedIdentifiersList = new File(core.node.getNodeDir(), "completed.list."+dl);
		File completedIdentifiersListNew = new File(core.node.getNodeDir(), "completed.list."+dl+".bak");
		File oldCompletedIdentifiersList = new File(core.node.getNodeDir(), "completed.list");
		boolean migrated = false;
		if(!readCompletedIdentifiers(completedIdentifiersList)) {
			if(!readCompletedIdentifiers(completedIdentifiersListNew)) {
				readCompletedIdentifiers(oldCompletedIdentifiersList);
				migrated = true;
			}
		} else
			oldCompletedIdentifiersList.delete();
		final boolean writeAnyway = migrated;
		core.clientContext.jobRunner.queue(new DBJob() {

			public boolean run(ObjectContainer container, ClientContext context) {
				String[] identifiers;
				boolean changed = writeAnyway;
				synchronized(completedRequestIdentifiers) {
					identifiers = completedRequestIdentifiers.toArray(new String[completedRequestIdentifiers.size()]);
				}
				for(int i=0;i<identifiers.length;i++) {
					ClientRequest req = fcp.getGlobalRequest(identifiers[i], container);
					if(req == null || req instanceof ClientGet == uploads) {
						synchronized(completedRequestIdentifiers) {
							completedRequestIdentifiers.remove(identifiers[i]);
						}
						changed = true;
						continue;
					}
					registerAlert(req, container);
				}
				if(changed) saveCompletedIdentifiers();
				return false;
			}
			
		}, NativeThread.HIGH_PRIORITY, false);
	}
	
	private boolean readCompletedIdentifiers(File file) {
		FileInputStream fis = null;
		try {
			fis = new FileInputStream(file);
			BufferedInputStream bis = new BufferedInputStream(fis);
			InputStreamReader isr = new InputStreamReader(bis, "UTF-8");
			BufferedReader br = new BufferedReader(isr);
			synchronized(completedRequestIdentifiers) {
				completedRequestIdentifiers.clear();
				while(true) {
					String identifier = br.readLine();
					if(identifier == null) return true;
					completedRequestIdentifiers.add(identifier);
				}
			}
		} catch (EOFException e) {
			// Normal
			return true;
		} catch (FileNotFoundException e) {
			// Normal
			return false;
		} catch (UnsupportedEncodingException e) {
			throw new Error("Impossible: JVM doesn't support UTF-8: " + e, e);
		} catch (IOException e) {
			Logger.error(this, "Could not read completed identifiers list from "+file);
			return false;
		} finally {
			Closer.close(fis);
		}
	}

	private void saveCompletedIdentifiers() {
		FileOutputStream fos = null;
		BufferedWriter bw = null;
		String dl = uploads ? "uploads" : "downloads";
		File completedIdentifiersList = new File(core.node.getNodeDir(), "completed.list."+dl);
		File completedIdentifiersListNew = new File(core.node.getNodeDir(), "completed.list."+dl+".bak");
		File temp;
		try {
			temp = File.createTempFile("completed.list", ".tmp", core.node.getNodeDir());
			temp.deleteOnExit();
			fos = new FileOutputStream(temp);
			OutputStreamWriter osw = new OutputStreamWriter(fos, "UTF-8");
			bw = new BufferedWriter(osw);
			String[] identifiers;
			synchronized(completedRequestIdentifiers) {
				identifiers = completedRequestIdentifiers.toArray(new String[completedRequestIdentifiers.size()]);
			}
			for(int i=0;i<identifiers.length;i++)
				bw.write(identifiers[i]+'\n');
		} catch (FileNotFoundException e) {
			Logger.error(this, "Unable to save completed requests list (can't find node directory?!!?): "+e, e);
			return;
		} catch (IOException e) {
			Logger.error(this, "Unable to save completed requests list: "+e, e);
			return;
		} finally {
			if(bw != null) {
				try {
					bw.close();
				} catch (IOException e) {
					try {
						fos.close();
					} catch (IOException e1) {
						// Ignore
					}
				}
			} else {
				try {
					fos.close();
				} catch (IOException e1) {
					// Ignore
				}
			}
		}
		completedIdentifiersListNew.delete();
		temp.renameTo(completedIdentifiersListNew);
		if(!completedIdentifiersListNew.renameTo(completedIdentifiersList)) {
			completedIdentifiersList.delete();
			if(!completedIdentifiersListNew.renameTo(completedIdentifiersList)) {
				Logger.error(this, "Unable to store completed identifiers list because unable to rename "+completedIdentifiersListNew+" to "+completedIdentifiersList);
			}
		}
	}

	private void registerAlert(ClientRequest req, ObjectContainer container) {
		final String identifier = req.getIdentifier();
		boolean logMINOR = Logger.shouldLog(Logger.MINOR, this);
		if(logMINOR)
			Logger.minor(this, "Registering alert for "+identifier);
		if(!req.hasFinished()) {
			if(logMINOR)
				Logger.minor(this, "Request hasn't finished: "+req+" for "+identifier, new Exception("debug"));
			return;
		}
		if(req instanceof ClientGet) {
			FreenetURI uri = ((ClientGet)req).getURI(container);
			if(req.isPersistentForever() && uri != null)
				container.activate(uri, 5);
			if(uri == null) {
				Logger.error(this, "No URI for supposedly finished request "+req);
				return;
			}
			long size = ((ClientGet)req).getDataSize(container);
			String name = uri.getPreferredFilename();
			String title = l10n("downloadSucceededTitle", "filename", name);
			HTMLNode text = new HTMLNode("div");
			L10n.addL10nSubstitution(text, "QueueToadlet.downloadSucceeded",
					new String[] { "link", "/link", "origlink", "/origlink", "filename", "size" },
					new String[] { "<a href=\""+path()+uri.toASCIIString()+"\">", "</a>", "<a href=\"/"+uri.toASCIIString()+"\">", "</a>", name, SizeUtil.formatSize(size) } );
			UserAlert alert = 
			new SimpleHTMLUserAlert(true, title, title, text, UserAlert.MINOR) {
				@Override
				public void onDismiss() {
					synchronized(completedRequestIdentifiers) {
						completedRequestIdentifiers.remove(identifier);
					}
					synchronized(alertsByIdentifier) {
						alertsByIdentifier.remove(identifier);
					}
					saveCompletedIdentifiersOffThread();
				}
				@Override
				public boolean isEventNotification() {
					return true;
				}
			};
			core.alerts.register(alert);
			synchronized(alertsByIdentifier) {
				alertsByIdentifier.put(identifier, alert);
			}
		} else if(req instanceof ClientPut) {
			FreenetURI uri = ((ClientPut)req).getFinalURI(container);
			if(req.isPersistentForever() && uri != null)
				container.activate(uri, 5);
			if(uri == null) {
				Logger.error(this, "No URI for supposedly finished request "+req);
				return;
			}
			long size = ((ClientPut)req).getDataSize(container);
			String name = uri.getPreferredFilename();
			String title = l10n("uploadSucceededTitle", "filename", name);
			HTMLNode text = new HTMLNode("div");
			L10n.addL10nSubstitution(text, "QueueToadlet.uploadSucceeded",
					new String[] { "link", "/link", "filename", "size" },
					new String[] { "<a href=\"/"+uri.toASCIIString()+"\">", "</a>", name, SizeUtil.formatSize(size) } );
			UserAlert alert =
			new SimpleHTMLUserAlert(true, title, title, text, UserAlert.MINOR) {
				@Override
				public void onDismiss() {
					synchronized(completedRequestIdentifiers) {
						completedRequestIdentifiers.remove(identifier);
					}
					synchronized(alertsByIdentifier) {
						alertsByIdentifier.remove(identifier);
					}
					saveCompletedIdentifiersOffThread();
				}
				@Override
				public boolean isEventNotification() {
					return true;
				}
			};
			core.alerts.register(alert);
			synchronized(alertsByIdentifier) {
				alertsByIdentifier.put(identifier, alert);
			}
		} else if(req instanceof ClientPutDir) {
			FreenetURI uri = ((ClientPutDir)req).getFinalURI(container);
			if(req.isPersistentForever() && uri != null)
				container.activate(uri, 5);
			if(uri == null) {
				Logger.error(this, "No URI for supposedly finished request "+req);
				return;
			}
			long size = ((ClientPutDir)req).getTotalDataSize();
			int files = ((ClientPutDir)req).getNumberOfFiles();
			String name = uri.getPreferredFilename();
			String title = l10n("siteUploadSucceededTitle", "filename", name);
			HTMLNode text = new HTMLNode("div");
			L10n.addL10nSubstitution(text, "QueueToadlet.siteUploadSucceeded",
					new String[] { "link", "/link", "filename", "size", "files" },
					new String[] { "<a href=\"/"+uri.toASCIIString()+"\">", "</a>", name, SizeUtil.formatSize(size), Integer.toString(files) } );
			UserAlert alert = 
			new SimpleHTMLUserAlert(true, title, title, text, UserAlert.MINOR) {
				@Override
				public void onDismiss() {
					synchronized(completedRequestIdentifiers) {
						completedRequestIdentifiers.remove(identifier);
					}
					synchronized(alertsByIdentifier) {
						alertsByIdentifier.remove(identifier);
					}
					saveCompletedIdentifiersOffThread();
				}
				@Override
				public boolean isEventNotification() {
					return true;
				}
			};
			core.alerts.register(alert);
			synchronized(alertsByIdentifier) {
				alertsByIdentifier.put(identifier, alert);
			}
		}
	}

	String l10n(String key, String pattern, String value) {
		return L10n.getString("QueueToadlet."+key, pattern, value);
	}

	public void onRemove(ClientRequest req, ObjectContainer container) {
		String identifier = req.getIdentifier();
		synchronized(completedRequestIdentifiers) {
			completedRequestIdentifiers.remove(identifier);
		}
		UserAlert alert;
		synchronized(alertsByIdentifier) {
			alert = alertsByIdentifier.remove(identifier);
		}
		core.alerts.unregister(alert);
		saveCompletedIdentifiersOffThread();
	}

	public boolean isEnabled(ToadletContext ctx) {
		return (!container.publicGatewayMode()) || ((ctx != null) && ctx.isAllowedFullAccess());
	}

	@Override
	public String path() {
		if(uploads)
			return "/uploads/";
		else
			return "/downloads/";
	}

}<|MERGE_RESOLUTION|>--- conflicted
+++ resolved
@@ -1270,75 +1270,7 @@
 		}
 		for (ClientRequest clientRequest : requests) {
 			container.activate(clientRequest, 1);
-<<<<<<< HEAD
-			table.addChild(new RequestElement(fcp,clientRequest, columns, path(), container, advancedModeEnabled, priorityClasses, isUpload, ctx));
-=======
-			HTMLNode requestRow = table.addChild("tr", "class", "priority" + clientRequest.getPriority());
-
-			requestRow.addChild(createDeleteCell(pageMaker, clientRequest.getIdentifier(), clientRequest, ctx));
-
-			for (int columnIndex = 0, columnCount = columns.length; columnIndex < columnCount; columnIndex++) {
-				int column = columns[columnIndex];
-				if (column == LIST_IDENTIFIER) {
-					if (clientRequest instanceof ClientGet) {
-						requestRow.addChild(createIdentifierCell(((ClientGet) clientRequest).getURI(container), clientRequest.getIdentifier(), false));
-					} else if (clientRequest instanceof ClientPutDir) {
-						requestRow.addChild(createIdentifierCell(((ClientPutDir) clientRequest).getFinalURI(container), clientRequest.getIdentifier(), true));
-					} else if (clientRequest instanceof ClientPut) {
-						requestRow.addChild(createIdentifierCell(((ClientPut) clientRequest).getFinalURI(container), clientRequest.getIdentifier(), false));
-					}
-				} else if (column == LIST_SIZE) {
-					if (clientRequest instanceof ClientGet) {
-						requestRow.addChild(createSizeCell(((ClientGet) clientRequest).getDataSize(container), ((ClientGet) clientRequest).isTotalFinalized(container), advancedModeEnabled));
-					} else if (clientRequest instanceof ClientPut) {
-						requestRow.addChild(createSizeCell(((ClientPut) clientRequest).getDataSize(container), true, advancedModeEnabled));
-					}
-				} else if (column == LIST_DOWNLOAD) {
-					requestRow.addChild(createDownloadCell(pageMaker, (ClientGet) clientRequest, container));
-				} else if (column == LIST_MIME_TYPE) {
-					if (clientRequest instanceof ClientGet) {
-						requestRow.addChild(createTypeCell(((ClientGet) clientRequest).getMIMEType(container)));
-					} else if (clientRequest instanceof ClientPut) {
-						requestRow.addChild(createTypeCell(((ClientPut) clientRequest).getMIMEType()));
-					}
-				} else if (column == LIST_PERSISTENCE) {
-					requestRow.addChild(createPersistenceCell(clientRequest.isPersistent(), clientRequest.isPersistentForever()));
-				} else if (column == LIST_KEY) {
-					if (clientRequest instanceof ClientGet) {
-						requestRow.addChild(createKeyCell(((ClientGet) clientRequest).getURI(container), false));
-					} else if (clientRequest instanceof ClientPut) {
-						requestRow.addChild(createKeyCell(((ClientPut) clientRequest).getFinalURI(container), false));
-					}else {
-						requestRow.addChild(createKeyCell(((ClientPutDir) clientRequest).getFinalURI(container), true));
-					}
-				} else if (column == LIST_FILENAME) {
-					if (clientRequest instanceof ClientGet) {
-						requestRow.addChild(createFilenameCell(((ClientGet) clientRequest).getDestFilename(container)));
-					} else if (clientRequest instanceof ClientPut) {
-						requestRow.addChild(createFilenameCell(((ClientPut) clientRequest).getOrigFilename(container)));
-					}
-				} else if (column == LIST_PRIORITY) {
-					requestRow.addChild(createPriorityCell(pageMaker, clientRequest.getIdentifier(), clientRequest.getPriority(), ctx, priorityClasses, advancedModeEnabled));
-				} else if (column == LIST_FILES) {
-					requestRow.addChild(createNumberCell(((ClientPutDir) clientRequest).getNumberOfFiles()));
-				} else if (column == LIST_TOTAL_SIZE) {
-					requestRow.addChild(createSizeCell(((ClientPutDir) clientRequest).getTotalDataSize(), true, advancedModeEnabled));
-				} else if (column == LIST_PROGRESS) {
-					if(clientRequest instanceof ClientPut)
-						requestRow.addChild(createProgressCell(clientRequest.isStarted(), ((ClientPut)clientRequest).isCompressing(container), (int) clientRequest.getFetchedBlocks(container), (int) clientRequest.getFailedBlocks(container), (int) clientRequest.getFatalyFailedBlocks(container), (int) clientRequest.getMinBlocks(container), (int) clientRequest.getTotalBlocks(container), clientRequest.isTotalFinalized(container) || clientRequest instanceof ClientPut, isUpload));
-					else
-						requestRow.addChild(createProgressCell(clientRequest.isStarted(), COMPRESS_STATE.WORKING, (int) clientRequest.getFetchedBlocks(container), (int) clientRequest.getFailedBlocks(container), (int) clientRequest.getFatalyFailedBlocks(container), (int) clientRequest.getMinBlocks(container), (int) clientRequest.getTotalBlocks(container), clientRequest.isTotalFinalized(container) || clientRequest instanceof ClientPut, isUpload));
-				} else if (column == LIST_REASON) {
-					requestRow.addChild(createReasonCell(clientRequest.getFailureReason(container)));
-				} else if (column == LIST_RECOMMEND && hasFriends) {
-					if(clientRequest instanceof ClientGet) {
-						requestRow.addChild(createRecommendCell(pageMaker, ((ClientGet) clientRequest).getURI(container), ctx));
-					} else {
-						requestRow.addChild(createRecommendCell(pageMaker, ((ClientPut) clientRequest).getFinalURI(container), ctx));
-					}
-				}
-			}
->>>>>>> 1667046f
+			table.addChild(new RequestElement(fcp,clientRequest, columns, path(), container, advancedModeEnabled, priorityClasses, isUpload, ctx,hasFriends));
 		}
 		return table;
 	}
