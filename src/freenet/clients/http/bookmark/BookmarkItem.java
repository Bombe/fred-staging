--- conflicted
+++ resolved
@@ -162,12 +162,6 @@
      * You usually only need to call this function after having loaded a bookmark from disk using
      * {@link #BookmarkItem(SimpleFieldSet, BookmarkManager, UserAlertManager)}. */
     synchronized void registerUserAlert() {
-<<<<<<< HEAD
-        if(key.isUSK() && updated)
-            alerts.register(alert);
-    }
-
-=======
         if (key.isUSK() && updated)
             alerts.register(alert);
     }
@@ -176,7 +170,6 @@
         return alert;
     }
 
->>>>>>> a11ba19f
     public String getKey() {
         return key.toString();
     }
