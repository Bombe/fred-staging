--- conflicted
+++ resolved
@@ -80,18 +80,8 @@
 		BufferedInputStream bis = new BufferedInputStream(strm, 4096);
 		Writer w = new NullWriter();
 		Reader r;
-<<<<<<< HEAD
 		r = new BufferedReader(new InputStreamReader(bis, parseCharset), 4096);
-		HTMLParseContext pc = new HTMLParseContext(r, w, null, new NullFilterCallback());
-=======
-		try {
-			r = new BufferedReader(new InputStreamReader(bis, parseCharset), 4096);
-		} catch (UnsupportedEncodingException e) {
-			strm.close();
-			throw e;
-		}
 		HTMLParseContext pc = new HTMLParseContext(r, w, null, new NullFilterCallback(), true);
->>>>>>> 983093da
 		try {
 			pc.run(null);
 		} catch (Throwable t) {
