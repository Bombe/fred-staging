/* -*- Mode: java; c-basic-indent: 4; tab-width: 4 -*- */

package freenet.clients.http.filter;

import java.io.BufferedInputStream;
import java.io.BufferedOutputStream;
import java.io.BufferedReader;
import java.io.BufferedWriter;
import java.io.IOException;
import java.io.InputStream;
import java.io.InputStreamReader;
import java.io.OutputStream;
import java.io.OutputStreamWriter;
import java.io.Reader;
import java.io.StringReader;
import java.io.StringWriter;
import java.io.UnsupportedEncodingException;
import java.io.Writer;
import java.nio.charset.Charset;
import java.nio.charset.MalformedInputException;
import java.util.ArrayList;
import java.util.HashMap;
import java.util.HashSet;
import java.util.Iterator;
import java.util.List;
import java.util.Map;
import java.util.StringTokenizer;
import java.util.Stack;

import java.io.FileReader;
import java.io.FileWriter;
import freenet.l10n.NodeL10n;
import freenet.support.HTMLDecoder;
import freenet.support.HTMLEncoder;
import freenet.support.HTMLNode;
import freenet.support.Logger;
import freenet.support.URLDecoder;
import freenet.support.URLEncodedFormatException;
import freenet.support.api.Bucket;
import freenet.support.api.BucketFactory;
import freenet.support.io.Closer;
import freenet.support.io.NullWriter;

public class HTMLFilter implements ContentDataFilter, CharsetExtractor {

	private static boolean logMINOR;
	private static boolean logDEBUG;
	
	private static boolean deleteWierdStuff = true;
	private static boolean deleteErrors = true;
	
	public Bucket readFilter(Bucket bucket, BucketFactory bf, String charset, HashMap<String, String> otherParams,
	        FilterCallback cb) throws DataFilterException, IOException {
		logMINOR = Logger.shouldLog(Logger.MINOR, this);
		logDEBUG = Logger.shouldLog(Logger.DEBUG, this);
		if(logMINOR) Logger.minor(this, "readFilter(): charset="+charset);
		InputStream strm = bucket.getInputStream();
		BufferedInputStream bis = new BufferedInputStream(strm, 4096);
		Bucket temp = bf.makeBucket(-1);
		OutputStream os = temp.getOutputStream();
		BufferedOutputStream bos = new BufferedOutputStream(os, 4096);
		Reader r = null;
		Writer w = null;
		InputStreamReader isr = null;
		OutputStreamWriter osw = null;
		try {
			try {
				isr = new InputStreamReader(bis, charset);
				osw = new OutputStreamWriter(bos, charset);
				r = new BufferedReader(isr, 4096);
				w = new BufferedWriter(osw, 4096);
			} catch(UnsupportedEncodingException e) {
				throw UnknownCharsetException.create(e, charset);
			}
			HTMLParseContext pc = new HTMLParseContext(r, w, charset, cb, false);
			pc.run(temp);
			w.close();
			os = null;
		} finally {
			Closer.close(os);
			Closer.close(strm);
		}
		return temp;
	}
	
	public Bucket writeFilter(Bucket bucket, BucketFactory bf, String charset, HashMap<String, String> otherParams,
	        FilterCallback cb) throws DataFilterException, IOException {
		throw new UnsupportedOperationException();
	}
	
	public String getCharset(Bucket bucket, String parseCharset) throws DataFilterException, IOException {
		logMINOR = Logger.shouldLog(Logger.MINOR, this);		
		if(logMINOR) Logger.minor(this, "getCharset(): default="+parseCharset);
		InputStream strm = bucket.getInputStream();
		BufferedInputStream bis = new BufferedInputStream(strm, 4096);
		Writer w = new NullWriter();
		Reader r;
		try {
			r = new BufferedReader(new InputStreamReader(bis, parseCharset), 4096);
		} catch (UnsupportedEncodingException e) {
			strm.close();
			throw e;
		}
		HTMLParseContext pc = new HTMLParseContext(r, w, null, new NullFilterCallback(), true);
		try {
			pc.run(null);
		} catch (MalformedInputException e) {
			// Not this charset
			return null;
		} catch (IOException e) {
			throw e;
		} catch (Throwable t) {
			// Ignore ALL errors
			if(logMINOR) Logger.minor(this, "Caught "+t+" trying to detect MIME type with "+parseCharset);
		}
		try {
			r.close();
		} catch (IOException e) {
			throw e;
		} catch (Throwable t) {
			if(logMINOR) Logger.minor(this, "Caught "+t+" closing stream after trying to detect MIME type with "+parseCharset);
		}
		if(logMINOR) Logger.minor(this, "Returning charset "+pc.detectedCharset);
		return pc.detectedCharset;
	}

	class HTMLParseContext {
		Reader r;
		Writer w;
		String charset;
		String detectedCharset;
		final FilterCallback cb;
		final boolean noOutput;
		boolean isXHTML=false;
		Stack<String> openElements;
	
		HTMLParseContext(Reader r, Writer w, String charset, FilterCallback cb, boolean noOutput) {
			this.r = r;
			this.w = w;
			this.charset = charset;
			this.cb = cb;
			this.noOutput = noOutput;
			openElements=new Stack<String>();
		}
		
		public void setisXHTML(boolean value) {
			isXHTML=value;
		}
		
		public boolean getisXHTLM() {
			return isXHTML;
		}
		
		public void pushElementInStack(String element) {
			openElements.push(element);
		}
		
		public String popElementFromStack() {
			if(openElements.size()>0)
				return openElements.pop();
			else
				return null;
		}
		
		public String peekTopElement() {
			if(openElements.isEmpty()) return null;
			return openElements.peek();
		}

		Bucket run(Bucket temp) throws IOException, DataFilterException {

			/**
			 * TOKENIZE Modes:
			 * <p>0) in text transitions: '<' ->(1) 1) in tag, not in
			 * quotes/comment/whitespace transitions: whitespace -> (4) (save
			 * current element) '"' -> (2) '--' at beginning of tag -> (3) '>' ->
			 * process whole tag 2) in tag, in quotes transitions: '"' -> (1)
			 * '>' -> grumble about markup in quotes in tag might confuse older
			 * user-agents (stay in current state) 3) in tag, in comment
			 * transitions: '-->' -> save/ignore comment, go to (0) '<' or '>' ->
			 * grumble about markup in comments 4) in tag, in whitespace
			 * transitions: '"' -> (2) '>' -> save tag, (0) anything else not
			 * whitespace -> (1)
			 * </p>
			 */
			StringBuilder b = new StringBuilder(100);
			StringBuilder balt = new StringBuilder(4000);
			List<String> splitTag = new ArrayList<String>();
			String currentTag = null;
			char pprevC = 0;
			char prevC = 0;
			char c = 0;
			mode = INTEXT;

			while (true) {
				int x;
				
				try {
					x = r.read();
				}
				/** 
				 * libgcj up to at least 4.2.2 has a bug: InputStreamReader.refill() throws this exception when BufferedInputReader.refill() returns false for EOF. See:
				 * line 299 at InputStreamReader.java (in refill()): http://www.koders.com/java/fidD8F7E2EB1E4C22DA90EBE0130306AE30F876AB00.aspx?s=refill#L279 
				 * line 355 at BufferedInputStream.java (in refill()): http://www.koders.com/java/fid1949641524FAC0083432D79793F554CD85F46759.aspx?s=refill#L355
				 * TODO: remove this when the gcj bug is fixed and the affected gcj versions are outdated. 
				 */
				catch(java.io.CharConversionException cce) {
					if(freenet.node.Node.checkForGCJCharConversionBug()) /* only ignore the exception on affected libgcj */
						x = -1; 
					else
						throw cce;
				}
				
				if (x == -1) {
					switch (mode) {
						case INTEXT :
							saveText(b, currentTag, w, this);
							break;
						case INTAG:
							w.write("<!-- truncated page: last tag not unfinished -->");
							break;
						case INTAGQUOTES:
							w.write("<!-- truncated page: deleted unfinished tag: still in quotes -->");
							break;
						case INTAGSQUOTES:
							w.write("<!-- truncated page: deleted unfinished tag: still in single quotes -->");
							break;
						case INTAGWHITESPACE:
							w.write("<!-- truncated page: deleted unfinished tag: still in whitespace -->");
							break;
						case INTAGCOMMENT:
							w.write("<!-- truncated page: deleted unfinished comment -->");
							break;
						case INTAGCOMMENTCLOSING:
							w.write("<!-- truncated page: deleted unfinished comment, might be closing -->");
							break;
						default:
							// Dump unfinished tag
							break;
					}
					break;
				} else {
					pprevC = prevC;
					prevC = c;
					c = (char) x;
					switch (mode) {
						case INTEXT :
							if (c == '<') {
								saveText(b, currentTag, w, this);
								b.setLength(0);
								balt.setLength(0);
								mode = INTAG;
							} else {
								b.append(c);
							}
							break;
						case INTAG :
							balt.append(c);
							if (HTMLDecoder.isWhitespace(c)) {
								splitTag.add(b.toString());
								mode = INTAGWHITESPACE;
								b.setLength(0);
							} else if ((c == '<') && Character.isWhitespace(balt.charAt(0))) {
								// Previous was an un-escaped < in a script.
								
								saveText(b, currentTag, w, this);

								balt.setLength(0);
								b.setLength(0);
								splitTag.clear();
							} else if (c == '>') {
								splitTag.add(b.toString());
								b.setLength(0);
								processTag(splitTag, w, this);
								currentTag = splitTag.get(0);
								splitTag.clear();
								balt.setLength(0);
								mode = INTEXT;
							} else if (
								(b.length() == 2)
									&& (c == '-')
									&& (prevC == '-')
									&& (pprevC == '!')) {
								mode = INTAGCOMMENT;
								b.append(c);
							} else if (c == '"') {
								mode = INTAGQUOTES;
								b.append(c);
							} else if (c == '\'') {
								mode = INTAGSQUOTES;
								b.append(c);
							} else if (c == '/') { /* Probable end tag */
								currentTag = null; /* We didn't remember what was the last tag, so ... */
								b.append(c);
							} else {
								b.append(c);
							}
							break;
						case INTAGQUOTES :
							// Inside double-quotes, single quotes are just another character, perfectly legal in a URL.
							if (c == '"') {
								mode = INTAG;
								b.append(c); // Part of the element
							} else if (c == '>') {
								b.append("&gt;");
							} else if (c == '<') {
								b.append("&lt;");
//							} else if (c=='&') {
//								b.append("&amp;");
							} else if (c== '\u00A0') {
								b.append("&nbsp;");
							}
							else {
								b.append(c);
							}
							break;
						case INTAGSQUOTES :
							if (c == '\'') {
								mode = INTAG;
								b.append(c); // Part of the element
							} else if (c == '<') {
								b.append("&lt;");
							} else if (c == '>') {
								b.append("&gt;");
//							}else if (c=='&') {
//								b.append("&amp;");
							} else if (c== '\u00A0') {
								b.append("&nbsp;");
							} 
							else {
								b.append(c);
							}
							break;
							/*
							 * Comments are often used to temporarily disable
							 * markup; I shall allow it. (avian) White space is
							 * not permitted between the markup declaration
							 * open delimiter ("
							 * <!") and the comment open delimiter ("--"), but
							 * is permitted between the comment close delimiter
							 * ("--") and the markup declaration close
							 * delimiter (">"). A common error is to include a
							 * string of hyphens ("---") within a comment.
							 * Authors should avoid putting two or more
							 * adjacent hyphens inside comments. However, the
							 * only browser that actually gets it right is IE
							 * (others either don't allow it or allow other
							 * chars as well). The only safe course of action
							 * is to allow any and all chars, but eat them.
							 * (avian)
							 */
						case INTAGCOMMENT :
							if ((b.length() >= 4) && (c == '-') && (prevC == '-')) {
								b.append(c);
								mode = INTAGCOMMENTCLOSING;
							} else
								b.append(c);
							break;
						case INTAGCOMMENTCLOSING :
							if (c == '>') {
								saveComment(b, w, this);
								b.setLength(0);
								mode = INTEXT;
							} else {
								b.append(c);
								if(c != '-')
									mode = INTAGCOMMENT;
							}
							break;
						case INTAGWHITESPACE :
							if (c == '"') {
								mode = INTAGQUOTES;
								b.append(c);
							} else if (c == '\'') {
								// e.g. <div align = 'center'> (avian)
								// This will be converted automatically to double quotes \"
								// Note that SINGLE QUOTES ARE LEGAL IN URLS ...
								// If we have single quotes inside single quotes, we could get into a major mess here... but that's really malformed code, and it will still be safe, it will just be unreadable.
								mode = INTAGSQUOTES;
								b.append(c);
							} else if (c == '>') {
								if (!killTag)
									processTag(splitTag, w, this);
								killTag = false;
								currentTag = splitTag.get(0);
								splitTag.clear();
								b.setLength(0);
								balt.setLength(0);
								mode = INTEXT;
							} else if ((c == '<') && Character.isWhitespace(balt.charAt(0))) {
								// Previous was an un-escaped < in a script.
								
								saveText(balt, currentTag, w, this);
								balt.setLength(0);
								b.setLength(0);
								splitTag.clear();
								mode = INTAG;
							} else if (HTMLDecoder.isWhitespace(c)) {
								// More whitespace, what fun
							} else {
								mode = INTAG;
								b.append(c);
							}
					}
				}
			}
			//Writing the remaining tags for XHTML if any
			if(getisXHTLM())
			{
				while(openElements.size()>0)
					w.write("</"+openElements.pop()+">");
			}
			return temp;
		}
		int mode;
		static final int INTEXT = 0;
		static final int INTAG = 1;
		static final int INTAGQUOTES = 2;
		static final int INTAGSQUOTES = 3;
		static final int INTAGCOMMENT = 4;
		static final int INTAGCOMMENTCLOSING = 5;
		static final int INTAGWHITESPACE = 6;
		boolean killTag = false; // just this one
		boolean writeStyleScriptWithTag = false; // just this one
		boolean expectingBadComment = false;
		// has to be set on or off explicitly by tags
		boolean inStyle = false; // has to be set on or off explicitly by tags
		boolean inScript = false; // has to be set on or off explicitly by tags
		boolean killText = false; // has to be set on or off explicitly by tags
		boolean killStyle = false;
		int styleScriptRecurseCount = 0;
		String currentStyleScriptChunk = "";
		StringBuilder writeAfterTag = new StringBuilder(1024);

		public void closeXHTMLTag(String element, Writer w) throws IOException {
			// Assume that missing closes are way more common than extra closes.
			if(openElements.isEmpty()) return;
			if(element.equals(openElements.peek()))
				w.write("</"+openElements.pop()+">");
			else {
				if(openElements.contains(element)) {
					while(true) {
						String top = openElements.pop();
						w.write("</"+top+">");
						if(top.equals(element)) return;
					}
				} // Else it has already been closed.
			}
		}
	}


	void saveText(StringBuilder s, String tagName, Writer w, HTMLParseContext pc)
		throws IOException {
		
		if(pc.noOutput) return;

		if(logDEBUG) Logger.debug(this, "Saving text: "+s.toString());
		if (pc.killText) {
			return;
		}

		for(int i=0;i<s.length();i++) {
			char c = s.charAt(i);
			if((c < 32) && (c != '\t') && (c != '\n') && (c != '\r') ) {
				// Not a real character
				// STRONGLY suggests somebody is using a bogus charset.
				// This could be in order to break the filter.
				
				s.deleteCharAt(i);
				if(logDEBUG) Logger.debug(this, "Removing '"+c+"' from the output stream");
			}
		}
		
		String style = s.toString();
		if (pc.inStyle || pc.inScript) {
			pc.currentStyleScriptChunk += style;
			return; // is parsed and written elsewhere
		}
		StringBuilder out = new StringBuilder(s.length()*2);
		
		for(int i=0;i<s.length();i++) {
			char c = s.charAt(i);
			if(c == '<') {
				out.append("&lt;");
			} else {
				out.append(c);
			}
		}
		String sout = out.toString();
		if(pc.cb != null)
			pc.cb.onText(HTMLDecoder.decode(sout), tagName); /* Tag name is given as type for the text */
		
		w.write(sout);
	}

	void processTag(List<String> splitTag, Writer w, HTMLParseContext pc)
		throws IOException, DataFilterException {
		// First, check that it is a recognized tag
		if(logDEBUG) {
			for(int i=0;i<splitTag.size();i++)
				Logger.debug(this, "Tag["+i+"]="+splitTag.get(i));
		}
		ParsedTag t = new ParsedTag(splitTag);
		if (!pc.killTag) {
			t = t.sanitize(pc);
			if(pc.noOutput) return; // sanitize has done all the work we are interested in
			if (t != null) {
				if (pc.writeStyleScriptWithTag) {
					pc.writeStyleScriptWithTag = false;
					String style = pc.currentStyleScriptChunk;
					if ((style == null) || (style.length() == 0))
						pc.writeAfterTag.append("<!-- "+l10n("deletedUnknownStyle")+" -->");
					else
						w.write(style);
					pc.currentStyleScriptChunk = "";
				}
				
				t.write(w,pc);
				if (pc.writeAfterTag.length() > 0) {
					w.write(pc.writeAfterTag.toString());
					pc.writeAfterTag = new StringBuilder(1024);
				}
			} else
				pc.writeStyleScriptWithTag = false;
		} else {
			pc.killTag = false;
			pc.writeStyleScriptWithTag = false;
		}
	}

	void saveComment(StringBuilder s, Writer w, HTMLParseContext pc)
		throws IOException {
		if(pc.noOutput) return;
		if((s.length() > 3) && (s.charAt(0) == '!') && (s.charAt(1) == '-') && (s.charAt(2) == '-')) {
			s.delete(0, 3);
			if(s.charAt(s.length()-1) == '-')
				s.setLength(s.length()-1);
			if(s.charAt(s.length()-1) == '-')
				s.setLength(s.length()-1);
		}
		if(logDEBUG) Logger.debug(this, "Saving comment: "+s.toString());
		if (pc.expectingBadComment)
			return; // ignore it

		if (pc.inStyle || pc.inScript) {
			pc.currentStyleScriptChunk += s;
			return; // </style> handler should write
		}
		if (pc.killTag) {
			pc.killTag = false;
			return;
		}
		StringBuilder sb = new StringBuilder();
		for(int i=0;i<s.length();i++) {
			char c = s.charAt(i);
			if(c == '<') {
				sb.append("&lt;");
			} else if(c == '>') {
				sb.append("&gt;");
			} else {
				sb.append(c);
			}
		}
		s = sb;
		w.write("<!-- ");
		w.write(s.toString());
		w.write(" -->");
	}

	static void throwFilterException(String msg) throws DataFilterException {
		// FIXME
		String longer = l10n("failedToParseLabel");
		throw new DataFilterException(longer, longer, msg, new HTMLNode("div", msg));
	}

	static class ParsedTag {
		final String element;
		final String[] unparsedAttrs;
		final boolean startSlash;
		final boolean endSlash;
		/*
		 * public ParsedTag(ParsedTag t) { this.element = t.element;
		 * this.unparsedAttrs = (String[]) t.unparsedAttrs.clone();
		 * this.startSlash = t.startSlash; this.endSlash = t.endSlash; }
		 */
		public ParsedTag(ParsedTag t, String[] outAttrs) {
			this.element = t.element;
			this.unparsedAttrs = outAttrs;
			this.startSlash = t.startSlash;
			this.endSlash = t.endSlash;
		}

		public ParsedTag(List<String> v) {
			int len = v.size();
			if (len == 0) {
				element = null;
				unparsedAttrs = new String[0];
				startSlash = endSlash = false;
				return;
			}
			String s = v.get(len - 1);
			if (((len - 1 != 0) || (s.length() > 1)) && s.endsWith("/")) {
				s = s.substring(0, s.length() - 1);
				v.set(len - 1, s);
				if (s.length() == 0)
					len--;
				endSlash = true;
				// Don't need to set it back because everything is an I-value
			} else endSlash = false;
			s = v.get(0);
			if ((s.length() > 1) && s.startsWith("/")) {
				s = s.substring(1);
				v.set(0, s);
				startSlash = true;
			} else startSlash = false;
			element = v.get(0);
			if (len > 1) {
				unparsedAttrs = new String[len - 1];
				for (int x = 1; x < len; x++)
					unparsedAttrs[x - 1] = v.get(x);
			} else
				unparsedAttrs = new String[0];
			if(logDEBUG) Logger.debug(this, "Element = "+element);
		}

		public ParsedTag sanitize(HTMLParseContext pc) throws DataFilterException {
			TagVerifier tv =
				allowedTagsVerifiers.get(element.toLowerCase());
			if(logDEBUG) Logger.debug(this, "Got verifier: "+tv+" for "+element);
			if (tv == null) {
				if (deleteWierdStuff) {
					return null;
				} else {
					String err = "<!-- "+HTMLEncoder.encode(l10n("unknownTag", "tag", element))+ " -->";
					if (!deleteErrors)
						throwFilterException(l10n("unknownTagLabel") + ' ' + err);
					return null;
				}
			}
			return tv.sanitize(this, pc);
		}

		@Override
		public String toString() {
			if (element == null)
				return "";
			StringBuilder sb = new StringBuilder("<");
			if (startSlash)
				sb.append('/');
			sb.append(element);
			if (unparsedAttrs != null) {
				int n = unparsedAttrs.length;
				for (int i = 0; i < n; i++) {
					sb.append(' ').append(unparsedAttrs[i]);
				}
			}
			if (endSlash)
				sb.append(" /");
			sb.append('>');
			return sb.toString();
		}
		
		public void htmlwrite(Writer w,HTMLParseContext pc) throws IOException {
			String s = toString();
			if(pc.getisXHTLM())
			{
				if(ElementInfo.isVoidElement(element) && s.charAt(s.length()-2)!='/')
				{
					s=s.substring(0,s.length()-1)+" />";
				}
			}
			if (s != null)
				w.write(s);
		}

		public void write(Writer w,HTMLParseContext pc) throws IOException {
			if(!startSlash)
			{
				if(ElementInfo.tryAutoClose(element) && element.equals(pc.peekTopElement()))
					pc.closeXHTMLTag(element, w);
				if(pc.getisXHTLM() &&  !ElementInfo.isVoidElement(element))
					pc.pushElementInStack(element);
				htmlwrite(w,pc);
			}
			else
			{
				if(pc.getisXHTLM())
				{
					pc.closeXHTMLTag(element, w);
				}
				else
				{
					htmlwrite(w,pc);
				}
			}
		}
	}

	static final Map<String, TagVerifier> allowedTagsVerifiers = new HashMap<String, TagVerifier>();
	static final String[] emptyStringArray = new String[0];

	static {
		allowedTagsVerifiers.put("?xml", new XmlTagVerifier());
		allowedTagsVerifiers.put(
			"!doctype",
			new DocTypeTagVerifier("!doctype"));
		allowedTagsVerifiers.put("html", new HtmlTagVerifier());
		allowedTagsVerifiers.put(
			"head",
			new TagVerifier(
				"head",
				new String[] { "id" },
				new String[] { "profile" },
				null));
		allowedTagsVerifiers.put(
			"title",
			new TagVerifier("title", new String[] { "id" }));
		allowedTagsVerifiers.put("meta", new MetaTagVerifier());
		allowedTagsVerifiers.put(
			"body",
			new CoreTagVerifier(
				"body",
				new String[] { "bgcolor", "text", "link", "vlink", "alink" },
				null,
				new String[] { "background" },
				new String[] { "onload", "onunload" }));
		String[] group =
			{ "div", "h1", "h2", "h3", "h4", "h5", "h6", "p", "caption" };
		for (int x = 0; x < group.length; x++)
			allowedTagsVerifiers.put(
				group[x],
				new CoreTagVerifier(
					group[x],
					new String[] { "align" },
					emptyStringArray,
					emptyStringArray,
					emptyStringArray));
		String[] group2 =
			{
				"span",
				"address",
				"em",
				"strong",
				"dfn",
				"code",
				"samp",
				"kbd",
				"var",
				"cite",
				"abbr",
				"acronym",
				"sub",
				"sup",
				"dt",
				"dd",
				"tt",
				"i",
				"b",
				"big",
				"small",
				"strike",
				"s",
				"u",
				"noframes",
				"fieldset",
// Delete <noscript> / </noscript>. So we can at least see the non-scripting code.
//				"noscript",
				"xmp",
				"listing",
				"plaintext",
				"center",
				"bdo" };
		for (int x = 0; x < group2.length; x++)
			allowedTagsVerifiers.put(
				group2[x],
				new CoreTagVerifier(
					group2[x],
					emptyStringArray,
					emptyStringArray,
					emptyStringArray,
					emptyStringArray));
		allowedTagsVerifiers.put(
			"blockquote",
			new CoreTagVerifier(
				"blockquote",
				emptyStringArray,
				new String[] { "cite" },
				emptyStringArray,
				emptyStringArray));
		allowedTagsVerifiers.put(
			"q",
			new CoreTagVerifier(
				"q",
				emptyStringArray,
				new String[] { "cite" },
				emptyStringArray,
				emptyStringArray));
		allowedTagsVerifiers.put(
			"br",
			new BaseCoreTagVerifier(
				"br",
				new String[] { "clear" },
				emptyStringArray,
				emptyStringArray));
		allowedTagsVerifiers.put(
			"pre",
			new CoreTagVerifier(
				"pre",
				new String[] { "width", "xml:space" },
				emptyStringArray,
				emptyStringArray,
				emptyStringArray));
		allowedTagsVerifiers.put(
			"ins",
			new CoreTagVerifier(
				"ins",
				new String[] { "datetime" },
				new String[] { "cite" },
				emptyStringArray,
				emptyStringArray));
		allowedTagsVerifiers.put(
			"del",
			new CoreTagVerifier(
				"del",
				new String[] { "datetime" },
				new String[] { "cite" },
				emptyStringArray,
				emptyStringArray));
		allowedTagsVerifiers.put(
			"ul",
			new CoreTagVerifier(
				"ul",
				new String[] { "type", "compact" },
				emptyStringArray,
				emptyStringArray,
				emptyStringArray));
		allowedTagsVerifiers.put(
			"ol",
			new CoreTagVerifier(
				"ol",
				new String[] { "type", "compact", "start" },
				emptyStringArray,
				emptyStringArray,
				emptyStringArray));
		allowedTagsVerifiers.put(
			"li",
			new CoreTagVerifier(
				"li",
				new String[] { "type", "value" },
				emptyStringArray,
				emptyStringArray,
				emptyStringArray));
		allowedTagsVerifiers.put(
			"dl",
			new CoreTagVerifier(
				"dl",
				new String[] { "compact" },
				emptyStringArray,
				emptyStringArray,
				emptyStringArray));
		allowedTagsVerifiers.put(
			"dir",
			new CoreTagVerifier(
				"dir",
				new String[] { "compact" },
				emptyStringArray,
				emptyStringArray,
				emptyStringArray));
		allowedTagsVerifiers.put(
			"menu",
			new CoreTagVerifier(
				"menu",
				new String[] { "compact" },
				emptyStringArray,
				emptyStringArray,
				emptyStringArray));
		allowedTagsVerifiers.put(
			"table",
			new CoreTagVerifier(
				"table",
				new String[] {
					"summary",
					"width",
					"border",
					"frame",
					"rules",
					"cellspacing",
					"cellpadding",
					"align",
					"bgcolor" },
				emptyStringArray,
				new String[] { "background" },
				emptyStringArray));
		allowedTagsVerifiers.put(
			"thead",
			new CoreTagVerifier(
				"thead",
				new String[] { "align", "char", "charoff", "valign" },
				emptyStringArray,
				emptyStringArray,
				emptyStringArray));
		allowedTagsVerifiers.put(
			"tfoot",
			new CoreTagVerifier(
				"tfoot",
				new String[] { "align", "char", "charoff", "valign" },
				emptyStringArray,
				emptyStringArray,
				emptyStringArray));
		allowedTagsVerifiers.put(
			"tbody",
			new CoreTagVerifier(
				"tbody",
				new String[] { "align", "char", "charoff", "valign" },
				emptyStringArray,
				emptyStringArray,
				emptyStringArray));
		allowedTagsVerifiers.put(
			"colgroup",
			new CoreTagVerifier(
				"colgroup",
				new String[] {
					"span",
					"width",
					"align",
					"char",
					"charoff",
					"valign" },
				emptyStringArray,
				emptyStringArray,
				emptyStringArray));
		allowedTagsVerifiers.put(
			"col",
			new CoreTagVerifier(
				"col",
				new String[] {
					"span",
					"width",
					"align",
					"char",
					"charoff",
					"valign" },
				emptyStringArray,
				emptyStringArray,
				emptyStringArray));
		allowedTagsVerifiers.put(
			"tr",
			new CoreTagVerifier(
				"tr",
				new String[] {
					"align",
					"char",
					"charoff",
					"valign",
					"bgcolor" },
				emptyStringArray,
				emptyStringArray,
				emptyStringArray));
		allowedTagsVerifiers.put(
			"th",
			new CoreTagVerifier(
				"th",
				new String[] {
					"abbr",
					"axis",
					"headers",
					"scope",
					"rowspan",
					"colspan",
					"align",
					"char",
					"charoff",
					"valign",
					"nowrap",
					"bgcolor",
					"width",
					"height" },
				emptyStringArray,
				new String[] { "background" },
				emptyStringArray));
		allowedTagsVerifiers.put(
			"td",
			new CoreTagVerifier(
				"td",
				new String[] {
					"abbr",
					"axis",
					"headers",
					"scope",
					"rowspan",
					"colspan",
					"align",
					"char",
					"charoff",
					"valign",
					"nowrap",
					"bgcolor",
					"width",
					"height" },
				emptyStringArray,
				new String[] { "background" },
				emptyStringArray));
		allowedTagsVerifiers.put(
			"a",
			new LinkTagVerifier(
				"a",
				new String[] {
					"accesskey",
					"tabindex",
					"name",
					"shape",
					"coords",
					"target" },
				emptyStringArray,
				emptyStringArray,
				new String[] { "onfocus", "onblur" }));
		allowedTagsVerifiers.put(
			"link",
			new LinkTagVerifier(
				"link",
				new String[] { "media", "target" },
				emptyStringArray,
				emptyStringArray,
				emptyStringArray));
		allowedTagsVerifiers.put(
			"base",
			new BaseHrefTagVerifier(
				"base",
				new String[] { "id", "target" },
				new String[] { /* explicitly sanitized by class */ }));
		allowedTagsVerifiers.put(
			"img",
			new CoreTagVerifier(
				"img",
				new String[] {
					"alt",
					"name",
					"height",
					"width",
					"ismap",
					"align",
					"border",
					"hspace",
					"vspace" },
				new String[] { "longdesc", "usemap" },
				new String[] { "src" },
				emptyStringArray));
		// FIXME: object tag -
		// http://www.w3.org/TR/html4/struct/objects.html#h-13.3
		// FIXME: param tag -
		// http://www.w3.org/TR/html4/struct/objects.html#h-13.3.2
		// applet tag PROHIBITED - we do not support applets (FIXME?)
		allowedTagsVerifiers.put(
			"map",
			new CoreTagVerifier(
				"map",
				new String[] { "name" },
				emptyStringArray,
				emptyStringArray,
				emptyStringArray));
		allowedTagsVerifiers.put(
			"area",
			new CoreTagVerifier(
				"area",
				new String[] {
					"accesskey",
					"tabindex",
					"shape",
					"coords",
					"nohref",
					"alt",
					"target" },
				new String[] { "href" },
				emptyStringArray,
				new String[] { "onfocus", "onblur" }));
		allowedTagsVerifiers.put("style", new StyleTagVerifier());
		allowedTagsVerifiers.put(
			"font",
			new BaseCoreTagVerifier(
				"font",
				new String[] { "size", "color", "face" },
				emptyStringArray,
				emptyStringArray));
		allowedTagsVerifiers.put(
			"basefont",
			new BaseCoreTagVerifier(
				"basefont",
				new String[] { "size", "color", "face" },
				emptyStringArray,
				emptyStringArray));
		allowedTagsVerifiers.put(
			"hr",
			new CoreTagVerifier(
				"hr",
				new String[] { "align", "noshade", "size", "width" },
				emptyStringArray,
				emptyStringArray,
				emptyStringArray));
		allowedTagsVerifiers.put(
			"frameset",
			new CoreTagVerifier(
				"frameset",
				new String[] { "rows", "cols" },
				emptyStringArray,
				emptyStringArray,
				new String[] { "onload", "onunload" },
				false));
		allowedTagsVerifiers.put(
			"frame",
			new BaseCoreTagVerifier(
				"frame",
				new String[] {
					"name",
					"frameborder",
					"marginwidth",
					"marginheight",
					"noresize",
					"scrolling" },
				new String[]  { "longdesc" },
				new String[] { "src" }));
		allowedTagsVerifiers.put(
			"iframe",
			new BaseCoreTagVerifier(
				"iframe",
				new String[] {
					"name",
					"frameborder",
					"marginwidth",
					"marginheight",
					"scrolling",
					"align",
					"height",
					"width" },
				new String[] { "longdesc"}, 
				new String[] { "src" }));
		
		allowedTagsVerifiers.put(
			"form",
			new FormTagVerifier(
				"form",
				new String[] {
					"name" }, // FIXME add a whitelist filter for accept
					// All other attributes are handled by FormTagVerifier.
				new String[] { },
				new String[] { "onsubmit", "onreset" }));
		allowedTagsVerifiers.put(
			"input",
			new InputTagVerifier(
				"input",
				new String[] {
					"accesskey",
					"tabindex",
					"type",
					"name",
					"value",
					"checked",
					"disabled",
					"readonly",
					"size",
					"maxlength",
					"alt",
					"ismap",
					"accept",
					"align" },
				new String[] { "usemap" },
				new String[] { "src" },
				new String[] { "onfocus", "onblur", "onselect", "onchange" }));
		allowedTagsVerifiers.put(
			"button",
			new CoreTagVerifier(
				"button",
				new String[] {
					"accesskey",
					"tabindex",
					"name",
					"value",
					"type",
					"disabled" },
				emptyStringArray,
				emptyStringArray,
				new String[] { "onfocus", "onblur" }));
		allowedTagsVerifiers.put(
			"select",
			new CoreTagVerifier(
				"select",
				new String[] {
					"name",
					"size",
					"multiple",
					"disabled",
					"tabindex" },
				emptyStringArray,
				emptyStringArray,
				new String[] { "onfocus", "onblur", "onchange" }));
		allowedTagsVerifiers.put(
			"optgroup",
			new CoreTagVerifier(
				"optgroup",
				new String[] { "disabled", "label" },
				emptyStringArray,
				emptyStringArray,
				emptyStringArray));
		allowedTagsVerifiers.put(
			"option",
			new CoreTagVerifier(
				"option",
				new String[] { "selected", "disabled", "label", "value" },
				emptyStringArray,
				emptyStringArray,
				emptyStringArray));
		allowedTagsVerifiers.put(
			"textarea",
			new CoreTagVerifier(
				"textarea",
				new String[] {
					"accesskey",
					"tabindex",
					"name",
					"rows",
					"cols",
					"disabled",
					"readonly" },
				emptyStringArray,
				emptyStringArray,
				new String[] { "onfocus", "onblur", "onselect", "onchange" }));
		allowedTagsVerifiers.put(
			"isindex",
			new BaseCoreTagVerifier(
				"isindex",
				new String[] { "prompt" },
				emptyStringArray,
				emptyStringArray));
		allowedTagsVerifiers.put(
			"label",
			new CoreTagVerifier(
				"label",
				new String[] { "for", "accesskey" },
				emptyStringArray,
				emptyStringArray,
				new String[] { "onfocus", "onblur" }));
		allowedTagsVerifiers.put(
			"legend",
			new CoreTagVerifier(
				"legend",
				new String[] { "accesskey", "align" },
				emptyStringArray,
				emptyStringArray,
				emptyStringArray));
		allowedTagsVerifiers.put("script", new ScriptTagVerifier());
	}

	static class TagVerifier {
		final String tag;
		final HashSet<String> allowedAttrs;
		final HashSet<String> uriAttrs;
		final HashSet<String> inlineURIAttrs;

		TagVerifier(String tag, String[] allowedAttrs) {
			this(tag, allowedAttrs, null, null);
		}

		TagVerifier(String tag, String[] allowedAttrs, String[] uriAttrs, String[] inlineURIAttrs) {
			this.tag = tag;
			this.allowedAttrs = new HashSet<String>();
			if (allowedAttrs != null) {
				for (int x = 0; x < allowedAttrs.length; x++)
					this.allowedAttrs.add(allowedAttrs[x]);
			}
			this.uriAttrs = new HashSet<String>();
			if (uriAttrs != null) {
				for (int x = 0; x < uriAttrs.length; x++)
					this.uriAttrs.add(uriAttrs[x]);
			}
			this.inlineURIAttrs = new HashSet<String>();
			if (inlineURIAttrs != null) {
				for (int x = 0; x < inlineURIAttrs.length; x++)
					this.inlineURIAttrs.add(inlineURIAttrs[x]);
			}
		}

		ParsedTag sanitize(ParsedTag t, HTMLParseContext pc) throws DataFilterException {
			Map<String, Object> h = new HashMap<String, Object>();
			boolean equals = false;
			String prevX = "";
			if (t.unparsedAttrs != null)
				for (int i = 0; i < t.unparsedAttrs.length; i++) {
					String s = t.unparsedAttrs[i];
					if (equals) {
						equals = false;
						s = stripQuotes(s);
						h.remove(prevX);
						h.put(prevX, s);
						prevX = "";
					} else {
						int idx = s.indexOf('=');
						if (idx == s.length() - 1) {
							equals = true;
							if (idx == 0) {
								// prevX already set
							} else {
								prevX = s.substring(0, s.length() - 1);
								prevX = prevX.toLowerCase();
							}
						} else if (idx > -1) {
							String x = s.substring(0, idx);
							if (x.length() == 0)
								x = prevX;
							x = x.toLowerCase();
							String y;
							if (idx == s.length() - 1)
								y = "";
							else
								y = s.substring(idx + 1, s.length());
							y = stripQuotes(y);
							h.remove(x);
							h.put(x, y);
							prevX = x;
						} else {
							h.remove(s);
							h.put(s, new Object());
							prevX = s;
						}
					}
				}
			h = sanitizeHash(h, t, pc);
			if (h == null)
				return null;
			if (t.startSlash)
				return new ParsedTag(t, null);
			String[] outAttrs = new String[h.size()];
			int i = 0;
			for (Map.Entry<String, Object> entry : h.entrySet()) {
				String x = entry.getKey();
				Object o = entry.getValue();
				String y;
				if (o instanceof String)
					y = (String) o;
				else
					y = null;
				StringBuilder out = new StringBuilder(x);
				if (y != null)
					out.append( "=\"" ).append( y ).append( '"' );
				outAttrs[i++] = out.toString();
			}
			return new ParsedTag(t, outAttrs);
		}

		Map<String, Object> sanitizeHash(Map<String, Object> h,
			ParsedTag p,
			HTMLParseContext pc) throws DataFilterException {
			Map<String, Object> hn = new HashMap<String, Object>();
			for (Map.Entry<String, Object> entry : h.entrySet()) {
				String x = entry.getKey();
				Object o = entry.getValue();
				// Straight attribs
				if (allowedAttrs.contains(x)) {
					hn.put(x, o);
					continue;
				}
				if (uriAttrs.contains(x)) {
					if(logMINOR) Logger.minor(this, "Non-inline URI attribute: "+x);
					// URI
					if (o instanceof String) {
						// Java's URL handling doesn't seem suitable
						String uri = (String) o;
						uri = HTMLDecoder.decode(uri);
						uri = htmlSanitizeURI(uri, null, null, null, pc.cb, pc, false);
						if (uri != null) {
							uri = HTMLEncoder.encode(uri);
							hn.put(x, uri);
						}
					}
					// FIXME: rewrite absolute URLs, handle ?date= etc
				}
				if (inlineURIAttrs.contains(x)) {
					if(logMINOR) Logger.minor(this, "Inline URI attribute: "+x);
					// URI
					if (o instanceof String) {
						// Java's URL handling doesn't seem suitable
						String uri = (String) o;
						uri = HTMLDecoder.decode(uri);
						uri = htmlSanitizeURI(uri, null, null, null, pc.cb, pc, true);
						if (uri != null) {
							uri = HTMLEncoder.encode(uri);
							hn.put(x, uri);
						}
					}
					// FIXME: rewrite absolute URLs, handle ?date= etc
				}
			}
			// lang, xml:lang and dir can go on anything
			// lang or xml:lang = language [ "-" country [ "-" variant ] ]
			// The variant can be just about anything; no way to test (avian)
			String s = getHashString(h, "lang");
			if (s != null)
				hn.put("lang", s);
			s = getHashString(h, "xml:lang");
			if (s != null)
				hn.put("xml:lang", s);
			s = getHashString(h, "dir");
			if ((s != null)
				&& (s.equalsIgnoreCase("ltr") || s.equalsIgnoreCase("rtl")))
				hn.put("dir", s);
			return hn;
		}
	}

	static String stripQuotes(String s) {
		final String quotes = "\"'";
		if (s.length() >= 2) {
			int n = quotes.length();
			for (int x = 0; x < n; x++) {
				char cc = quotes.charAt(x);
				if ((s.charAt(0) == cc) && (s.charAt(s.length() - 1) == cc)) {
					if (s.length() > 2)
						s = s.substring(1, s.length() - 1);
					else
						s = "";
					break;
				}
			}
		}
		return s;
	}

	//	static String[] titleString = new String[] {"title"};

	static abstract class ScriptStyleTagVerifier extends TagVerifier {
		ScriptStyleTagVerifier(
			String tag,
			String[] allowedAttrs,
			String[] uriAttrs) {
			super(tag, allowedAttrs, uriAttrs, null);
		}

		abstract void setStyle(boolean b, HTMLParseContext pc);

		abstract boolean getStyle(HTMLParseContext pc);

		abstract void processStyle(HTMLParseContext pc);

		@Override
		Map<String, Object> sanitizeHash(Map<String, Object> h,
			ParsedTag p,
			HTMLParseContext pc) throws DataFilterException {
			Map<String, Object> hn = super.sanitizeHash(h, p, pc);
			if (p.startSlash) {
				return finish(h, hn, pc);
			} else {
				return start(h, hn, pc);
			}
		}

		Map<String, Object> finish(Map<String, Object> h, Map<String, Object> hn,
			HTMLParseContext pc) throws DataFilterException {
			if(logDEBUG) Logger.debug(this, "Finishing script/style");
			// Finishing
			setStyle(false, pc);
			pc.styleScriptRecurseCount--;
			if (pc.styleScriptRecurseCount < 0) {
				if (deleteErrors)
					pc.writeAfterTag.append(
						"<!-- " + l10n("tooManyNestedStyleOrScriptTags") + " -->");
				else
					throwFilterException(l10n("tooManyNestedStyleOrScriptTagsLong"));
				return null;
			}
			if(!pc.killStyle) {
				processStyle(pc);
				pc.writeStyleScriptWithTag = true;
			} else {
				pc.killStyle = false;
				pc.currentStyleScriptChunk = "";
			}
			pc.expectingBadComment = false;
			// Pass it on, no params for </style>
			return hn;
		}

		Map<String, Object> start(Map<String, Object> h, Map<String, Object> hn, HTMLParseContext pc)
		        throws DataFilterException {
			if(logDEBUG) Logger.debug(this, "Starting script/style");
			pc.styleScriptRecurseCount++;
			if (pc.styleScriptRecurseCount > 1) {
				if (deleteErrors)
					pc.writeAfterTag.append("<!-- " + l10n("tooManyNestedStyleOrScriptTags") + " -->");
				else
					throwFilterException(l10n("tooManyNestedStyleOrScriptTagsLong"));
				return null;
			}
			setStyle(true, pc);
			String type = getHashString(h, "type");
			if (type != null) {
				if (!type.equalsIgnoreCase("text/css") /* FIXME */
					) {
					pc.killStyle = true;
					pc.expectingBadComment = true;
					return null; // kill the tag
				}
				hn.put("type", "text/css");
			}
			return hn;
		}
	}

	static class StyleTagVerifier extends ScriptStyleTagVerifier {
		StyleTagVerifier() {
			super(
				"style",
				new String[] { "id", "media", "title", "xml:space" },
				emptyStringArray);
		}

		@Override
		void setStyle(boolean b, HTMLParseContext pc) {
			pc.inStyle = b;
		}

		@Override
		boolean getStyle(HTMLParseContext pc) {
			return pc.inStyle;
		}

		@Override
		void processStyle(HTMLParseContext pc) {
			try {
				pc.currentStyleScriptChunk =
					sanitizeStyle(pc.currentStyleScriptChunk, pc.cb, pc);
			} catch (DataFilterException e) {
				Logger.error(this, "Error parsing style: "+e, e);
				pc.currentStyleScriptChunk = "";
			}
		}
	}

	static class ScriptTagVerifier extends ScriptStyleTagVerifier {
		ScriptTagVerifier() {
			super(
				"script",
				new String[] {
					"id",
					"charset",
					"type",
					"language",
					"defer",
					"xml:space" },
				new String[] { "src" });
			/*
			 * FIXME: src not supported type ignored (we will need to check
			 * this when if/when we support scripts charset ignored
			 */
		}

		@Override
		Map<String, Object> sanitizeHash(Map<String, Object> hn, ParsedTag p, HTMLParseContext pc)
		        throws DataFilterException {
			// Call parent so we swallow the scripting
			super.sanitizeHash(hn, p, pc);
			return null; // Lose the tags
		}

		@Override
		void setStyle(boolean b, HTMLParseContext pc) {
			pc.inScript = b;
		}

		@Override
		boolean getStyle(HTMLParseContext pc) {
			return pc.inScript;
		}

		@Override
		void processStyle(HTMLParseContext pc) {
			pc.currentStyleScriptChunk =
				sanitizeScripting(pc.currentStyleScriptChunk);
		}
	}

	static class BaseCoreTagVerifier extends TagVerifier {
		BaseCoreTagVerifier(
			String tag,
			String[] allowedAttrs,
			String[] uriAttrs,
			String[] inlineURIAttrs) {
			super(tag, allowedAttrs, uriAttrs, inlineURIAttrs);
		}

		@Override
		Map<String, Object> sanitizeHash(Map<String, Object> h,
			ParsedTag p,
			HTMLParseContext pc) throws DataFilterException {
			Map<String, Object> hn = super.sanitizeHash(h, p, pc);
			// %i18n dealt with by TagVerifier
			// %coreattrs
			String id = getHashString(h, "id");
			if (id != null) {
				hn.put("id", id);
				// hopefully nobody will be stupid enough to encode URLs into
				// the unique ID... :)
			}
			String classNames = getHashString(h, "class");
			if (classNames != null) {
				hn.put("class", classNames);
				// ditto
			}
			String style = getHashString(h, "style");
			if (style != null) {
				style = sanitizeStyle(style, pc.cb, pc);
				if (style != null)
					style = escapeQuotes(style);
				if (style != null)
					hn.put("style", style);
			}
			String title = getHashString(h, "title");
			if (title != null) {
				// PARANOIA: title is PLAIN TEXT, right? In all user agents? :)
				hn.put("title", title);
			}
			return hn;
		}
	}

	static class CoreTagVerifier extends BaseCoreTagVerifier {
		final HashSet<String> eventAttrs;
		static final String[] stdEvents =
			new String[] {
				"onclick",
				"ondblclick",
				"onmousedown",
				"onmouseup",
				"onmouseover",
				"onmousemove",
				"onmouseout",
				"onkeypress",
				"onkeydown",
				"onkeyup",
				"onload",
				"onfocus",
				"onblur",
				"oncontextmenu",
				"onresize",
				"onscroll",
				"onunload",
				"onmouseenter",
				"onchange",
				"onreset",
				"onselect",
				"onsubmit",
				"onerror",
			};

		CoreTagVerifier(
			String tag,
			String[] allowedAttrs,
			String[] uriAttrs,
			String[] inlineURIAttrs,
			String[] eventAttrs) {
			this(tag, allowedAttrs, uriAttrs, inlineURIAttrs, eventAttrs, true);
		}

		CoreTagVerifier(
			String tag,
			String[] allowedAttrs,
			String[] uriAttrs,
			String[] inlineURIAttrs,
			String[] eventAttrs,
			boolean addStdEvents) {
			super(tag, allowedAttrs, uriAttrs, inlineURIAttrs);
			this.eventAttrs = new HashSet<String>();
			if (eventAttrs != null) {
				for (int x = 0; x < eventAttrs.length; x++)
					this.eventAttrs.add(eventAttrs[x]);
			}
			if (addStdEvents) {
				for (int x = 0; x < stdEvents.length; x++)
					this.eventAttrs.add(stdEvents[x]);
			}
		}

		@Override
		Map<String, Object> sanitizeHash(Map<String, Object> h,
			ParsedTag p,
			HTMLParseContext pc) throws DataFilterException {
			Map<String, Object> hn = super.sanitizeHash(h, p, pc);
			// events (default and added)
			for (Iterator<String> e = eventAttrs.iterator(); e.hasNext();) {
				String name = e.next();
				String arg = getHashString(h, name);
				if (arg != null) {
					arg = sanitizeScripting(arg);
					if (arg != null)
						hn.put(name, arg);
				}
			}
			
			return hn;
		}
	}

	static class LinkTagVerifier extends CoreTagVerifier {
		LinkTagVerifier(
			String tag,
			String[] allowedAttrs,
			String[] uriAttrs,
			String[] inlineURIAttrs,
			String[] eventAttrs) {
			super(tag, allowedAttrs, uriAttrs, inlineURIAttrs, eventAttrs);
		}

		@Override
		Map<String, Object> sanitizeHash(Map<String, Object> h,
			ParsedTag p,
			HTMLParseContext pc) throws DataFilterException {
			Map<String, Object> hn = super.sanitizeHash(h, p, pc);
			String hreflang = getHashString(h, "hreflang");
			String charset = null;
			String maybecharset = null;
			String type = getHashString(h, "type");
			if (type != null) {
				String[] typesplit = splitType(type);
				type = typesplit[0];
				if ((typesplit[1] != null) && (typesplit[1].length() > 0))
					charset = typesplit[1];
				if(logDEBUG)
					Logger.debug(
							this,
							"Processing link tag, type="
							+ type
							+ ", charset="
							+ charset);
			}
			String c = getHashString(h, "charset");
			if (c != null) {
				charset = c;
<<<<<<< HEAD
			else if("link".equalsIgnoreCase(p.element)) {
				String rel = getHashString(h, "rel");
				if(rel.equals("alternate") || rel.equals("stylesheet")) {
					// Browser will use the referring document's charset if there
					// is no BOM and we don't specify one in HTTP.
					// So we need to pass this information to the filter.
					// We cannot force the mime type with the charset, because if
					// we do that, we might be wrong - if there is a BOM or @charset 
					// we want to use that. E.g. chinese pages might have the
					// page in GB18030 and the borrowed CSS in ISO-8859-1 or UTF-8.
					maybecharset = pc.charset;
				}
			}
=======
			}
			if(charset != null) {
				try {
					charset = URLDecoder.decode(charset, false);
				} catch (URLEncodedFormatException e) {
					charset = null;
				}
			}
			if(charset != null && charset.indexOf('&') != -1)
				charset = null;
			if(charset != null && !Charset.isSupported(charset))
				charset = null;
>>>>>>> 033172f1
			String href = getHashString(h, "href");
			if (href != null) {
				final String[] rels = new String[] { "rel", "rev" };
				for (int x = 0; x < rels.length; x++) {
					String reltype = rels[x];
					String rel = getHashString(h, reltype);
					if (rel != null) {
						StringTokenizer tok = new StringTokenizer(rel, " ");
						while (tok.hasMoreTokens()) {
							String t = tok.nextToken();
							if (t.equalsIgnoreCase("alternate")
								|| t.equalsIgnoreCase("stylesheet")) {
								// FIXME: hardcoding text/css
								type = "text/css";
							} // FIXME: do we want to do anything with the
							// other possible rel's?
						}
						hn.put(reltype, rel);
					}
				}
				//				Core.logger.log(this, "Sanitizing URI: "+href+" with type "+
				//					type+" and charset "+charset,
				//					Logger.DEBUG);
				href = HTMLDecoder.decode(href);
				href = htmlSanitizeURI(href, type, charset, maybecharset, pc.cb, pc, false);
				if (href != null) {
					href = HTMLEncoder.encode(href);
					hn.put("href", href);
					if (type != null)
						hn.put("type", type);
					if (charset != null)
						hn.put("charset", charset);
					if ((charset != null) && (hreflang != null))
						hn.put("hreflang", hreflang);
				}
			}
			// FIXME: allow these if the charset and encoding are encoded into
			// the URL
			// FIXME: link types -
			// http://www.w3.org/TR/html4/types.html#type-links - the
			// stylesheet stuff, primarily - rel and rev properties - parse
			// these, use same fix as above (browser may assume text/css for
			// anything linked as a stylesheet)
			return hn;
		}
	}

	// We do not allow forms to act anywhere else than on / 
	static class FormTagVerifier extends CoreTagVerifier{
		FormTagVerifier(
			String tag,
			String[] allowedAttrs,
			String[] uriAttrs,
			String[] eventAttrs) {
			super(tag, allowedAttrs, uriAttrs, null, eventAttrs);
		}

		@Override
		Map<String, Object> sanitizeHash(Map<String, Object> h,
			ParsedTag p,
			HTMLParseContext pc) throws DataFilterException {
			Map<String, Object> hn = super.sanitizeHash(h, p, pc);
			if(p.startSlash) {
				// Allow, but only with standard elements
				return hn;
			}
			String method = (String) h.get("method");
			String action = (String) h.get("action");
			String finalAction;
			try {
				finalAction = pc.cb.processForm(method, action);
			} catch (CommentException e) {
	            pc.writeAfterTag.append("<!-- ").append(HTMLEncoder.encode(e.toString())).append(" -->");
				return null;
			}
			if(finalAction == null) return null;
			hn.put("method", method);
			hn.put("action", finalAction);
			// Force enctype and accept-charset to acceptable values.
			hn.put("enctype", "multipart/form-data");
			hn.put("accept-charset", "UTF-8");
			return hn;
		}
	}
	
	static class InputTagVerifier extends CoreTagVerifier{
		final HashSet<String> allowedTypes;
		String[] types = new String[]{
			"text",
			"password",
			"checkbox",
			"radio",
			"submit",
			"reset,",
			// no ! file
			"hidden",
			"image",
			"button"
		};
		
		InputTagVerifier(
			String tag,
			String[] allowedAttrs,
			String[] uriAttrs,
			String[] inlineURIAttrs,
			String[] eventAttrs) {
			super(tag, allowedAttrs, uriAttrs, inlineURIAttrs, eventAttrs);
			this.allowedTypes = new HashSet<String>();
			if (types != null) {
				for (int x = 0; x < types.length; x++)
					this.allowedTypes.add(types[x]);
			}
		}

		@Override
		Map<String, Object> sanitizeHash(Map<String, Object> h,
			ParsedTag p,
			HTMLParseContext pc) throws DataFilterException {
			Map<String, Object> hn = super.sanitizeHash(h, p, pc);
			
			// We drop the whole <input> if type isn't allowed
			if(!allowedTypes.contains(hn.get("type"))){
				return null;
			}
			
			return hn;
		}
	}
	
	static class MetaTagVerifier extends TagVerifier {
		MetaTagVerifier() {
			super("meta", new String[] { "id" });
		}

		@Override
		Map<String, Object> sanitizeHash(Map<String, Object> h,
			ParsedTag p,
			HTMLParseContext pc) throws DataFilterException {
			Map<String, Object> hn = super.sanitizeHash(h, p, pc);
			/*
			 * Several possibilities: a) meta http-equiv=X content=Y b) meta
			 * name=X content=Y
			 */
			String http_equiv = getHashString(h, "http-equiv");
			String name = getHashString(h, "name");
			String content = getHashString(h, "content");
			String scheme = getHashString(h, "scheme");
			if(logMINOR) Logger.minor(this, "meta: name="+name+", content="+content+", http-equiv="+http_equiv+", scheme="+scheme);
			if (content != null) {
				if ((name != null) && (http_equiv == null)) {
					if (name.equalsIgnoreCase("Author")) {
						hn.put("name", name);
						hn.put("content", content);
					} else if (name.equalsIgnoreCase("Keywords")) {
						hn.put("name", name);
						hn.put("content", content);
					} else if (name.equalsIgnoreCase("Description")) {
						hn.put("name", name);
						hn.put("content", content);
					}
				} else if ((http_equiv != null) && (name == null)) {
					if (http_equiv.equalsIgnoreCase("Expires")) {
						hn.put("http-equiv", http_equiv);
						hn.put("content", content);
					} else if (
						http_equiv.equalsIgnoreCase("Content-Script-Type")) {
						// We don't support script at this time.
					} else if (
						http_equiv.equalsIgnoreCase("Content-Style-Type")) {
						// FIXME: charsets
						if (content.equalsIgnoreCase("text/css")) {
							// FIXME: selectable style languages - only matters
							// when we have implemented more than one
							// FIXME: if we ever do allow it... the spec
							// http://www.w3.org/TR/html4/present/styles.html#h-14.2.1
							// says only the last definition counts...
							//        but it only counts if it's in the HEAD section,
							// so we DONT need to parse the whole doc
							hn.put("http-equiv", http_equiv);
							hn.put("content", content);
						}
						// FIXME: add some more headers - Dublin Core?
					} else if (http_equiv.equalsIgnoreCase("Content-Type")) {
						if(logMINOR) Logger.minor(this, "Found http-equiv content-type="+content);
						String[] typesplit = splitType(content);
						if(logDEBUG) {
							for(int i=0;i<typesplit.length;i++)
								Logger.debug(this, "["+i+"] = "+typesplit[i]);
						}
						if (typesplit[0].equalsIgnoreCase("text/html")
							&& ((typesplit[1] == null)
								|| typesplit[1].equalsIgnoreCase(pc.charset))) {
							hn.put("http-equiv", http_equiv);
							hn.put(
								"content",
								typesplit[0]
									+ (typesplit[1] != null
										? "; charset=" + typesplit[1]
										: ""));
						}
						if(typesplit[1] != null)
							pc.detectedCharset = typesplit[1].trim();
					} else if (
						http_equiv.equalsIgnoreCase("Content-Language")) {
						hn.put("http-equiv", "Content-Language");
						hn.put("content", content);
					}
				}
			}
			return hn;
		}
	}

	static class DocTypeTagVerifier extends TagVerifier {
		DocTypeTagVerifier(String tag) {
			super(tag, null);
		}

		static final Map<String, Object> DTDs = new HashMap<String, Object>();

		static {
			DTDs.put(
				"-//W3C//DTD XHTML 1.0 Strict//EN",
				"http://www.w3.org/TR/xhtml1/DTD/xhtml1-strict.dtd");
			DTDs.put(
				"-//W3C//DTD XHTML 1.0 Transitional//EN",
				"http://www.w3.org/TR/xhtml1/DTD/xhtml1-transitional.dtd");
			DTDs.put(
				"-//W3C//DTD XHTML 1.0 Frameset//EN",
				"http://www.w3.org/TR/xhtml1/DTD/xhtml1-frameset.dtd");
			DTDs.put(
				"-//W3C//DTD XHTML 1.1//EN",
				"http://www.w3.org/TR/xhtml11/DTD/xhtml11.dtd");
			DTDs.put(
				"-//W3C//DTD HTML 4.01//EN",
				"http://www.w3.org/TR/html4/strict.dtd");
			DTDs.put(
				"-//W3C//DTD HTML 4.01 Transitional//EN",
				"http://www.w3.org/TR/html4/loose.dtd");
			DTDs.put(
				"-//W3C//DTD HTML 4.01 Frameset//EN",
				"http://www.w3.org/TR/html4/frameset.dtd");
			DTDs.put("-//W3C//DTD HTML 3.2 Final//EN", new Object());
		}

		@Override
		ParsedTag sanitize(ParsedTag t, HTMLParseContext pc) {
			if (!((t.unparsedAttrs.length == 3) || (t.unparsedAttrs.length == 4)))
				return null;
			if (!t.unparsedAttrs[0].equalsIgnoreCase("html"))
				return null;
			if (!t.unparsedAttrs[1].equalsIgnoreCase("public"))
				return null;
			String s = stripQuotes(t.unparsedAttrs[2]);
			if (!DTDs.containsKey(s))
				return null;
			if (t.unparsedAttrs.length == 4) {
				String ss = stripQuotes(t.unparsedAttrs[3]);
				String spec = getHashString(DTDs, s);
				if ((spec != null) && !spec.equals(ss))
					return null;
			}
			return t;
		}
	}

	static class XmlTagVerifier extends TagVerifier {
		XmlTagVerifier() {
			super("?xml", null);
		}

		@Override
		ParsedTag sanitize(ParsedTag t, HTMLParseContext pc) {
			if (t.unparsedAttrs.length != 2 && t.unparsedAttrs.length != 3) {
				if (logMINOR) Logger.minor(this, "Deleting xml declaration, invalid length");
				return null;
			}
			if (t.unparsedAttrs.length == 3 && !t.unparsedAttrs[2].equals("?")) {
				if (logMINOR) Logger.minor(this, "Deleting xml declaration, invalid ending (length 2)");
				return null;
			}
			if (t.unparsedAttrs.length == 2 && !t.unparsedAttrs[1].endsWith("?")) {
				if (logMINOR) Logger.minor(this, "Deleting xml declaration, invalid ending (length 3)");
				return null;
			}
			if (!t.unparsedAttrs[0].equals("version=\"1.0\"")) {
				if (logMINOR) Logger.minor(this, "Deleting xml declaration, invalid version");
				return null;
			}
			if (!(t.unparsedAttrs[1].startsWith("encoding=\"")
				&& (t.unparsedAttrs[1].endsWith("\"?") || t.unparsedAttrs[1].endsWith("\"")))) {
				if (logMINOR) Logger.minor(this, "Deleting xml declaration, invalid encoding");
				return null;
			}
			if (!t.unparsedAttrs[1]
				.substring(10, t.unparsedAttrs[1].length() - 1)
				.equalsIgnoreCase(pc.charset)) {
				if (logMINOR) Logger.minor(this, "Deleting xml declaration (invalid charset "
						+ t.unparsedAttrs[1].substring(10, t.unparsedAttrs[1].length() - 1) + ")");
				return null;
			}
			return t;
		}
	}

	static class HtmlTagVerifier extends TagVerifier {
		HtmlTagVerifier() {
			super("html", new String[] { "id", "version" });
		}

		@Override
		Map<String, Object> sanitizeHash(Map<String, Object> h,
			ParsedTag p,
			HTMLParseContext pc) throws DataFilterException {
			Map<String, Object> hn = super.sanitizeHash(h, p, pc);
			String xmlns = getHashString(h, "xmlns");
			if ((xmlns != null) && xmlns.equals("http://www.w3.org/1999/xhtml")) {
				hn.put("xmlns", xmlns);
				pc.setisXHTML(true);
			}
			return hn;
		}
	}

	static class BaseHrefTagVerifier extends TagVerifier {

		BaseHrefTagVerifier(String string, String[] strings, String[] strings2) {
			super(string, strings, strings2, null);
		}
		
		@Override
		Map<String, Object> sanitizeHash(Map<String, Object> h,
				ParsedTag p,
				HTMLParseContext pc) throws DataFilterException {
			Map<String, Object> hn = super.sanitizeHash(h, p, pc);
			// Get the already-sanitized version.
			String baseHref = getHashString(hn, "href");
			if(baseHref != null) {
				String ref = pc.cb.onBaseHref(baseHref);
				if(ref != null)
					hn.put("href", ref);
			}
			return hn;
		}

	}
	
	static String sanitizeStyle(String style, FilterCallback cb, HTMLParseContext hpc) throws DataFilterException {
		if(style == null) return null;
		if(hpc.noOutput) return null;
		Reader r = new StringReader(style);
		Writer w = new StringWriter();
		style = style.trim();
		if(logMINOR) Logger.minor(HTMLFilter.class, "Sanitizing style: " + style);
		CSSParser pc = new CSSParser(r, w, false, cb, hpc.charset, false);
		try {
			pc.parse();
		} catch (IOException e) {
			Logger.error(
				HTMLFilter.class,
				"IOException parsing inline CSS!");
		} catch (Error e) {
			if (e.getMessage().equals("Error: could not match input")) {
				// this sucks, it should be a proper exception
				Logger.normal(
					HTMLFilter.class,
					"CSS Parse Error!",
					e);
				return "/* "+l10n("couldNotParseStyle")+" */";
			} else
				throw e;
		}
		String s = w.toString();
		if ((s == null) || (s.length() == 0))
			return null;
		//		Core.logger.log(SaferFilter.class, "Style now: " + s, Logger.DEBUG);
		if(logMINOR) Logger.minor(HTMLFilter.class, "Style finally: " + s);
		return s;
	}

	static String escapeQuotes(String s) {
		StringBuilder buf = new StringBuilder(s.length());
		for (int x = 0; x < s.length(); x++) {
			char c = s.charAt(x);
			if (c == '\"') {
				buf.append("&quot;");
			} else {
				buf.append(c);
			}
		}
		return buf.toString();
	}

	static String sanitizeScripting(String script) {
		// Kill it. At some point we may want to allow certain recipes - FIXME
		return null;
	}

	static String sanitizeURI(String uri, FilterCallback cb, boolean inline) throws CommentException {
		return sanitizeURI(uri, null, null, null, cb, inline);
	}

	/*
	 * While we're only interested in the type and the charset, the format is a
	 * lot more flexible than that. (avian) TEXT/PLAIN; format=flowed;
	 * charset=US-ASCII IMAGE/JPEG; name=test.jpeg; x-unix-mode=0644
	 */
	public static String[] splitType(String type) {
		StringFieldParser sfp;
		String charset = null, param, name, value;
		int x;

		sfp = new StringFieldParser(type, ';');
		type = sfp.nextField().trim();
		while (sfp.hasMoreFields()) {
			param = sfp.nextField();
			x = param.indexOf('=');
			if (x != -1) {
				name = param.substring(0, x).trim();
				value = param.substring(x + 1).trim();
				if (name.equals("charset"))
					charset = value;
			}
		}
		return new String[] { type, charset };
	}

	// A simple string splitter
	// StringTokenizer doesn't work well for our purpose. (avian)
	static class StringFieldParser {
		private String str;
		private int maxPos, curPos;
		private char c;

		public StringFieldParser(String str) {
			this(str, '\t');
		}

		public StringFieldParser(String str, char c) {
			this.str = str;
			this.maxPos = str.length();
			this.curPos = 0;
			this.c = c;
		}

		public boolean hasMoreFields() {
			return curPos <= maxPos;
		}

		public String nextField() {
			int start, end;

			if (curPos > maxPos)
				return null;
			start = curPos;
			while ((curPos < maxPos) && (str.charAt(curPos) != c))
				curPos++;
			end = curPos;
			curPos++;
			return str.substring(start, end);
		}
	}

	static String htmlSanitizeURI(
			String suri,
			String overrideType,
			String overrideCharset,
			String maybeCharset,
			FilterCallback cb,
			HTMLParseContext pc,
			boolean inline) {
		try {
			return sanitizeURI(suri, overrideType, overrideCharset, maybeCharset, cb, inline);
		} catch (CommentException e) {
            pc.writeAfterTag.append("<!-- ").append(HTMLEncoder.encode(e.toString())).append(" -->");
			return null;
		}
	}
	
	static String sanitizeURI(
		String suri,
		String overrideType,
		String overrideCharset,
		String maybeCharset,
		FilterCallback cb, boolean inline) throws CommentException {
		if(logMINOR)
			Logger.minor(HTMLFilter.class, "Sanitizing URI: "+suri+" ( override type "+overrideType +" override charset "+overrideCharset+" ) inline="+inline, new Exception("debug"));
		boolean addMaybe = false;
		if((overrideCharset != null) && (overrideCharset.length() > 0))
			overrideType += "; charset="+overrideCharset;
		else if(maybeCharset != null)
			addMaybe = true;
		String retval = cb.processURI(suri, overrideType, false, inline);
		if(addMaybe) {
			if(retval.indexOf('?') != -1)
				retval += "&maybecharset="+maybeCharset;
			else
				retval += "?maybecharset="+maybeCharset;
		}
		return retval;
	}

	static String getHashString(Map<String, Object> h, String key) {
		Object o = h.get(key);
		if (o == null)
			return null;
		if (o instanceof String)
			return (String) o;
		else
			return null;
	}

	private static String l10n(String key) {
		return NodeL10n.getBase().getString("HTMLFilter."+key);
	}

	private static String l10n(String key, String pattern, String value) {
		return NodeL10n.getBase().getString("HTMLFilter."+key, pattern, value);
	}

	public BOMDetection getCharsetByBOM(Bucket data) throws DataFilterException {
		// No enhanced BOMs.
		// FIXME XML BOMs???
		return null;
	}
	

}<|MERGE_RESOLUTION|>--- conflicted
+++ resolved
@@ -1731,10 +1731,20 @@
 							+ charset);
 			}
 			String c = getHashString(h, "charset");
-			if (c != null) {
+			if (c != null)
 				charset = c;
-<<<<<<< HEAD
-			else if("link".equalsIgnoreCase(p.element)) {
+			if(charset != null) {
+				try {
+					charset = URLDecoder.decode(charset, false);
+				} catch (URLEncodedFormatException e) {
+					charset = null;
+				}
+			}
+			if(charset != null && charset.indexOf('&') != -1)
+				charset = null;
+			if(charset != null && !Charset.isSupported(charset))
+				charset = null;
+			if(charset == null && "link".equalsIgnoreCase(p.element)) {
 				String rel = getHashString(h, "rel");
 				if(rel.equals("alternate") || rel.equals("stylesheet")) {
 					// Browser will use the referring document's charset if there
@@ -1747,20 +1757,6 @@
 					maybecharset = pc.charset;
 				}
 			}
-=======
-			}
-			if(charset != null) {
-				try {
-					charset = URLDecoder.decode(charset, false);
-				} catch (URLEncodedFormatException e) {
-					charset = null;
-				}
-			}
-			if(charset != null && charset.indexOf('&') != -1)
-				charset = null;
-			if(charset != null && !Charset.isSupported(charset))
-				charset = null;
->>>>>>> 033172f1
 			String href = getHashString(h, "href");
 			if (href != null) {
 				final String[] rels = new String[] { "rel", "rev" };
