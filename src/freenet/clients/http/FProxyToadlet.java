package freenet.clients.http;

import static java.util.concurrent.TimeUnit.HOURS;
import static java.util.concurrent.TimeUnit.SECONDS;

import java.io.ByteArrayOutputStream;
import java.io.DataInputStream;
import java.io.IOException;
import java.io.InputStream;
import java.io.OutputStream;
import java.net.MalformedURLException;
import java.net.SocketException;
import java.net.URI;
import java.net.URISyntaxException;
import java.util.ArrayList;
import java.util.Arrays;
import java.util.HashSet;
import java.util.List;
import java.util.Set;

import freenet.client.DefaultMIMETypes;
import freenet.client.FetchContext;
import freenet.client.FetchException;
import freenet.client.FetchResult;
import freenet.client.HighLevelSimpleClient;
import freenet.client.async.ClientContext;
import freenet.client.filter.ContentFilter;
import freenet.client.filter.FoundURICallback;
import freenet.client.filter.FilterMIMEType;
import freenet.client.filter.PushingTagReplacerCallback;
import freenet.client.filter.UnsafeContentTypeException;
import freenet.clients.http.ajaxpush.DismissAlertToadlet;
import freenet.clients.http.ajaxpush.LogWritebackToadlet;
import freenet.clients.http.ajaxpush.PushDataToadlet;
import freenet.clients.http.ajaxpush.PushFailoverToadlet;
import freenet.clients.http.ajaxpush.PushKeepaliveToadlet;
import freenet.clients.http.ajaxpush.PushLeavingToadlet;
import freenet.clients.http.ajaxpush.PushNotificationToadlet;
import freenet.clients.http.ajaxpush.PushTesterToadlet;
import freenet.clients.http.updateableelements.ProgressBarElement;
import freenet.clients.http.updateableelements.ProgressInfoElement;
import freenet.config.Config;
import freenet.config.SubConfig;
import freenet.crypt.SHA256;
import freenet.keys.FreenetURI;
import freenet.keys.USK;
import freenet.l10n.NodeL10n;
import freenet.node.*;
import freenet.node.SecurityLevels.NETWORK_THREAT_LEVEL;
import freenet.node.SecurityLevels.PHYSICAL_THREAT_LEVEL;
import freenet.pluginmanager.PluginInfoWrapper;
import freenet.support.HTMLEncoder;
import freenet.support.HTMLNode;
import freenet.support.HexUtil;
import freenet.support.LogThresholdCallback;
import freenet.support.Logger;
import freenet.support.MediaType;
import freenet.support.MultiValueTable;
import freenet.support.SizeUtil;
import freenet.support.URIPreEncoder;
import freenet.support.URLEncoder;
import freenet.support.Logger.LogLevel;
import freenet.support.api.Bucket;
import freenet.support.api.BucketFactory;
import freenet.support.api.HTTPRequest;
import freenet.support.io.BucketTools;
import freenet.support.io.Closer;
import freenet.support.io.FileUtil;
import freenet.support.io.NoFreeBucket;

public final class FProxyToadlet extends Toadlet implements RequestClient {

    private static byte[] random;
    final NodeClientCore core;
    final ClientContext context;
    final FProxyFetchTracker fetchTracker;

    static final Set<String> prefetchAllowedTypes = new HashSet<String>();
    static {
        // Only valid inlines
        prefetchAllowedTypes.add("image/png");
        prefetchAllowedTypes.add("image/jpeg");
        prefetchAllowedTypes.add("image/gif");
    }

    // ?force= links become invalid after 2 hours.
    private static final long FORCE_GRAIN_INTERVAL = HOURS.toMillis(1);
    /** Maximum size for transparent pass-through, should be a config option */
    public static long MAX_LENGTH_WITH_PROGRESS = (5*1024*1024 * 11) / 10; // 2MB plus a bit due to buggy inserts
    public static long MAX_LENGTH_NO_PROGRESS = (2*1024*1024 * 11) / 10; // 2MB plus a bit due to buggy inserts

    static final URI welcome;
    public static final short PRIORITY = RequestStarter.INTERACTIVE_PRIORITY_CLASS;
    static {
        try {
            welcome = new URI("/welcome/");
        } catch (URISyntaxException e) {
            throw new Error("Broken URI constructor: "+e, e);
        }
    }

    private static volatile boolean logMINOR;
    static {
        Logger.registerLogThresholdCallback(new LogThresholdCallback(){
            @Override
            public void shouldUpdate(){
                logMINOR = Logger.shouldLog(LogLevel.MINOR, this);
            }
        });
    }

    // FIXME make this configurable (or get rid of prefetch support)
    static final int MAX_PREFETCH = 50;

    public FProxyToadlet(final HighLevelSimpleClient client, NodeClientCore core, FProxyFetchTracker tracker) {
        super(client);
        client.setMaxLength(MAX_LENGTH_NO_PROGRESS);
        client.setMaxIntermediateLength(MAX_LENGTH_NO_PROGRESS);
        this.core = core;
        this.context = core.clientContext;
        fetchTracker = tracker;
    }

    @Override
    public boolean allowPOSTWithoutPassword() {
        return true;
    }

    public void handleMethodPOST(URI uri, HTTPRequest req, ToadletContext ctx) throws ToadletContextClosedException, IOException, RedirectException {
        String ks = uri.getPath();

        if (ks.equals("/")||ks.startsWith("/servlet/")) {
            try {
                throw new RedirectException("/welcome/");
            } catch (URISyntaxException e) {
                // HUH!?!
            }
        }
    }

    public static void handleDownload(ToadletContext context, Bucket data, BucketFactory bucketFactory, String mimeType, String requestedMimeType, String forceString, boolean forceDownload, String basePath, FreenetURI key, String extras, String referrer, boolean downloadLink, ToadletContext ctx, NodeClientCore core, boolean dontFreeData, String maybeCharset) throws ToadletContextClosedException, IOException {
        if(logMINOR)
            Logger.minor(FProxyToadlet.class, "handleDownload(data.size="+data.size()+", mimeType="+mimeType+", requestedMimeType="+requestedMimeType+", forceDownload="+forceDownload+", basePath="+basePath+", key="+key);
        String extrasNoMime = extras; // extras will not include MIME type to start with - REDFLAG maybe it should be an array
        if(requestedMimeType != null) {
            if(mimeType == null || !requestedMimeType.equals(mimeType)) {
                if(extras == null) extras = "";
                extras = extras + "&type=" + requestedMimeType;
            }
        }
        long size = data.size();

        long now = System.currentTimeMillis();
        boolean force = false;
        if(forceString != null) {
            if(forceString.equals(getForceValue(key, now)) ||
                    forceString.equals(getForceValue(key, now-FORCE_GRAIN_INTERVAL)))
                force = true;
        }

        if((!force) && (!forceDownload)) {
            //Horrible hack needed for GWT as it relies on document.write() which is not supported in xhtml
            if(mimeType.compareTo("application/xhtml+xml")==0){
                mimeType="text/html";
            }
            if(horribleEvilHack(data) && !(mimeType.startsWith("application/rss+xml"))) {
                PageNode page = context.getPageMaker().getPageNode(l10n("dangerousRSSTitle"), context);
                HTMLNode pageNode = page.outer;
                HTMLNode contentNode = page.content;

                HTMLNode infobox = contentNode.addChild("div", "class", "infobox infobox-alert");
                infobox.addChild("div", "class", "infobox-header", l10n("dangerousRSSSubtitle"));
                HTMLNode infoboxContent = infobox.addChild("div", "class", "infobox-content");
                infoboxContent.addChild("#", NodeL10n.getBase().getString("FProxyToadlet.dangerousRSS", new String[] { "type" }, new String[] { mimeType }));
                infoboxContent.addChild("p", l10n("options"));
                HTMLNode optionList = infoboxContent.addChild("ul");
                HTMLNode option = optionList.addChild("li");

                NodeL10n.getBase().addL10nSubstitution(option, "FProxyToadlet.openPossRSSAsPlainText", new String[] { "link", "bold" },
                        new HTMLNode[] {
                        HTMLNode.link(basePath+key.toString()+"?type=text/plain&force="+getForceValue(key,now)+extrasNoMime),
                        HTMLNode.STRONG
                });
                // 	FIXME: is this safe? See bug #131
                option = optionList.addChild("li");
                NodeL10n.getBase().addL10nSubstitution(option, "FProxyToadlet.openPossRSSForceDisk", new String[] { "link", "bold" },
                        new HTMLNode[] {
                        HTMLNode.link(basePath+key.toString()+"?forcedownload"+extras),
                        HTMLNode.STRONG
                });
                boolean mimeRSS = mimeType.startsWith("application/xml+rss") || mimeType.startsWith("text/xml"); /* blergh! */
                if(!(mimeRSS || mimeType.startsWith("text/plain"))) {
                    option = optionList.addChild("li");
                    NodeL10n.getBase().addL10nSubstitution(option, "FProxyToadlet.openRSSForce", new String[] { "link", "bold", "mime" },
                            new HTMLNode[] {
                            HTMLNode.link(basePath+key.toString()+"?force="+getForceValue(key, now)+extras), HTMLNode.STRONG, HTMLNode.text(mimeType) });
                }
                option = optionList.addChild("li");
                NodeL10n.getBase().addL10nSubstitution(option, "FProxyToadlet.openRSSAsRSS", new String[] { "link", "bold" },
                        new HTMLNode[] {
                        HTMLNode.link(basePath + key.toString() + "?type=application/xml+rss&force=" + getForceValue(key, now)+extrasNoMime),
                        HTMLNode.STRONG });
                addDownloadOptions(ctx, optionList, key, mimeType, true, false, core); // FIXME Or false, false? Or true, true? We don't have filter for rss/atom anyway, so it will be useless - only more confusion and clicking for user. When we *will* have one, we can just get rid of this warning page.
                if(referrer != null) {
                    option = optionList.addChild("li");
                    NodeL10n.getBase().addL10nSubstitution(option, "FProxyToadlet.backToReferrer", new String[] { "link" },
                            new HTMLNode[] { HTMLNode.link(referrer) });
                }
                option = optionList.addChild("li");
                NodeL10n.getBase().addL10nSubstitution(option, "FProxyToadlet.backToFProxy", new String[] { "link" },
                        new HTMLNode[] { HTMLNode.link("/") });

                byte[] pageBytes = pageNode.generate().getBytes("UTF-8");
                context.sendReplyHeaders(200, "OK", new MultiValueTable<String, String>(), "text/html; charset=utf-8", pageBytes.length);
                context.writeData(pageBytes);
                return;
            }
        }

        if (forceDownload) {
            MultiValueTable<String, String> headers = new MultiValueTable<String, String>();
            headers.put("Content-Disposition", "attachment; filename=\"" + key.getPreferredFilename() + '"');
            headers.put("Cache-Control", "private");
            headers.put("Content-Transfer-Encoding", "binary");
            headers.put("X-Content-Type-Options", "nosniff");
            // really the above should be enough, but ...
            // was application/x-msdownload, but some unix browsers offer to open that in Wine as default!
            // it is important that this type not be understandable, but application/octet-stream doesn't work.
            // see http://onjava.com/pub/a/onjava/excerpt/jebp_3/index3.html
            // Testing on FF3.5.1 shows that application/x-force-download wants to run it in wine,
            // whereas application/force-download wants to save it.
            context.sendReplyHeadersFProxy(200, "OK", headers, "application/force-download", size);
            context.writeData(data);
        } else {
            // Send the data, intact
            MultiValueTable<String, String> hdr = context.getHeaders();
            String rangeStr = hdr.get("range");
            // was a range request
            if (rangeStr != null) {

                long range[];
                try {
                    range = parseRange(rangeStr);
                } catch (HTTPRangeException e) {
                    ctx.sendReplyHeaders(416, "Requested Range Not Satisfiable", null, null, 0);
                    return;
                }
                if (range[1] == -1 || range[1] >= size) {
                    range[1] = size - 1;
                }
                InputStream is = null;
                OutputStream os = null;
                Bucket tmpRange = bucketFactory.makeBucket(range[1] - range[0]);
                try {
                    is = data.getInputStream();
                    os = tmpRange.getOutputStream();
                    if (range[0] > 0)
                        FileUtil.skipFully(is, range[0]);
                    FileUtil.copy(is, os, range[1] - range[0] + 1);
                    // FIXME catch IOException here and tell the user there is a problem instead of just closing the connection.
                    // Currently there is no way to tell the difference between an IOE caused by the connection to the client and an internal one, we just close the connection in both cases.
                    os.close(); os = null; // If we can't write, we need to throw, so we don't send too little data.
                } finally {
                    Closer.close(is);
                    Closer.close(os);
                }
                MultiValueTable<String, String> retHdr = new MultiValueTable<String, String>();
                retHdr.put("Content-Range", "bytes " + range[0] + "-" + range[1] + "/" + size);
                retHdr.put("X-Content-Type-Options", "nosniff");
                context.sendReplyHeadersFProxy(206, "Partial content", retHdr, mimeType, tmpRange.size());
                context.writeData(tmpRange);
            } else {
                MultiValueTable<String, String> retHdr = new MultiValueTable<String, String>();
                retHdr.put("X-Content-Type-Options", "nosniff");
                context.sendReplyHeadersFProxy(200, "OK", retHdr, mimeType, size);
                context.writeData(data);
            }
        }
    }

    static final HTMLNode DOWNLOADS_LINK = QueueToadlet.DOWNLOADS_LINK;

    private static void addDownloadOptions(ToadletContext ctx, HTMLNode optionList, FreenetURI key, String mimeType,
            boolean disableFiltration, boolean dontShowFilter, NodeClientCore core) {
        PHYSICAL_THREAT_LEVEL threatLevel = core.node.securityLevels.getPhysicalThreatLevel();
        NETWORK_THREAT_LEVEL netLevel = core.node.securityLevels.getNetworkThreatLevel();
        boolean filterChecked = !(((threatLevel == PHYSICAL_THREAT_LEVEL.LOW &&
                netLevel == NETWORK_THREAT_LEVEL.LOW)) || disableFiltration);
        if((filterChecked) && mimeType != null && !mimeType.equals("application/octet-stream") &&
                !mimeType.equals("")) {
            FilterMIMEType type = ContentFilter.getMIMEType(mimeType);
            if((type == null || (!(type.safeToRead || type.readFilter != null))) &&
                    !(threatLevel == PHYSICAL_THREAT_LEVEL.HIGH ||
                    threatLevel == PHYSICAL_THREAT_LEVEL.MAXIMUM ||
                    netLevel == NETWORK_THREAT_LEVEL.HIGH ||
                    netLevel == NETWORK_THREAT_LEVEL.MAXIMUM))
                filterChecked = false;
        }
        //Display FProxy option to download to disk if the user isn't at maximum physical threat level
        //and hasn't disabled downloading to disk.
        if (threatLevel != PHYSICAL_THREAT_LEVEL.MAXIMUM && !core.isDownloadDisabled()) {
            HTMLNode option = optionList.addChild("li");
            HTMLNode optionForm = ctx.addFormChild(option, "/downloads/", "tooBigQueueForm");
            optionForm.addChild("input",
                    new String[] { "type", "name", "value" },
                    new String[] { "hidden", "key", key.toString() });
            optionForm.addChild("input",
                    new String[] { "type", "name", "value" },
                    new String[] { "hidden", "return-type", "disk" });
            optionForm.addChild("input", 
                    new String[] { "type", "name", "value" },
                    new String[] { "hidden", "persistence", "forever" });
            if (mimeType != null && !mimeType.equals("")) {
                optionForm.addChild("input",
                        new String[] { "type", "name", "value" },
                        new String[] { "hidden", "type", mimeType });
            }
            optionForm.addChild("input", new String[] { "type", "name", "value" },
                    new String[] { "submit", "download", l10n("downloadInBackgroundToDiskButton") });
            String downloadLocation = core.getDownloadsDir().getAbsolutePath();
            //If the download directory isn't allowed, yet downloading is, at least one directory must
            //have been explicitly defined, so take the first one.
            if (!core.allowDownloadTo(core.getDownloadsDir())) {
                downloadLocation = core.getAllowedDownloadDirs()[0].getAbsolutePath();
            }
            NodeL10n.getBase().addL10nSubstitution(optionForm, "FProxyToadlet.downloadInBackgroundToDisk",
                    new String[] { "dir", "page" },
                    new HTMLNode[] { new HTMLNode("input",
                            new String[] { "type", "name", "value", "maxlength", "size" },
                            new String[] { "text", "path", downloadLocation,
                            Integer.toString(QueueToadlet.MAX_FILENAME_LENGTH),
                            String.valueOf(downloadLocation.length())}),
                            DOWNLOADS_LINK });
            optionForm.addChild("#", " ");
            NodeL10n.getBase().addL10nSubstitution(optionForm,
                    "FProxyToadlet.downloadToDiskWarningNotFiltered",
                    new String[] {"bold" }, new HTMLNode[] { HTMLNode.STRONG });
            optionForm.addChild("input",
                    new String[] { "type", "name", "value" },
                    new String[] { "submit", "select-location",
                    NodeL10n.getBase().getString("QueueToadlet.browseToChange")+"..."} );
            if(!dontShowFilter) {
                HTMLNode filterControl = optionForm.addChild("div", l10n("filterData"));
                HTMLNode f = filterControl.addChild("input",
                        new String[] { "type", "name", "value" },
                        new String[] { "checkbox", "filterData", "filterData"});
                if(filterChecked) f.addAttribute("checked", "checked");
                filterControl.addChild("div", l10n("filterDataMessage"));
            }
            if (threatLevel == PHYSICAL_THREAT_LEVEL.HIGH) {
                optionForm.addChild("br");
                NodeL10n.getBase().addL10nSubstitution(optionForm,
                        "FProxyToadlet.downloadToDiskSecurityWarning",
                        new String[] {"bold" }, new HTMLNode[] { HTMLNode.STRONG });
                //optionForm.addChild("#", l10n("downloadToDiskSecurityWarning") + " ");
            }
        }

        //Display fetch option if not at low physical security or the user has disabled downloading to disk.
        if (threatLevel != PHYSICAL_THREAT_LEVEL.LOW || core.isDownloadDisabled()) {
            HTMLNode option = optionList.addChild("li");
            HTMLNode optionForm = ctx.addFormChild(option, "/downloads/", "tooBigQueueForm");
            optionForm.addChild("input",
                    new String[] { "type", "name", "value" },
                    new String[] { "hidden", "key", key.toString() });
            optionForm.addChild("input",
                    new String[] { "type", "name", "value" },
                    new String[] { "hidden", "return-type", "direct" });
            optionForm.addChild("input",
                    new String[] { "type", "name", "value" },
                    new String[] { "hidden", "persistence", "forever" });
            if (mimeType != null && !mimeType.equals("")) {
                optionForm.addChild("input",
                        new String[] { "type", "name", "value" },
                        new String[] { "hidden", "type", mimeType });
            }
            optionForm.addChild("input", new String[] { "type", "name", "value" },
                    new String[] { "submit", "download", l10n("downloadInBackgroundToTempSpaceButton") });
            NodeL10n.getBase().addL10nSubstitution(optionForm,
                    "FProxyToadlet.downloadInBackgroundToTempSpace",
                    new String[] { "page", "bold" }, new HTMLNode[] { DOWNLOADS_LINK, HTMLNode.STRONG });
            if(!dontShowFilter) {
                HTMLNode filterControl = optionForm.addChild("div", l10n("filterData"));
                HTMLNode f = filterControl.addChild("input",
                        new String[] { "type", "name", "value" },
                        new String[] { "checkbox", "filterData", "filterData"});
                if(filterChecked) f.addAttribute("checked", "checked");
                filterControl.addChild("div", l10n("filterDataMessage"));
            }
        }
    }

    public static String l10n(String msg) {
        return NodeL10n.getBase().getString("FProxyToadlet."+msg);
    }

    /** Does the first 512 bytes of the data contain anything that Firefox might regard as RSS?
     * This is a horrible evil hack; we shouldn't be doing blacklisting, we should be doing whitelisting.
     * REDFLAG Expect future security issues!
     * @throws IOException */
    private static boolean horribleEvilHack(Bucket data) throws IOException {
        DataInputStream is = null;
        try {
            int sz = (int) Math.min(data.size(), 512);
            if(sz == 0)
                return false;
            is = new DataInputStream(data.getInputStream());
            byte[] buf = new byte[sz];
            // FIXME Fortunately firefox doesn't detect RSS in UTF16 etc ... yet
            is.readFully(buf);
            /**
             * Look for any of the following strings:
             * <rss
             * &lt;feed
             * &lt;rdf:RDF
             *
             * If they start at the beginning of the file, or are preceded by one or more &lt;! or &lt;? tags,
             * then firefox will read it as RSS. In which case we must force it to be downloaded to disk.
             */
            if(checkForString(buf, "<rss"))
                return true;
            if(checkForString(buf, "<feed"))
                return true;
            if(checkForString(buf, "<rdf:RDF"))
                return true;
        }
        finally {
            Closer.close(is);
        }
        return false;
    }

    /** Scan for a US-ASCII (byte = char) string within a given buffer of possibly binary data */
    private static boolean checkForString(byte[] buf, String find) {
        int offset = 0;
        int bufProgress = 0;
        while(offset < buf.length) {
            byte b = buf[offset];
            if(b == find.charAt(bufProgress)) {
                bufProgress++;
                if(bufProgress == find.length()) return true;
                offset++;
            } else {
                if(bufProgress == 0)
                    offset++; // Try the next byte.
                else
                    bufProgress = 0; // Reset to the first char of the keyword.
            }
        }
        return false;
    }

    public void handleMethodGET(URI uri, HTTPRequest httprequest, ToadletContext ctx)
            throws ToadletContextClosedException, IOException, RedirectException {
        innerHandleMethodGET(uri, httprequest, ctx, 0);
    }

    static final int MAX_RECURSION = 5;

    private void innerHandleMethodGET(URI uri, HTTPRequest httprequest, ToadletContext ctx, int recursion)
            throws ToadletContextClosedException, IOException, RedirectException {

        String ks = uri.getPath();

        MultiValueTable<String,String> headers = ctx.getHeaders();
        final String ua = headers.get("user-agent");
        final String accept = headers.get("accept");
        if(logMINOR) Logger.minor(this, "UA = "+ua+" accept = "+accept);
        final boolean canSendProgress =
                isBrowser(ua) && !ctx.disableProgressPage() && (accept == null || accept.indexOf("text/html") > -1) && !httprequest.isParameterSet("forcedownload");

        long defaultMaxSize = canSendProgress ? MAX_LENGTH_WITH_PROGRESS : MAX_LENGTH_NO_PROGRESS;

        // max-retries
        // Less than -1 = use default.
        // 0 = one try only, don't retry
        // 1 = two tries
        // 2 = three tries
        // 3 or more = GO INTO COOLDOWN EVERY 3 TRIES! TAKES *MUCH* LONGER!!! STRONGLY NOT RECOMMENDED!!!
        int maxRetries = httprequest.getIntParam("max-retries", -2);

        long maxSize;
        long maxSizeDownload;

        boolean restricted = (container.publicGatewayMode() && !ctx.isAllowedFullAccess());

        boolean overrideSize = false;
        maxSize = defaultMaxSize;
        maxSizeDownload = MAX_LENGTH_WITH_PROGRESS;
        if(!restricted) {
            if(httprequest.isParameterSet("max-size")) {
                maxSize = maxSizeDownload = httprequest.getLongParam("max-size", defaultMaxSize);
                overrideSize = true;
            }
        }

        if (ks.equals("/")) {
            if (httprequest.isParameterSet("key")) {
                String k = httprequest.getParam("key");
                FreenetURI newURI;
                try {
                    newURI = new FreenetURI(k);
                } catch (MalformedURLException e) {
                    Logger.normal(this, "Invalid key: "+e+" for "+k, e);
                    sendErrorPage(ctx, 404, l10n("notFoundTitle"), NodeL10n.getBase().getString("FProxyToadlet.invalidKeyWithReason", new String[] { "reason" }, new String[] { e.toString() }));
                    return;
                }

                if(logMINOR) Logger.minor(this, "Redirecting to FreenetURI: "+newURI);
                String requestedMimeType = httprequest.getParam("type");
                String location = getLink(newURI, requestedMimeType, maxSize, httprequest.getParam("force", null), httprequest.isParameterSet("forcedownload"), maxRetries, overrideSize);
                writeTemporaryRedirect(ctx, null, location);
                return;
            }

            /*
             * Redirect to the welcome page because no key was specified.
             */
            try {
                throw new RedirectException(new URI(null, null, null, -1, welcome.getPath(), uri.getQuery(), uri.getFragment()));
            } catch (URISyntaxException e) {
                /*
                 * This shouldn't happen because all the inputs to the URI constructor come from getters
                 * of existing URIs.
                 */
                Logger.error(FProxyToadlet.class, "Unexpected syntax error in URI: " + e);
                writeTemporaryRedirect(ctx, "Internal error. Please check logs and report.", WelcomeToadlet.PATH);
                return;
            }
        }else if(ks.equals("/favicon.ico")){
            try {
                throw new RedirectException(StaticToadlet.ROOT_PATH+"favicon.ico");
            } catch (URISyntaxException e) {
                throw new Error(e);
            }
<<<<<<< HEAD
		} else if(ks.startsWith("/feed/") || ks.equals("/feed")) {
			//TODO Better way to find the host. Find if https is used?
			String host = ctx.getHeaders().get("host");
			String atom = ctx.getAlertManager().getAtom("http://" + host);
			byte[] buf = atom.getBytes("UTF-8");
			ctx.sendReplyHeadersFProxy(200, "OK", null, "application/atom+xml", buf.length);
			ctx.writeData(buf, 0, buf.length);
			return;
		}else if(ks.equals("/robots.txt") && ctx.doRobots()){
			this.writeTextReply(ctx, 200, "Ok", "User-agent: *\nDisallow: /");
			return;
		}else if(ks.startsWith("/darknet/") || ks.equals("/darknet")) { //TODO (pre-build 1045 url format) remove when obsolete
			writePermanentRedirect(ctx, "obsoleted", "/friends/");
			return;
		}else if(ks.startsWith("/opennet/") || ks.equals("/opennet")) { //TODO (pre-build 1045 url format) remove when obsolete
			writePermanentRedirect(ctx, "obsoleted", "/strangers/");
			return;
		} else if(ks.startsWith("/queue/")) {
			writePermanentRedirect(ctx, "obsoleted", "/downloads/");
			return;
		} else if(ks.startsWith("/config/")) {
			writePermanentRedirect(ctx, "obsoleted", "/config/node");
			return;
		}

		if(ks.startsWith("/"))
			ks = ks.substring(1);

		//first check of httprange before get
		// only valid number format is checked here
		String rangeStr = ctx.getHeaders().get("range");
		if (rangeStr != null) {
			try {
				parseRange(rangeStr);
			} catch (HTTPRangeException e) {
				Logger.normal(this, "Invalid Range Header: "+rangeStr, e);
				ctx.sendReplyHeaders(416, "Requested Range Not Satisfiable", null, null, 0);
				return;
			}
		}

		FreenetURI key;
		try {
			key = new FreenetURI(ks);
		} catch (MalformedURLException e) {
			PageNode page = ctx.getPageMaker().getPageNode(l10n("invalidKeyTitle"), ctx);
			HTMLNode pageNode = page.outer;
			HTMLNode contentNode = page.content;

			HTMLNode errorInfobox = contentNode.addChild("div", "class", "infobox infobox-error");
			errorInfobox.addChild("div", "class", "infobox-header", NodeL10n.getBase().getString("FProxyToadlet.invalidKeyWithReason", new String[] { "reason" }, new String[] { e.toString() }));
			HTMLNode errorContent = errorInfobox.addChild("div", "class", "infobox-content");
			errorContent.addChild("#", l10n("expectedKeyButGot"));
			errorContent.addChild("code", ks);
			errorContent.addChild("br");
			errorContent.addChild(ctx.getPageMaker().createBackLink(ctx, l10n("goBack")));
			errorContent.addChild("br");
			addHomepageLink(errorContent);

			this.writeHTMLReply(ctx, 400, l10n("invalidKeyTitle"), pageNode.generate());
			return;
		}

		FetchContext fctx = getFetchContext(maxSize);
		// max-size=-1 => use default
		maxSize = fctx.maxOutputLength;

		//We should run the ContentFilter by default
		String forceString = httprequest.getParam("force");
		long now = System.currentTimeMillis();
		boolean force = false;
		if(forceString != null) {
			if(forceString.equals(getForceValue(key, now)) ||
					forceString.equals(getForceValue(key, now-FORCE_GRAIN_INTERVAL)))
				force = true;
		}
		if(restricted)
			maxRetries = -2;
		if(maxRetries >= -1) {
			fctx.maxNonSplitfileRetries = maxRetries;
			fctx.maxSplitfileBlockRetries = maxRetries;
		}
		if (!force && !httprequest.isParameterSet("forcedownload")) fctx.filterData = true;
		else if(logMINOR) Logger.minor(this, "Content filter disabled via request parameter");
		//Load the fetch context with the callbacks needed for web-pushing, if enabled
		if(container.enableInlinePrefetch()) {
			fctx.prefetchHook = new FoundURICallback() {

				List<FreenetURI> uris = new ArrayList<FreenetURI>();
				
				@Override
				public void foundURI(FreenetURI uri) {
					// Ignore
				}

				@Override
				public void foundURI(FreenetURI uri, boolean inline) {
					if(!inline) return;
					if(logMINOR) Logger.minor(this, "Prefetching "+uri);
					synchronized(this) {
						if(uris.size() < MAX_PREFETCH)
							// FIXME Maybe we should do this randomly, but since it's a DoS protection (in an obscure feature), if so we should do it in constant space!
							uris.add(uri);
					}
				}

				@Override
				public void onText(String text, String type, URI baseURI) {
					// Ignore
				}

				@Override
				public void onFinishedPage() {
					core.node.executor.execute(new Runnable() {

						@Override
						public void run() {
							for(FreenetURI uri : uris) {
								client.prefetch(uri, SECONDS.toMillis(60), 512*1024, prefetchAllowedTypes);
							}
						}
						
					});
				}

			};

		}
		if(container.isFProxyWebPushingEnabled()) fctx.tagReplacer = new PushingTagReplacerCallback(core.getFProxy().fetchTracker, defaultMaxSize, ctx);

		String requestedMimeType = httprequest.getParam("type", null);
		fctx.overrideMIME = requestedMimeType;
		String override = (requestedMimeType == null) ? "" : "?type="+URLEncoder.encode(requestedMimeType,true);
		String maybeCharset = httprequest.isParameterSet("maybecharset") ? httprequest.getParam("maybecharset", null) : null;
		fctx.charset = maybeCharset;
		if(override.equals("") && maybeCharset != null)
			override = "?maybecharset="+URLEncoder.encode(maybeCharset, true);
		// No point passing ?force= across a redirect, since the key will change.
		// However, there is every point in passing ?forcedownload.
		if(httprequest.isParameterSet("forcedownload")) {
			if(override.length() == 0) override = "?forcedownload";
			else override = override+"&forcedownload";
		}

		Bucket data = null;
		String mimeType = null;
		String referer = sanitizeReferer(ctx);
		FetchException fe = null;


		FProxyFetchResult fr = null;

			FProxyFetchWaiter fetch = null;
			try {
				fetch = fetchTracker.makeFetcher(key, maxSize, fctx, ctx.getReFilterPolicy());
			} catch (FetchException e) {
				fe = fr.failed;
			}
			if(fetch != null)
			while(true) {
			fr = fetch.getResult(!canSendProgress);
			if(fr.hasData()) {

				if(fr.getFetchCount() > 1 && !fr.hasWaited() && fr.getFetchCount() > 1 && key.isUSK() && context.uskManager.lookupKnownGood(USK.create(key)) > key.getSuggestedEdition()) {
					Logger.normal(this, "Loading later edition...");
					fetch.progress.requestImmediateCancel();
					fr = null;
					fetch = null;
					try {
						fetch = fetchTracker.makeFetcher(key, maxSize, fctx, ctx.getReFilterPolicy());
					} catch (FetchException e) {
						fe = fr.failed;
					}
					if(fetch == null) break;
					continue;
				}

				if(logMINOR) Logger.minor(this, "Found data");
				data = new NoFreeBucket(fr.data);
				mimeType = fr.mimeType;
				fetch.close(); // Not waiting any more, but still locked the results until sent
				break;
			} else if(fr.failed != null) {
				if(logMINOR) Logger.minor(this, "Request failed");
				fe = fr.failed;
				fetch.close(); // Not waiting any more, but still locked the results until sent
				break;
			} else if(canSendProgress) {
				if(logMINOR) Logger.minor(this, "Still in progress");
				// Still in progress
				boolean isJsEnabled=ctx.getContainer().isFProxyJavascriptEnabled() && ua != null && !ua.contains("AppleWebKit/");
				boolean isWebPushingEnabled = false;
				PageNode page = ctx.getPageMaker().getPageNode(l10n("fetchingPageTitle"), ctx);
				HTMLNode pageNode = page.outer;
				String location = getLink(key, requestedMimeType, maxSize, httprequest.getParam("force", null), httprequest.isParameterSet("forcedownload"), maxRetries, overrideSize);
				HTMLNode headNode=page.headNode;
				if(isJsEnabled){
					//If the user has enabled javascript, we add a <noscript> http refresh(if he has disabled it in the browser)
					headNode.addChild("noscript").addChild("meta", "http-equiv", "Refresh").addAttribute("content", "2;URL=" + location);
						// If pushing is disabled, but js is enabled, then we add the original progresspage.js
						if ((isWebPushingEnabled = ctx.getContainer().isFProxyWebPushingEnabled()) == false) {
							HTMLNode scriptNode = headNode.addChild("script", "//abc");
							scriptNode.addAttribute("type", "text/javascript");
							scriptNode.addAttribute("src", "/static/js/progresspage.js");
						}
				}else{
					//If he disabled it, we just put the http refresh meta, without the noscript
					headNode.addChild("meta", "http-equiv", "Refresh").addAttribute("content", "2;URL=" + location);
				}
				HTMLNode contentNode = page.content;
				HTMLNode infobox = contentNode.addChild("div", "class", "infobox infobox-information");
				infobox.addChild("div", "class", "infobox-header", l10n("fetchingPageBox"));
				HTMLNode infoboxContent = infobox.addChild("div", "class", "infobox-content");
				infoboxContent.addAttribute("id", "infoContent");
				infoboxContent.addChild(new ProgressInfoElement(fetchTracker, key, fctx, maxSize, ctx.isAdvancedModeEnabled(), ctx, isWebPushingEnabled));


				HTMLNode table = infoboxContent.addChild("table", "border", "0");
				HTMLNode progressCell = table.addChild("tr").addChild("td", "class", "request-progress");
				if(fr.totalBlocks <= 0)
					progressCell.addChild("#", NodeL10n.getBase().getString("QueueToadlet.unknown"));
				else {
					progressCell.addChild(new ProgressBarElement(fetchTracker,key,fctx,maxSize,ctx, isWebPushingEnabled));
				}

				infobox = contentNode.addChild("div", "class", "infobox infobox-information");
				infobox.addChild("div", "class", "infobox-header", l10n("fetchingPageOptions"));
				infoboxContent = infobox.addChild("div", "class", "infobox-content");

				HTMLNode optionList = infoboxContent.addChild("ul");
				optionList.addChild("li").addChild("p", l10n("progressOptionZero"));

				addDownloadOptions(ctx, optionList, key, mimeType, false, false, core);

				optionList.addChild("li").addChild(ctx.getPageMaker().createBackLink(ctx, l10n("goBackToPrev")));
				optionList.addChild("li").addChild("a", new String[] { "href", "title" },
						new String[] { "/", NodeL10n.getBase().getString("Toadlet.homepage") }, l10n("abortToHomepage"));

				MultiValueTable<String, String> retHeaders = new MultiValueTable<String, String>();
				//retHeaders.put("Refresh", "2; url="+location);
				writeHTMLReply(ctx, 200, "OK", retHeaders, pageNode.generate());
				fr.close();
				fetch.close();
				return;
			} else if(fr != null)
				fr.close();
			}

		try {
			if(logMINOR)
				Logger.minor(this, "FProxy fetching "+key+" ("+maxSize+ ')');
			if(data == null && fe == null) {
				boolean needsFetch=true;
				//If we don't have the data, then check if an FProxyFetchInProgress has. It can happen when one FetchInProgress downloaded an image
				//asynchronously, then loads it. This way a FetchInprogress will have the full image, and no need to block.
				FProxyFetchInProgress progress=fetchTracker.getFetchInProgress(key, maxSize, fctx);
				if(progress!=null){
					FProxyFetchWaiter waiter=null;
					FProxyFetchResult result=null;
					try{
						waiter=progress.getWaiter();
						result=waiter.getResult(false);
						if(result.failed==null && result.data!=null){
							mimeType=result.mimeType;
							data=result.data;
							data=ctx.getBucketFactory().makeBucket(result.data.size());
							BucketTools.copy(result.data, data);
							needsFetch=false;
						}
					}finally{
						if(waiter!=null){
							progress.close(waiter);
						}
						if(result!=null){
							progress.close(result);
						}
					}
				}
				if(needsFetch){
					//If we don't have the data, then we need to fetch it and block until it is available
					FetchResult result = fetch(key, maxSize, new RequestClient() {
						@Override
						public boolean persistent() {
							return false;
						}
						@Override
						public boolean realTimeFlag() {
							return true;
						} }, fctx);

					// Now, is it safe?

					data = result.asBucket();
					mimeType = result.getMimeType();
				}
			} else if(fe != null) throw fe;

			handleDownload(ctx, data, ctx.getBucketFactory(), mimeType, requestedMimeType, forceString, httprequest.isParameterSet("forcedownload"), "/", key, "&max-size="+maxSizeDownload, referer, true, ctx, core, fr != null, maybeCharset);
		} catch (FetchException e) {
			//Handle exceptions thrown from the ContentFilter
			String msg = e.getMessage();
			if(logMINOR) {
				Logger.minor(this, "Failed to fetch "+uri+" : "+e);
			}
			if(e.newURI != null) {
				if(accept != null && (accept.startsWith("text/css") || accept.startsWith("image/")) && recursion++ < MAX_RECURSION) {
					// If it's an image or a CSS fetch, auto-follow the redirect, up to a limit.
					String link = getLink(e.newURI, requestedMimeType, maxSize, httprequest.getParam("force", null), httprequest.isParameterSet("forcedownload"), maxRetries, overrideSize);
					try {
						uri = new URI(link);
						innerHandleMethodGET(uri, httprequest, ctx, recursion);
						return;
					} catch (URISyntaxException e1) {
						Logger.error(this, "Caught "+e1+" parsing new link "+link, e1);
					}
				}
				Toadlet.writePermanentRedirect(ctx, msg,
					getLink(e.newURI, requestedMimeType, maxSize, httprequest.getParam("force", null), httprequest.isParameterSet("forcedownload"), maxRetries, overrideSize));
			} else if(e.mode == FetchException.TOO_BIG) {
				PageNode page = ctx.getPageMaker().getPageNode(l10n("fileInformationTitle"), ctx);
				HTMLNode pageNode = page.outer;
				HTMLNode contentNode = page.content;

				HTMLNode infobox = contentNode.addChild("div", "class", "infobox infobox-information");
				infobox.addChild("div", "class", "infobox-header", l10n("largeFile"));
				HTMLNode infoboxContent = infobox.addChild("div", "class", "infobox-content");
				HTMLNode fileInformationList = infoboxContent.addChild("ul");
				HTMLNode option = fileInformationList.addChild("li");
				option.addChild("#", (l10n("filenameLabel") + ' '));
				option.addChild("a", "href", '/' + key.toString(), getFilename(key, e.getExpectedMimeType()));

				String mime = writeSizeAndMIME(fileInformationList, e);

				infobox = contentNode.addChild("div", "class", "infobox infobox-information");
				infobox.addChild("div", "class", "infobox-header", l10n("explanationTitle"));
				infoboxContent = infobox.addChild("div", "class", "infobox-content");
				infoboxContent.addChild("#", l10n("largeFileExplanationAndOptions"));
				HTMLNode optionList = infoboxContent.addChild("ul");
				//HTMLNode optionTable = infoboxContent.addChild("table", "border", "0");
				if(!restricted) {
					option = optionList.addChild("li");
					HTMLNode optionForm = option.addChild("form", new String[] { "action", "method" }, new String[] {'/' + key.toString(), "get" });
					optionForm.addChild("input", new String[] { "type", "name", "value" }, new String[] { "hidden", "max-size", String.valueOf(e.expectedSize == -1 ? Long.MAX_VALUE : e.expectedSize*2) });
					if (requestedMimeType != null)
						optionForm.addChild("input", new String[] { "type", "name", "value" }, new String[] { "hidden", "type", requestedMimeType });
					if(maxRetries >= -1)
						optionForm.addChild("input", new String[] { "type", "name", "value" }, new String[] { "hidden", "max-retries", Integer.toString(maxRetries) });
					optionForm.addChild("input", new String[] { "type", "name", "value" }, new String[] { "submit", "fetch", l10n("fetchLargeFileAnywayAndDisplayButton") });
					optionForm.addChild("#", " - " + l10n("fetchLargeFileAnywayAndDisplay"));
					addDownloadOptions(ctx, optionList, key, mime, false, false, core);
				}


				//optionTable.addChild("tr").addChild("td", "colspan", "2").addChild("a", new String[] { "href", "title" }, new String[] { "/", NodeL10n.getBase().getString("Toadlet.homepage") }, l10n("abortToHomepage"));
				optionList.addChild("li").addChild("a", new String[] { "href", "title" }, new String[] { "/", NodeL10n.getBase().getString("Toadlet.homepage") }, l10n("abortToHomepage"));

				//option = optionTable.addChild("tr").addChild("td", "colspan", "2");
				optionList.addChild("li").addChild(ctx.getPageMaker().createBackLink(ctx, l10n("goBackToPrev")));

				writeHTMLReply(ctx, 200, "OK", pageNode.generate());
			} else {
				PageNode page = ctx.getPageMaker().getPageNode(e.getShortMessage(), ctx);
				HTMLNode pageNode = page.outer;
				HTMLNode contentNode = page.content;

				HTMLNode infobox = contentNode.addChild("div", "class", "infobox infobox-error");
				infobox.addChild("div", "class", "infobox-header", l10n("errorWithReason", "error", e.getShortMessage()));
				HTMLNode infoboxContent = infobox.addChild("div", "class", "infobox-content");
				HTMLNode fileInformationList = infoboxContent.addChild("ul");
				HTMLNode option = fileInformationList.addChild("li");
				option.addChild("#", (l10n("filenameLabel") + ' '));
				option.addChild("a", "href", '/' + key.toString(), getFilename(key, e.getExpectedMimeType()));

				String mime = writeSizeAndMIME(fileInformationList, e);
				infobox = contentNode.addChild("div", "class", "infobox infobox-error");
				infobox.addChild("div", "class", "infobox-header", l10n("explanationTitle"));
				UnsafeContentTypeException filterException = null;
				if(e.getCause() != null && e.getCause() instanceof UnsafeContentTypeException) {
					filterException = (UnsafeContentTypeException)e.getCause();
				}
				infoboxContent = infobox.addChild("div", "class", "infobox-content");
				if(filterException == null)
					infoboxContent.addChild("p", l10n("unableToRetrieve"));
				else
					infoboxContent.addChild("p", l10n("unableToSafelyDisplay"));
				if(e.isFatal() && filterException == null)
					infoboxContent.addChild("p", l10n("errorIsFatal"));
				infoboxContent.addChild("p", msg);
				if(filterException != null) {
					if(filterException.details() != null) {
						HTMLNode detailList = infoboxContent.addChild("ul");
						for(String detail : filterException.details()) {
							detailList.addChild("li", detail);
						}
					}
				}
				if(e.errorCodes != null) {
					infoboxContent.addChild("p").addChild("pre").addChild("#", e.errorCodes.toVerboseString());
				}

				infobox = contentNode.addChild("div", "class", "infobox infobox-error");
				infobox.addChild("div", "class", "infobox-header", l10n("options"));
				infoboxContent = infobox.addChild("div", "class", "infobox-content");

				HTMLNode optionList = infoboxContent.addChild("ul");

				PluginInfoWrapper keyUtil;
				if((e.mode == FetchException.NOT_IN_ARCHIVE || e.mode == FetchException.NOT_ENOUGH_PATH_COMPONENTS)) {
					// first look for the newest version
					if ((keyUtil = core.node.pluginManager.getPluginInfo("plugins.KeyUtils.KeyUtilsPlugin")) != null) {
						option = optionList.addChild("li");
						if (keyUtil.getPluginLongVersion() < 5010)
							NodeL10n.getBase().addL10nSubstitution(option, "FProxyToadlet.openWithKeyExplorer", new String[] { "link" }, new HTMLNode[] { HTMLNode.link("/KeyUtils/?automf=true&key=" + key.toString()) });
						else {
							NodeL10n.getBase().addL10nSubstitution(option, "FProxyToadlet.openWithKeyExplorer", new String[] { "link" }, new HTMLNode[] { HTMLNode.link("/KeyUtils/?key=" + key.toString()) });
							option = optionList.addChild("li");
							NodeL10n.getBase().addL10nSubstitution(option, "FProxyToadlet.openWithSiteExplorer", new String[] { "link" }, new HTMLNode[] { HTMLNode.link("/KeyUtils/Site?key=" + key.toString()) });
						}
					} else if ((keyUtil = core.node.pluginManager.getPluginInfo("plugins.KeyExplorer.KeyExplorer")) != null) {
						option = optionList.addChild("li");
						if (keyUtil.getPluginLongVersion() > 4999)
							NodeL10n.getBase().addL10nSubstitution(option, "FProxyToadlet.openWithKeyExplorer", new String[] { "link" }, new HTMLNode[] { HTMLNode.link("/KeyExplorer/?automf=true&key=" + key.toString())});
						else
							NodeL10n.getBase().addL10nSubstitution(option, "FProxyToadlet.openWithKeyExplorer", new String[] { "link" }, new HTMLNode[] { HTMLNode.link("/plugins/plugins.KeyExplorer.KeyExplorer/?key=" + key.toString())});
					}
				}
				if(filterException != null) {
					if((mime.equals("application/x-freenet-index")) && (core.node.pluginManager.isPluginLoaded("plugins.ThawIndexBrowser.ThawIndexBrowser"))) {
						option = optionList.addChild("li");
						NodeL10n.getBase().addL10nSubstitution(option, "FProxyToadlet.openAsThawIndex", new String[] { "link" }, new HTMLNode[] { HTMLNode.link("/plugins/plugins.ThawIndexBrowser.ThawIndexBrowser/?key=" + key.toString()).addChild("b") });
					}
					option = optionList.addChild("li");
					// FIXME: is this safe? See bug #131
					MediaType textMediaType = new MediaType("text/plain");
					textMediaType.setParameter("charset", (e.getExpectedMimeType() != null) ? MediaType.getCharsetRobust(e.getExpectedMimeType()) : null);
					NodeL10n.getBase().addL10nSubstitution(option, "FProxyToadlet.openAsText", new String[] { "link" }, new HTMLNode[] { HTMLNode.link(getLink(key, textMediaType.toString(), maxSize, null, false, maxRetries, overrideSize)) });
					option = optionList.addChild("li");
					NodeL10n.getBase().addL10nSubstitution(option, "FProxyToadlet.openForceDisk", new String[] { "link" }, new HTMLNode[] { HTMLNode.link(getLink(key, mime, maxSize, null, true, maxRetries, overrideSize)) });
					if(!(mime.equals("application/octet-stream") || mime.equals("application/x-msdownload") || !DefaultMIMETypes.isPlausibleMIMEType(mime))) {
						option = optionList.addChild("li");
						NodeL10n.getBase().addL10nSubstitution(option, "FProxyToadlet.openForce", new String[] { "link", "mime" }, new HTMLNode[] { HTMLNode.link(getLink(key, mime, maxSize, getForceValue(key, now), false, maxRetries, overrideSize)), HTMLNode.text(HTMLEncoder.encode(mime))});
					}
				}

				if((!e.isFatal() || filterException != null) && (ctx.isAllowedFullAccess() || !container.publicGatewayMode())) {
					addDownloadOptions(ctx, optionList, key, mimeType, filterException != null, filterException != null, core);
					if(filterException == null)
						optionList.addChild("li").
							addChild("a", "href", getLink(key, requestedMimeType, maxSize, httprequest.getParam("force", null),
									httprequest.isParameterSet("forcedownload"), maxRetries, overrideSize)).addChild("#", l10n("retryNow"));
				}

				optionList.addChild("li").addChild("a", new String[] { "href", "title" }, new String[] { "/", NodeL10n.getBase().
						getString("Toadlet.homepage") }, l10n("abortToHomepage"));

				optionList.addChild("li").addChild(ctx.getPageMaker().createBackLink(ctx, l10n("goBackToPrev")));
				this.writeHTMLReply(ctx, (e.mode == 10) ? 404 : 500 /* close enough - FIXME probably should depend on status code */,
						"Internal Error", pageNode.generate());
			}
		} catch (SocketException e) {
			// Probably irrelevant
			if(e.getMessage().equals("Broken pipe")) {
				if(logMINOR)
					Logger.minor(this, "Caught "+e+" while handling GET", e);
			} else {
				Logger.normal(this, "Caught "+e);
			}
			throw e;
		} catch (Throwable t) {
			writeInternalError(t, ctx);
		} finally {
			if(fr == null && data != null) data.free();
			if(fr != null) fr.close();
		}
	}

	private boolean isBrowser(String ua) {
		if(ua == null) return false;
		return (ua.contains("Mozilla/") || ua.contains("Opera/"));
	}

	private static String writeSizeAndMIME(HTMLNode fileInformationList, FetchException e) {
		boolean finalized = e.finalizedSize();
		long size = e.expectedSize;
		String mime = e.getExpectedMimeType();
		writeSizeAndMIME(fileInformationList, size, mime, finalized);
		return mime;
	}

	private static void writeSizeAndMIME(HTMLNode fileInformationList, long size, String mime, boolean finalized) {
		if(size > 0) {
			if (finalized) {
				fileInformationList.addChild("li", (l10n("sizeLabel") + ' ') + SizeUtil.formatSize(size));
			} else {
				fileInformationList.addChild("li", (l10n("sizeLabel") + ' ')+ SizeUtil.formatSize(size) + l10n("mayChange"));
			}
		} else {
			fileInformationList.addChild("li", l10n("sizeUnknown"));
		}
		if(mime != null) {
			fileInformationList.addChild("li", NodeL10n.getBase().getString("FProxyToadlet."+(finalized ? "mimeType" : "expectedMimeType"), new String[] { "mime" }, new String[] { mime }));
		} else {
			fileInformationList.addChild("li", l10n("unknownMIMEType"));
		}
	}

	private String l10n(String key, String pattern, String value) {
		return NodeL10n.getBase().getString("FProxyToadlet."+key, new String[] { pattern }, new String[] { value });
	}

	public static String l10n(String key, String[] pattern, String[] value) {
		return NodeL10n.getBase().getString("FProxyToadlet."+key, pattern, value);
	}

	private String getLink(FreenetURI uri, String requestedMimeType, long maxSize, String force,
			boolean forceDownload, int maxRetries, boolean appendMaxSize) {
		StringBuilder sb = new StringBuilder();
		sb.append("/");
		sb.append(uri.toASCIIString());
		char c = '?';
		if(requestedMimeType != null && requestedMimeType.length() != 0) {
			sb.append(c).append("type=").append(URLEncoder.encode(requestedMimeType,false)); c = '&';
		}
		if(maxSize > 0 && appendMaxSize) {
			sb.append(c).append("max-size=").append(maxSize); c = '&';
		}
		if(force != null) {
			sb.append(c).append("force=").append(force); c = '&';
		}
		if(forceDownload) {
			sb.append(c).append("forcedownload=true"); c = '&';
		}
		if(maxRetries >= -1) {
			sb.append(c).append("max-retries=").append(maxRetries); c = '&';
		}
		return sb.toString();
	}

	private String sanitizeReferer(ToadletContext ctx) {
		// FIXME we do something similar in the GenericFilterCallback thingy?
		String referer = ctx.getHeaders().get("referer");
		if(referer != null) {
			try {
				URI refererURI = new URI(URIPreEncoder.encode(referer));
				String path = refererURI.getPath();
				while(path.startsWith("/")) path = path.substring(1);
				if("".equals(path)) return "/";
				FreenetURI furi = new FreenetURI(path);
				HTTPRequest req = new HTTPRequestImpl(refererURI, "GET");
				String type = req.getParam("type");
				referer = "/" + furi.toString();
				if(type != null && type.length() > 0)
					referer += "?type=" + type;
			} catch (MalformedURLException e) {
				referer = "/";
				Logger.normal(this, "Caught MalformedURLException on the referer : "+e.getMessage());
			} catch (Throwable t) {
				Logger.error(this, "Caught handling referrer: "+t+" for "+referer, t);
				referer = null;
			}
		}
		return referer;
	}

	private static String getForceValue(FreenetURI key, long time) {
		ByteArrayOutputStream bos = new ByteArrayOutputStream();

		try{
			bos.write(random);
			bos.write(key.toString().getBytes("UTF-8"));
			bos.write(Long.toString(time / FORCE_GRAIN_INTERVAL).getBytes("UTF-8"));
		} catch (IOException e) {
			throw new Error(e);
		}

		String f = HexUtil.bytesToHex(SHA256.digest(bos.toByteArray()));
		return f;
	}

	public static void maybeCreateFProxyEtc(NodeClientCore core, Node node, Config config,
	        SimpleToadletServer server) throws IOException {

		// FIXME how to change these on the fly when the interface language is changed?

		HighLevelSimpleClient client = core.makeClient(RequestStarter.INTERACTIVE_PRIORITY_CLASS, true, true);

		random = new byte[32];
		core.random.nextBytes(random);

		FProxyFetchTracker fetchTracker = new FProxyFetchTracker(core.clientContext, client.getFetchContext(),
		        new RequestClient() {

			@Override
			public boolean persistent() {
				return false;
			}

			@Override
			public boolean realTimeFlag() {
				return true;
			}

		});


		FProxyToadlet fproxy = new FProxyToadlet(client, core, fetchTracker);
		core.setFProxy(fproxy);

		server.registerMenu("/",
		        "FProxyToadlet.categoryBrowsing", "FProxyToadlet.categoryTitleBrowsing", null);
		server.registerMenu("/downloads/",
		        "FProxyToadlet.categoryQueue", "FProxyToadlet.categoryTitleQueue", null);
		server.registerMenu("/friends/",
		        "FProxyToadlet.categoryFriends", "FProxyToadlet.categoryTitleFriends", null);
		server.registerMenu("/chat/",
		        "FProxyToadlet.categoryChat", "FProxyToadlet.categoryTitleChat", null);
		server.registerMenu("/alerts/",
		        "FProxyToadlet.categoryStatus", "FProxyToadlet.categoryTitleStatus", null);
		server.registerMenu("/seclevels/",
		        "FProxyToadlet.categoryConfig", "FProxyToadlet.categoryTitleConfig", null);

		server.register(fproxy, "FProxyToadlet.categoryBrowsing", "/", false, "FProxyToadlet.welcomeTitle",
		        "FProxyToadlet.welcome", false, null);

		DecodeToadlet decodeKeywordURL = new DecodeToadlet(client, core);
		server.register(decodeKeywordURL, null, "/decode/", true, false);

		InsertFreesiteToadlet siteinsert = new InsertFreesiteToadlet(client);
		server.register(siteinsert, "FProxyToadlet.categoryBrowsing", "/insertsite/", true,
		        "FProxyToadlet.insertFreesiteTitle", "FProxyToadlet.insertFreesite", false, null);

		UserAlertsToadlet alerts = new UserAlertsToadlet(client);
		server.register(alerts, "FProxyToadlet.categoryStatus", "/alerts/", true, "FProxyToadlet.alertsTitle",
		        "FProxyToadlet.alerts", true, null);

		QueueToadlet downloadToadlet = new QueueToadlet(core, core.getFCPServer(), client, false);
		server.register(downloadToadlet, "FProxyToadlet.categoryQueue", "/downloads/", true,
		        "FProxyToadlet.downloadsTitle", "FProxyToadlet.downloads", false, downloadToadlet);
		LocalDownloadDirectoryToadlet localDownloadDirectoryToadlet =
		        new LocalDownloadDirectoryToadlet(core, client, "/downloads/");
		server.register(localDownloadDirectoryToadlet, null, localDownloadDirectoryToadlet.path(), true, false);
		QueueToadlet uploadToadlet = new QueueToadlet(core, core.getFCPServer(), client, true);
		server.register(uploadToadlet, "FProxyToadlet.categoryQueue", "/uploads/", true,
		         "FProxyToadlet.uploadsTitle", "FProxyToadlet.uploads", false, uploadToadlet);

		FileInsertWizardToadlet fiw = new FileInsertWizardToadlet(client, core);
		server.register(fiw, "FProxyToadlet.categoryQueue", FileInsertWizardToadlet.PATH, true,
		        "FProxyToadlet.uploadFileWizardTitle", "FProxyToadlet.uploadFileWizard", false, fiw);
		uploadToadlet.setFIW(fiw);

		LocalFileInsertToadlet localFileInsertToadlet = new LocalFileInsertToadlet(core, client);
		server.register(localFileInsertToadlet, null, LocalFileInsertToadlet.PATH, true, false);
		
		ContentFilterToadlet contentFilterToadlet = new ContentFilterToadlet(client, core);
		server.register(contentFilterToadlet, "FProxyToadlet.categoryQueue", ContentFilterToadlet.PATH, true,
		        "FProxyToadlet.filterFileTitle", "FProxyToadlet.filterFile", false, contentFilterToadlet);
		
		LocalFileFilterToadlet localFileFilterToadlet = new LocalFileFilterToadlet(core, client);
		server.register(localFileFilterToadlet, null, LocalFileFilterToadlet.PATH, true, false);

		SymlinkerToadlet symlinkToadlet = new SymlinkerToadlet(client, node);
		server.register(symlinkToadlet, null, "/sl/", true, false);

		SecurityLevelsToadlet seclevels = new SecurityLevelsToadlet(client, node, core);
		server.register(seclevels, "FProxyToadlet.categoryConfig", "/seclevels/", true,
		        "FProxyToadlet.seclevelsTitle", "FProxyToadlet.seclevels", true, null);

		PproxyToadlet pproxy = new PproxyToadlet(client, node);
		server.register(pproxy, "FProxyToadlet.categoryConfig", "/plugins/", true, "FProxyToadlet.pluginsTitle",
		        "FProxyToadlet.plugins", true, null);

		SubConfig[] sc = config.getConfigs();
		Arrays.sort(sc);

		for(SubConfig cfg : sc) {
			String prefix = cfg.getPrefix();
			if(prefix.equals("security-levels") || prefix.equals("pluginmanager")) continue;
			LocalDirectoryConfigToadlet localDirectoryConfigToadlet =
			        new LocalDirectoryConfigToadlet(core, client, "/config/"+prefix);
			ConfigToadlet configtoadlet = new ConfigToadlet(localDirectoryConfigToadlet.path(), client,
			        config, cfg, node, core);
			server.register(configtoadlet, "FProxyToadlet.categoryConfig", "/config/"+prefix, true,
			        "ConfigToadlet."+prefix, "ConfigToadlet.title."+prefix, true, configtoadlet);
			server.register(localDirectoryConfigToadlet, null, localDirectoryConfigToadlet.path(), true,
			        false);
		}

		WelcomeToadlet welcometoadlet = new WelcomeToadlet(client, node);
		server.register(welcometoadlet, null, "/welcome/", true, false);

		ExternalLinkToadlet externalLinkToadlet = new ExternalLinkToadlet(client, node);
		server.register(externalLinkToadlet, null, ExternalLinkToadlet.PATH, true, false);

		DarknetConnectionsToadlet friendsToadlet = new DarknetConnectionsToadlet(node, core, client);
		server.register(friendsToadlet, "FProxyToadlet.categoryFriends", "/friends/", true,
		        "FProxyToadlet.friendsTitle", "FProxyToadlet.friends", true, null);

		DarknetAddRefToadlet addRefToadlet = new DarknetAddRefToadlet(node, client, friendsToadlet);
		server.register(addRefToadlet, "FProxyToadlet.categoryFriends", "/addfriend/", true,
		        "FProxyToadlet.addFriendTitle", "FProxyToadlet.addFriend", true, null);

		OpennetConnectionsToadlet opennetToadlet = new OpennetConnectionsToadlet(node, core, client);
		server.register(opennetToadlet, "FProxyToadlet.categoryStatus", "/strangers/", true,
		        "FProxyToadlet.opennetTitle", "FProxyToadlet.opennet", true, opennetToadlet);

		ChatForumsToadlet chatForumsToadlet = new ChatForumsToadlet(client, node.pluginManager);
		server.register(chatForumsToadlet, "FProxyToadlet.categoryChat", "/chat/", true,
		        "FProxyToadlet.chatForumsTitle", "FProxyToadlet.chatForums", true, chatForumsToadlet);

		N2NTMToadlet n2ntmToadlet = new N2NTMToadlet(node, core, client);
		server.register(n2ntmToadlet, null, "/send_n2ntm/", true, true);
		LocalFileN2NMToadlet localFileN2NMToadlet = new LocalFileN2NMToadlet(core, client);
		server.register(localFileN2NMToadlet, null, LocalFileN2NMToadlet.PATH, true, false);

		BookmarkEditorToadlet bookmarkEditorToadlet = new BookmarkEditorToadlet(client, core);
		server.register(bookmarkEditorToadlet, null, "/bookmarkEditor/", true, false);

		BrowserTestToadlet browserTestToadlet = new BrowserTestToadlet(client, core);
		server.register(browserTestToadlet, null, "/test/", true, false);

		StatisticsToadlet statisticsToadlet = new StatisticsToadlet(node, core, client);
		server.register(statisticsToadlet, "FProxyToadlet.categoryStatus", "/stats/", true,
		        "FProxyToadlet.statsTitle", "FProxyToadlet.stats", true, null);

		DiagnosticToadlet diagnosticToadlet = new DiagnosticToadlet(node, core, core.getFCPServer(), client);
		server.register(diagnosticToadlet, "FProxyToadlet.categoryStatus", "/diagnostic/", true,
		        "FProxyToadlet.diagnosticTitle", "FProxyToadlet.diagnostic", true, null);

		ConnectivityToadlet connectivityToadlet = new ConnectivityToadlet(client, node);
		server.register(connectivityToadlet, "FProxyToadlet.categoryStatus", "/connectivity/", true,
		        "ConnectivityToadlet.connectivityTitle", "ConnectivityToadlet.connectivity", true, null);

		TranslationToadlet translationToadlet = new TranslationToadlet(client, core);
		server.register(translationToadlet, "FProxyToadlet.categoryConfig", TranslationToadlet.TOADLET_URL,
		        true, "TranslationToadlet.title", "TranslationToadlet.titleLong", true, null);

		FirstTimeWizardToadlet firstTimeWizardToadlet = new FirstTimeWizardToadlet(client, node, core);
		server.register(firstTimeWizardToadlet, null, FirstTimeWizardToadlet.TOADLET_URL, true, false);

		SimpleHelpToadlet simpleHelpToadlet = new SimpleHelpToadlet(client, core);
		server.register(simpleHelpToadlet, null, "/help/", true, false);

		PushDataToadlet pushDataToadlet = new PushDataToadlet(client);
		server.register(pushDataToadlet, null, pushDataToadlet.path(), true, false);

		PushNotificationToadlet pushNotificationToadlet = new PushNotificationToadlet(client);
		server.register(pushNotificationToadlet, null, pushNotificationToadlet.path(), true, false);

		PushKeepaliveToadlet pushKeepaliveToadlet = new PushKeepaliveToadlet(client);
		server.register(pushKeepaliveToadlet, null, pushKeepaliveToadlet.path(), true, false);

		PushFailoverToadlet pushFailoverToadlet = new PushFailoverToadlet(client);
		server.register(pushFailoverToadlet, null, pushFailoverToadlet.path(), true, false);

		PushTesterToadlet pushTesterToadlet = new PushTesterToadlet(client);
		server.register(pushTesterToadlet, null, pushTesterToadlet.path(), true, false);

		PushLeavingToadlet pushLeavingToadlet = new PushLeavingToadlet(client);
		server.register(pushLeavingToadlet, null, pushLeavingToadlet.path(), true, false);

		ImageCreatorToadlet imageCreatorToadlet = new ImageCreatorToadlet(client);
		server.register(imageCreatorToadlet, null, imageCreatorToadlet.path(), true, false);

		LogWritebackToadlet logWritebackToadlet = new LogWritebackToadlet(client);
		server.register(logWritebackToadlet, null, logWritebackToadlet.path(), true, false);

		DismissAlertToadlet dismissAlertToadlet = new DismissAlertToadlet(client);
		server.register(dismissAlertToadlet, null, dismissAlertToadlet.path(), true, false);
	}

	/**
	 * Get expected filename for a file.
	 * @param uri The original URI.
	 * @param expectedMimeType The expected MIME type.
	 */
	private static String getFilename(FreenetURI uri, String expectedMimeType) {
		return DefaultMIMETypes.forceExtension(uri.getPreferredFilename(), expectedMimeType);
	}

	private static long[] parseRange(String hdrrange) throws HTTPRangeException {

		long result[] = new long[2];
		try {
			String[] units = hdrrange.split("=", 2);
			// FIXME are MBytes and co valid? if so, we need to adjust the values and
			// return always bytes
			if (!"bytes".equals(units[0])) {
				throw new HTTPRangeException("Unknown unit, only 'bytes' supportet yet");
			}
			String[] range = units[1].split("-", 2);
			result[0] = Long.parseLong(range[0]);
			if (result[0] < 0)
				throw new HTTPRangeException("Negative 'from' value");
			if (range[1].trim().length() > 0) {
				result[1] = Long.parseLong(range[1]);
				if (result[1] <= result[0])
					throw new HTTPRangeException("'from' value must be less then 'to' value");
			} else {
				result[1] = -1;
			}
		} catch (NumberFormatException nfe) {
			throw new HTTPRangeException(nfe);
		} catch (IndexOutOfBoundsException ioobe) {
			throw new HTTPRangeException(ioobe);
		}
		return result;
	}

	@Override
	public boolean persistent() {
		return false;
	}

	@Override
	public String path() {
		return "/";
	}

	@Override
	public boolean realTimeFlag() {
		return true;
	}
=======
        } else if(ks.startsWith("/feed/") || ks.equals("/feed")) {
            //TODO Better way to find the host. Find if https is used?
            String host = ctx.getHeaders().get("host");
            String atom = ctx.getAlertManager().getAtom("http://" + host);
            byte[] buf = atom.getBytes("UTF-8");
            ctx.sendReplyHeadersFProxy(200, "OK", null, "application/atom+xml", buf.length);
            ctx.writeData(buf, 0, buf.length);
            return;
        }else if(ks.equals("/robots.txt") && ctx.doRobots()){
            this.writeTextReply(ctx, 200, "Ok", "User-agent: *\nDisallow: /");
            return;
        }else if(ks.startsWith("/darknet/") || ks.equals("/darknet")) { //TODO (pre-build 1045 url format) remove when obsolete
            writePermanentRedirect(ctx, "obsoleted", "/friends/");
            return;
        }else if(ks.startsWith("/opennet/") || ks.equals("/opennet")) { //TODO (pre-build 1045 url format) remove when obsolete
            writePermanentRedirect(ctx, "obsoleted", "/strangers/");
            return;
        } else if(ks.startsWith("/queue/")) {
            writePermanentRedirect(ctx, "obsoleted", "/downloads/");
            return;
        } else if(ks.startsWith("/config/")) {
            writePermanentRedirect(ctx, "obsoleted", "/config/node");
            return;
        }

        if(ks.startsWith("/"))
            ks = ks.substring(1);

        //first check of httprange before get
        // only valid number format is checked here
        String rangeStr = ctx.getHeaders().get("range");
        if (rangeStr != null) {
            try {
                parseRange(rangeStr);
            } catch (HTTPRangeException e) {
                Logger.normal(this, "Invalid Range Header: "+rangeStr, e);
                ctx.sendReplyHeaders(416, "Requested Range Not Satisfiable", null, null, 0);
                return;
            }
        }

        FreenetURI key;
        try {
            key = new FreenetURI(ks);
        } catch (MalformedURLException e) {
            PageNode page = ctx.getPageMaker().getPageNode(l10n("invalidKeyTitle"), ctx);
            HTMLNode pageNode = page.outer;
            HTMLNode contentNode = page.content;

            HTMLNode errorInfobox = contentNode.addChild("div", "class", "infobox infobox-error");
            errorInfobox.addChild("div", "class", "infobox-header", NodeL10n.getBase().getString("FProxyToadlet.invalidKeyWithReason", new String[] { "reason" }, new String[] { e.toString() }));
            HTMLNode errorContent = errorInfobox.addChild("div", "class", "infobox-content");
            errorContent.addChild("#", l10n("expectedKeyButGot"));
            errorContent.addChild("code", ks);
            errorContent.addChild("br");
            errorContent.addChild(ctx.getPageMaker().createBackLink(ctx, l10n("goBack")));
            errorContent.addChild("br");
            addHomepageLink(errorContent);

            this.writeHTMLReply(ctx, 400, l10n("invalidKeyTitle"), pageNode.generate());
            return;
        }

        FetchContext fctx = getFetchContext(maxSize);
        // max-size=-1 => use default
        maxSize = fctx.maxOutputLength;

        //We should run the ContentFilter by default
        String forceString = httprequest.getParam("force");
        long now = System.currentTimeMillis();
        boolean force = false;
        if(forceString != null) {
            if(forceString.equals(getForceValue(key, now)) ||
                    forceString.equals(getForceValue(key, now-FORCE_GRAIN_INTERVAL)))
                force = true;
        }
        if(restricted)
            maxRetries = -2;
        if(maxRetries >= -1) {
            fctx.maxNonSplitfileRetries = maxRetries;
            fctx.maxSplitfileBlockRetries = maxRetries;
        }
        if (!force && !httprequest.isParameterSet("forcedownload")) fctx.filterData = true;
        else if(logMINOR) Logger.minor(this, "Content filter disabled via request parameter");
        //Load the fetch context with the callbacks needed for web-pushing, if enabled
        if(container.enableInlinePrefetch()) {
            fctx.prefetchHook = new FoundURICallback() {

                List<FreenetURI> uris = new ArrayList<FreenetURI>();

                @Override
                public void foundURI(FreenetURI uri) {
                    // Ignore
                }

                @Override
                public void foundURI(FreenetURI uri, boolean inline) {
                    if(!inline) return;
                    if(logMINOR) Logger.minor(this, "Prefetching "+uri);
                    synchronized(this) {
                        if(uris.size() < MAX_PREFETCH)
                            // FIXME Maybe we should do this randomly, but since it's a DoS protection (in an obscure feature), if so we should do it in constant space!
                            uris.add(uri);
                    }
                }

                @Override
                public void onText(String text, String type, URI baseURI) {
                    // Ignore
                }

                @Override
                public void onFinishedPage() {
                    core.node.executor.execute(new Runnable() {

                        @Override
                        public void run() {
                            for(FreenetURI uri : uris) {
                                client.prefetch(uri, SECONDS.toMillis(60), 512*1024, prefetchAllowedTypes);
                            }
                        }

                    });
                }

            };

        }
        if(container.isFProxyWebPushingEnabled()) fctx.tagReplacer = new PushingTagReplacerCallback(core.getFProxy().fetchTracker, defaultMaxSize, ctx);

        String requestedMimeType = httprequest.getParam("type", null);
        fctx.overrideMIME = requestedMimeType;
        String override = (requestedMimeType == null) ? "" : "?type="+URLEncoder.encode(requestedMimeType,true);
        String maybeCharset = httprequest.isParameterSet("maybecharset") ? httprequest.getParam("maybecharset", null) : null;
        fctx.charset = maybeCharset;
        if(override.equals("") && maybeCharset != null)
            override = "?maybecharset="+URLEncoder.encode(maybeCharset, true);
        // No point passing ?force= across a redirect, since the key will change.
        // However, there is every point in passing ?forcedownload.
        if(httprequest.isParameterSet("forcedownload")) {
            if(override.length() == 0) override = "?forcedownload";
            else override = override+"&forcedownload";
        }

        Bucket data = null;
        String mimeType = null;
        String referer = sanitizeReferer(ctx);
        FetchException fe = null;


        FProxyFetchResult fr = null;

        FProxyFetchWaiter fetch = null;
        try {
            fetch = fetchTracker.makeFetcher(key, maxSize, fctx, ctx.getReFilterPolicy());
        } catch (FetchException e) {
            fe = e;
        }
        if(fetch != null)
            while(true) {
                fr = fetch.getResult(!canSendProgress);
                if(fr.hasData()) {

                    if(fr.getFetchCount() > 1 && !fr.hasWaited() && fr.getFetchCount() > 1 && key.isUSK() && context.uskManager.lookupKnownGood(USK.create(key)) > key.getSuggestedEdition()) {
                        Logger.normal(this, "Loading later edition...");
                        fetch.progress.requestImmediateCancel();
                        fr = null;
                        fetch = null;
                        try {
                            fetch = fetchTracker.makeFetcher(key, maxSize, fctx, ctx.getReFilterPolicy());
                        } catch (FetchException e) {
                            fe = e;
                        }
                        if(fetch == null) break;
                        continue;
                    }

                    if(logMINOR) Logger.minor(this, "Found data");
                    data = new NoFreeBucket(fr.data);
                    mimeType = fr.mimeType;
                    fetch.close(); // Not waiting any more, but still locked the results until sent
                    break;
                } else if(fr.failed != null) {
                    if(logMINOR) Logger.minor(this, "Request failed");
                    fe = fr.failed;
                    fetch.close(); // Not waiting any more, but still locked the results until sent
                    break;
                } else if(canSendProgress) {
                    if(logMINOR) Logger.minor(this, "Still in progress");
                    // Still in progress
                    boolean isJsEnabled=ctx.getContainer().isFProxyJavascriptEnabled() && ua != null && !ua.contains("AppleWebKit/");
                    boolean isWebPushingEnabled = false;
                    PageNode page = ctx.getPageMaker().getPageNode(l10n("fetchingPageTitle"), ctx);
                    HTMLNode pageNode = page.outer;
                    String location = getLink(key, requestedMimeType, maxSize, httprequest.getParam("force", null), httprequest.isParameterSet("forcedownload"), maxRetries, overrideSize);
                    HTMLNode headNode=page.headNode;
                    if(isJsEnabled){
                        //If the user has enabled javascript, we add a <noscript> http refresh(if he has disabled it in the browser)
                        headNode.addChild("noscript").addChild("meta", "http-equiv", "Refresh").addAttribute("content", "2;URL=" + location);
                        // If pushing is disabled, but js is enabled, then we add the original progresspage.js
                        if ((isWebPushingEnabled = ctx.getContainer().isFProxyWebPushingEnabled()) == false) {
                            HTMLNode scriptNode = headNode.addChild("script", "//abc");
                            scriptNode.addAttribute("type", "text/javascript");
                            scriptNode.addAttribute("src", "/static/js/progresspage.js");
                        }
                    }else{
                        //If he disabled it, we just put the http refresh meta, without the noscript
                        headNode.addChild("meta", "http-equiv", "Refresh").addAttribute("content", "2;URL=" + location);
                    }
                    HTMLNode contentNode = page.content;
                    HTMLNode infobox = contentNode.addChild("div", "class", "infobox infobox-information");
                    infobox.addChild("div", "class", "infobox-header", l10n("fetchingPageBox"));
                    HTMLNode infoboxContent = infobox.addChild("div", "class", "infobox-content");
                    infoboxContent.addAttribute("id", "infoContent");
                    infoboxContent.addChild(new ProgressInfoElement(fetchTracker, key, fctx, maxSize, ctx.isAdvancedModeEnabled(), ctx, isWebPushingEnabled));


                    HTMLNode table = infoboxContent.addChild("table", "border", "0");
                    HTMLNode progressCell = table.addChild("tr").addChild("td", "class", "request-progress");
                    if(fr.totalBlocks <= 0)
                        progressCell.addChild("#", NodeL10n.getBase().getString("QueueToadlet.unknown"));
                    else {
                        progressCell.addChild(new ProgressBarElement(fetchTracker,key,fctx,maxSize,ctx, isWebPushingEnabled));
                    }

                    infobox = contentNode.addChild("div", "class", "infobox infobox-information");
                    infobox.addChild("div", "class", "infobox-header", l10n("fetchingPageOptions"));
                    infoboxContent = infobox.addChild("div", "class", "infobox-content");

                    HTMLNode optionList = infoboxContent.addChild("ul");
                    optionList.addChild("li").addChild("p", l10n("progressOptionZero"));

                    addDownloadOptions(ctx, optionList, key, mimeType, false, false, core);

                    optionList.addChild("li").addChild(ctx.getPageMaker().createBackLink(ctx, l10n("goBackToPrev")));
                    optionList.addChild("li").addChild("a", new String[] { "href", "title" },
                            new String[] { "/", NodeL10n.getBase().getString("Toadlet.homepage") }, l10n("abortToHomepage"));

                    MultiValueTable<String, String> retHeaders = new MultiValueTable<String, String>();
                    //retHeaders.put("Refresh", "2; url="+location);
                    writeHTMLReply(ctx, 200, "OK", retHeaders, pageNode.generate());
                    fr.close();
                    fetch.close();
                    return;
                } else if(fr != null)
                    fr.close();
            }

        try {
            if(logMINOR)
                Logger.minor(this, "FProxy fetching "+key+" ("+maxSize+ ')');
            if(data == null && fe == null) {
                boolean needsFetch=true;
                //If we don't have the data, then check if an FProxyFetchInProgress has. It can happen when one FetchInProgress downloaded an image
                //asynchronously, then loads it. This way a FetchInprogress will have the full image, and no need to block.
                FProxyFetchInProgress progress=fetchTracker.getFetchInProgress(key, maxSize, fctx);
                if(progress!=null){
                    FProxyFetchWaiter waiter=null;
                    FProxyFetchResult result=null;
                    try{
                        waiter=progress.getWaiter();
                        result=waiter.getResult(false);
                        if(result.failed==null && result.data!=null){
                            mimeType=result.mimeType;
                            data=result.data;
                            data=ctx.getBucketFactory().makeBucket(result.data.size());
                            BucketTools.copy(result.data, data);
                            needsFetch=false;
                        }
                    }finally{
                        if(waiter!=null){
                            progress.close(waiter);
                        }
                        if(result!=null){
                            progress.close(result);
                        }
                    }
                }
                if(needsFetch){
                    //If we don't have the data, then we need to fetch it and block until it is available
                    FetchResult result = fetch(key, maxSize, new RequestClient() {
                        @Override
                        public boolean persistent() {
                            return false;
                        }
                        @Override
                        public void removeFrom(ObjectContainer container) {
                            throw new UnsupportedOperationException();
                        }
                        @Override
                        public boolean realTimeFlag() {
                            return true;
                        } }, fctx);

                    // Now, is it safe?

                    data = result.asBucket();
                    mimeType = result.getMimeType();
                }
            } else if(fe != null) throw fe;

            handleDownload(ctx, data, ctx.getBucketFactory(), mimeType, requestedMimeType, forceString, httprequest.isParameterSet("forcedownload"), "/", key, "&max-size="+maxSizeDownload, referer, true, ctx, core, fr != null, maybeCharset);
        } catch (FetchException e) {
            //Handle exceptions thrown from the ContentFilter
            String msg = e.getMessage();
            if(logMINOR) {
                Logger.minor(this, "Failed to fetch "+uri+" : "+e);
            }
            if(e.newURI != null) {
                if(accept != null && (accept.startsWith("text/css") || accept.startsWith("image/")) && recursion++ < MAX_RECURSION) {
                    // If it's an image or a CSS fetch, auto-follow the redirect, up to a limit.
                    String link = getLink(e.newURI, requestedMimeType, maxSize, httprequest.getParam("force", null), httprequest.isParameterSet("forcedownload"), maxRetries, overrideSize);
                    try {
                        uri = new URI(link);
                        innerHandleMethodGET(uri, httprequest, ctx, recursion);
                        return;
                    } catch (URISyntaxException e1) {
                        Logger.error(this, "Caught "+e1+" parsing new link "+link, e1);
                    }
                }
                Toadlet.writePermanentRedirect(ctx, msg,
                        getLink(e.newURI, requestedMimeType, maxSize, httprequest.getParam("force", null), httprequest.isParameterSet("forcedownload"), maxRetries, overrideSize));
            } else if(e.mode == FetchException.TOO_BIG) {
                PageNode page = ctx.getPageMaker().getPageNode(l10n("fileInformationTitle"), ctx);
                HTMLNode pageNode = page.outer;
                HTMLNode contentNode = page.content;

                HTMLNode infobox = contentNode.addChild("div", "class", "infobox infobox-information");
                infobox.addChild("div", "class", "infobox-header", l10n("largeFile"));
                HTMLNode infoboxContent = infobox.addChild("div", "class", "infobox-content");
                HTMLNode fileInformationList = infoboxContent.addChild("ul");
                HTMLNode option = fileInformationList.addChild("li");
                option.addChild("#", (l10n("filenameLabel") + ' '));
                option.addChild("a", "href", '/' + key.toString(), getFilename(key, e.getExpectedMimeType()));

                String mime = writeSizeAndMIME(fileInformationList, e);

                infobox = contentNode.addChild("div", "class", "infobox infobox-information");
                infobox.addChild("div", "class", "infobox-header", l10n("explanationTitle"));
                infoboxContent = infobox.addChild("div", "class", "infobox-content");
                infoboxContent.addChild("#", l10n("largeFileExplanationAndOptions"));
                HTMLNode optionList = infoboxContent.addChild("ul");
                //HTMLNode optionTable = infoboxContent.addChild("table", "border", "0");
                if(!restricted) {
                    option = optionList.addChild("li");
                    HTMLNode optionForm = option.addChild("form", new String[] { "action", "method" }, new String[] {'/' + key.toString(), "get" });
                    optionForm.addChild("input", new String[] { "type", "name", "value" }, new String[] { "hidden", "max-size", String.valueOf(e.expectedSize == -1 ? Long.MAX_VALUE : e.expectedSize*2) });
                    if (requestedMimeType != null)
                        optionForm.addChild("input", new String[] { "type", "name", "value" }, new String[] { "hidden", "type", requestedMimeType });
                    if(maxRetries >= -1)
                        optionForm.addChild("input", new String[] { "type", "name", "value" }, new String[] { "hidden", "max-retries", Integer.toString(maxRetries) });
                    optionForm.addChild("input", new String[] { "type", "name", "value" }, new String[] { "submit", "fetch", l10n("fetchLargeFileAnywayAndDisplayButton") });
                    optionForm.addChild("#", " - " + l10n("fetchLargeFileAnywayAndDisplay"));
                    addDownloadOptions(ctx, optionList, key, mime, false, false, core);
                }


                //optionTable.addChild("tr").addChild("td", "colspan", "2").addChild("a", new String[] { "href", "title" }, new String[] { "/", NodeL10n.getBase().getString("Toadlet.homepage") }, l10n("abortToHomepage"));
                optionList.addChild("li").addChild("a", new String[] { "href", "title" }, new String[] { "/", NodeL10n.getBase().getString("Toadlet.homepage") }, l10n("abortToHomepage"));

                //option = optionTable.addChild("tr").addChild("td", "colspan", "2");
                optionList.addChild("li").addChild(ctx.getPageMaker().createBackLink(ctx, l10n("goBackToPrev")));

                writeHTMLReply(ctx, 200, "OK", pageNode.generate());
            } else {
                PageNode page = ctx.getPageMaker().getPageNode(e.getShortMessage(), ctx);
                HTMLNode pageNode = page.outer;
                HTMLNode contentNode = page.content;

                HTMLNode infobox = contentNode.addChild("div", "class", "infobox infobox-error");
                infobox.addChild("div", "class", "infobox-header", l10n("errorWithReason", "error", e.getShortMessage()));
                HTMLNode infoboxContent = infobox.addChild("div", "class", "infobox-content");
                HTMLNode fileInformationList = infoboxContent.addChild("ul");
                HTMLNode option = fileInformationList.addChild("li");
                option.addChild("#", (l10n("filenameLabel") + ' '));
                option.addChild("a", "href", '/' + key.toString(), getFilename(key, e.getExpectedMimeType()));

                String mime = writeSizeAndMIME(fileInformationList, e);
                infobox = contentNode.addChild("div", "class", "infobox infobox-error");
                infobox.addChild("div", "class", "infobox-header", l10n("explanationTitle"));
                UnsafeContentTypeException filterException = null;
                if(e.getCause() != null && e.getCause() instanceof UnsafeContentTypeException) {
                    filterException = (UnsafeContentTypeException)e.getCause();
                }
                infoboxContent = infobox.addChild("div", "class", "infobox-content");
                if(filterException == null)
                    infoboxContent.addChild("p", l10n("unableToRetrieve"));
                else
                    infoboxContent.addChild("p", l10n("unableToSafelyDisplay"));
                if(e.isFatal() && filterException == null)
                    infoboxContent.addChild("p", l10n("errorIsFatal"));
                infoboxContent.addChild("p", msg);
                if(filterException != null) {
                    if(filterException.details() != null) {
                        HTMLNode detailList = infoboxContent.addChild("ul");
                        for(String detail : filterException.details()) {
                            detailList.addChild("li", detail);
                        }
                    }
                }
                if(e.errorCodes != null) {
                    infoboxContent.addChild("p").addChild("pre").addChild("#", e.errorCodes.toVerboseString());
                }

                infobox = contentNode.addChild("div", "class", "infobox infobox-error");
                infobox.addChild("div", "class", "infobox-header", l10n("options"));
                infoboxContent = infobox.addChild("div", "class", "infobox-content");

                HTMLNode optionList = infoboxContent.addChild("ul");

                PluginInfoWrapper keyUtil;
                if((e.mode == FetchException.NOT_IN_ARCHIVE || e.mode == FetchException.NOT_ENOUGH_PATH_COMPONENTS)) {
                    // first look for the newest version
                    if ((keyUtil = core.node.pluginManager.getPluginInfo("plugins.KeyUtils.KeyUtilsPlugin")) != null) {
                        option = optionList.addChild("li");
                        if (keyUtil.getPluginLongVersion() < 5010)
                            NodeL10n.getBase().addL10nSubstitution(option, "FProxyToadlet.openWithKeyExplorer", new String[] { "link" }, new HTMLNode[] { HTMLNode.link("/KeyUtils/?automf=true&key=" + key.toString()) });
                        else {
                            NodeL10n.getBase().addL10nSubstitution(option, "FProxyToadlet.openWithKeyExplorer", new String[] { "link" }, new HTMLNode[] { HTMLNode.link("/KeyUtils/?key=" + key.toString()) });
                            option = optionList.addChild("li");
                            NodeL10n.getBase().addL10nSubstitution(option, "FProxyToadlet.openWithSiteExplorer", new String[] { "link" }, new HTMLNode[] { HTMLNode.link("/KeyUtils/Site?key=" + key.toString()) });
                        }
                    } else if ((keyUtil = core.node.pluginManager.getPluginInfo("plugins.KeyExplorer.KeyExplorer")) != null) {
                        option = optionList.addChild("li");
                        if (keyUtil.getPluginLongVersion() > 4999)
                            NodeL10n.getBase().addL10nSubstitution(option, "FProxyToadlet.openWithKeyExplorer", new String[] { "link" }, new HTMLNode[] { HTMLNode.link("/KeyExplorer/?automf=true&key=" + key.toString())});
                        else
                            NodeL10n.getBase().addL10nSubstitution(option, "FProxyToadlet.openWithKeyExplorer", new String[] { "link" }, new HTMLNode[] { HTMLNode.link("/plugins/plugins.KeyExplorer.KeyExplorer/?key=" + key.toString())});
                    }
                }
                if(filterException != null) {
                    if((mime.equals("application/x-freenet-index")) && (core.node.pluginManager.isPluginLoaded("plugins.ThawIndexBrowser.ThawIndexBrowser"))) {
                        option = optionList.addChild("li");
                        NodeL10n.getBase().addL10nSubstitution(option, "FProxyToadlet.openAsThawIndex", new String[] { "link" }, new HTMLNode[] { HTMLNode.link("/plugins/plugins.ThawIndexBrowser.ThawIndexBrowser/?key=" + key.toString()).addChild("b") });
                    }
                    option = optionList.addChild("li");
                    // FIXME: is this safe? See bug #131
                    MediaType textMediaType = new MediaType("text/plain");
                    textMediaType.setParameter("charset", (e.getExpectedMimeType() != null) ? MediaType.getCharsetRobust(e.getExpectedMimeType()) : null);
                    NodeL10n.getBase().addL10nSubstitution(option, "FProxyToadlet.openAsText", new String[] { "link" }, new HTMLNode[] { HTMLNode.link(getLink(key, textMediaType.toString(), maxSize, null, false, maxRetries, overrideSize)) });
                    option = optionList.addChild("li");
                    NodeL10n.getBase().addL10nSubstitution(option, "FProxyToadlet.openForceDisk", new String[] { "link" }, new HTMLNode[] { HTMLNode.link(getLink(key, mime, maxSize, null, true, maxRetries, overrideSize)) });
                    if(!(mime.equals("application/octet-stream") || mime.equals("application/x-msdownload") || !DefaultMIMETypes.isPlausibleMIMEType(mime))) {
                        option = optionList.addChild("li");
                        NodeL10n.getBase().addL10nSubstitution(option, "FProxyToadlet.openForce", new String[] { "link", "mime" }, new HTMLNode[] { HTMLNode.link(getLink(key, mime, maxSize, getForceValue(key, now), false, maxRetries, overrideSize)), HTMLNode.text(HTMLEncoder.encode(mime))});
                    }
                }

                if((!e.isFatal() || filterException != null) && (ctx.isAllowedFullAccess() || !container.publicGatewayMode())) {
                    addDownloadOptions(ctx, optionList, key, mimeType, filterException != null, filterException != null, core);
                    if(filterException == null)
                        optionList.addChild("li").
                        addChild("a", "href", getLink(key, requestedMimeType, maxSize, httprequest.getParam("force", null),
                                httprequest.isParameterSet("forcedownload"), maxRetries, overrideSize)).addChild("#", l10n("retryNow"));
                }

                optionList.addChild("li").addChild("a", new String[] { "href", "title" }, new String[] { "/", NodeL10n.getBase().
                        getString("Toadlet.homepage") }, l10n("abortToHomepage"));

                optionList.addChild("li").addChild(ctx.getPageMaker().createBackLink(ctx, l10n("goBackToPrev")));
                this.writeHTMLReply(ctx, (e.mode == 10) ? 404 : 500 /* close enough - FIXME probably should depend on status code */,
                        "Internal Error", pageNode.generate());
            }
        } catch (SocketException e) {
            // Probably irrelevant
            if(e.getMessage().equals("Broken pipe")) {
                if(logMINOR)
                    Logger.minor(this, "Caught "+e+" while handling GET", e);
            } else {
                Logger.normal(this, "Caught "+e);
            }
            throw e;
        } catch (Throwable t) {
            writeInternalError(t, ctx);
        } finally {
            if(fr == null && data != null) data.free();
            if(fr != null) fr.close();
        }
    }

    private boolean isBrowser(String ua) {
        if(ua == null) return false;
        return (ua.contains("Mozilla/") || ua.contains("Opera/"));
    }

    private static String writeSizeAndMIME(HTMLNode fileInformationList, FetchException e) {
        boolean finalized = e.finalizedSize();
        long size = e.expectedSize;
        String mime = e.getExpectedMimeType();
        writeSizeAndMIME(fileInformationList, size, mime, finalized);
        return mime;
    }

    private static void writeSizeAndMIME(HTMLNode fileInformationList, long size, String mime, boolean finalized) {
        if(size > 0) {
            if (finalized) {
                fileInformationList.addChild("li", (l10n("sizeLabel") + ' ') + SizeUtil.formatSize(size));
            } else {
                fileInformationList.addChild("li", (l10n("sizeLabel") + ' ')+ SizeUtil.formatSize(size) + l10n("mayChange"));
            }
        } else {
            fileInformationList.addChild("li", l10n("sizeUnknown"));
        }
        if(mime != null) {
            fileInformationList.addChild("li", NodeL10n.getBase().getString("FProxyToadlet."+(finalized ? "mimeType" : "expectedMimeType"), new String[] { "mime" }, new String[] { mime }));
        } else {
            fileInformationList.addChild("li", l10n("unknownMIMEType"));
        }
    }

    private String l10n(String key, String pattern, String value) {
        return NodeL10n.getBase().getString("FProxyToadlet."+key, new String[] { pattern }, new String[] { value });
    }

    public static String l10n(String key, String[] pattern, String[] value) {
        return NodeL10n.getBase().getString("FProxyToadlet."+key, pattern, value);
    }

    private String getLink(FreenetURI uri, String requestedMimeType, long maxSize, String force,
            boolean forceDownload, int maxRetries, boolean appendMaxSize) {
        StringBuilder sb = new StringBuilder();
        sb.append("/");
        sb.append(uri.toASCIIString());
        char c = '?';
        if(requestedMimeType != null && requestedMimeType.length() != 0) {
            sb.append(c).append("type=").append(URLEncoder.encode(requestedMimeType,false)); c = '&';
        }
        if(maxSize > 0 && appendMaxSize) {
            sb.append(c).append("max-size=").append(maxSize); c = '&';
        }
        if(force != null) {
            sb.append(c).append("force=").append(force); c = '&';
        }
        if(forceDownload) {
            sb.append(c).append("forcedownload=true"); c = '&';
        }
        if(maxRetries >= -1) {
            sb.append(c).append("max-retries=").append(maxRetries); c = '&';
        }
        return sb.toString();
    }

    private String sanitizeReferer(ToadletContext ctx) {
        // FIXME we do something similar in the GenericFilterCallback thingy?
        String referer = ctx.getHeaders().get("referer");
        if(referer != null) {
            try {
                URI refererURI = new URI(URIPreEncoder.encode(referer));
                String path = refererURI.getPath();
                while(path.startsWith("/")) path = path.substring(1);
                if("".equals(path)) return "/";
                FreenetURI furi = new FreenetURI(path);
                HTTPRequest req = new HTTPRequestImpl(refererURI, "GET");
                String type = req.getParam("type");
                referer = "/" + furi.toString();
                if(type != null && type.length() > 0)
                    referer += "?type=" + type;
            } catch (MalformedURLException e) {
                referer = "/";
                Logger.normal(this, "Caught MalformedURLException on the referer : "+e.getMessage());
            } catch (Throwable t) {
                Logger.error(this, "Caught handling referrer: "+t+" for "+referer, t);
                referer = null;
            }
        }
        return referer;
    }

    private static String getForceValue(FreenetURI key, long time) {
        ByteArrayOutputStream bos = new ByteArrayOutputStream();

        try{
            bos.write(random);
            bos.write(key.toString().getBytes("UTF-8"));
            bos.write(Long.toString(time / FORCE_GRAIN_INTERVAL).getBytes("UTF-8"));
        } catch (IOException e) {
            throw new Error(e);
        }

        String f = HexUtil.bytesToHex(SHA256.digest(bos.toByteArray()));
        return f;
    }

    public static void maybeCreateFProxyEtc(NodeClientCore core, Node node, Config config,
            SimpleToadletServer server) throws IOException {

        // FIXME how to change these on the fly when the interface language is changed?

        HighLevelSimpleClient client = core.makeClient(RequestStarter.INTERACTIVE_PRIORITY_CLASS, true, true);

        random = new byte[32];
        core.random.nextBytes(random);

        FProxyFetchTracker fetchTracker = new FProxyFetchTracker(core.clientContext, client.getFetchContext(),
                new RequestClient() {

            @Override
            public boolean persistent() {
                return false;
            }

            @Override
            public void removeFrom(ObjectContainer container) {
                // Do nothing.
            }

            @Override
            public boolean realTimeFlag() {
                return true;
            }

        });


        FProxyToadlet fproxy = new FProxyToadlet(client, core, fetchTracker);
        core.setFProxy(fproxy);

        server.registerMenu("/",
                "FProxyToadlet.categoryBrowsing", "FProxyToadlet.categoryTitleBrowsing", null);
        server.registerMenu("/downloads/",
                "FProxyToadlet.categoryQueue", "FProxyToadlet.categoryTitleQueue", null);
        server.registerMenu("/friends/",
                "FProxyToadlet.categoryFriends", "FProxyToadlet.categoryTitleFriends", null);
        server.registerMenu("/chat/",
                "FProxyToadlet.categoryChat", "FProxyToadlet.categoryTitleChat", null);
        server.registerMenu("/alerts/",
                "FProxyToadlet.categoryStatus", "FProxyToadlet.categoryTitleStatus", null);
        server.registerMenu("/seclevels/",
                "FProxyToadlet.categoryConfig", "FProxyToadlet.categoryTitleConfig", null);

        server.register(fproxy, "FProxyToadlet.categoryBrowsing", "/", false, "FProxyToadlet.welcomeTitle",
                "FProxyToadlet.welcome", false, null);

        DecodeToadlet decodeKeywordURL = new DecodeToadlet(client, core);
        server.register(decodeKeywordURL, null, "/decode/", true, false);

        InsertFreesiteToadlet siteinsert = new InsertFreesiteToadlet(client);
        server.register(siteinsert, "FProxyToadlet.categoryBrowsing", "/insertsite/", true,
                "FProxyToadlet.insertFreesiteTitle", "FProxyToadlet.insertFreesite", false, null);

        UserAlertsToadlet alerts = new UserAlertsToadlet(client);
        server.register(alerts, "FProxyToadlet.categoryStatus", "/alerts/", true, "FProxyToadlet.alertsTitle",
                "FProxyToadlet.alerts", true, null);

        QueueToadlet downloadToadlet = new QueueToadlet(core, core.getFCPServer(), client, false);
        server.register(downloadToadlet, "FProxyToadlet.categoryQueue", "/downloads/", true,
                "FProxyToadlet.downloadsTitle", "FProxyToadlet.downloads", false, downloadToadlet);
        LocalDownloadDirectoryToadlet localDownloadDirectoryToadlet =
                new LocalDownloadDirectoryToadlet(core, client, "/downloads/");
        server.register(localDownloadDirectoryToadlet, null, localDownloadDirectoryToadlet.path(), true, false);
        QueueToadlet uploadToadlet = new QueueToadlet(core, core.getFCPServer(), client, true);
        server.register(uploadToadlet, "FProxyToadlet.categoryQueue", "/uploads/", true,
                "FProxyToadlet.uploadsTitle", "FProxyToadlet.uploads", false, uploadToadlet);

        FileInsertWizardToadlet fiw = new FileInsertWizardToadlet(client, core);
        server.register(fiw, "FProxyToadlet.categoryQueue", FileInsertWizardToadlet.PATH, true,
                "FProxyToadlet.uploadFileWizardTitle", "FProxyToadlet.uploadFileWizard", false, fiw);
        uploadToadlet.setFIW(fiw);

        LocalFileInsertToadlet localFileInsertToadlet = new LocalFileInsertToadlet(core, client);
        server.register(localFileInsertToadlet, null, LocalFileInsertToadlet.PATH, true, false);

        ContentFilterToadlet contentFilterToadlet = new ContentFilterToadlet(client, core);
        server.register(contentFilterToadlet, "FProxyToadlet.categoryQueue", ContentFilterToadlet.PATH, true,
                "FProxyToadlet.filterFileTitle", "FProxyToadlet.filterFile", false, contentFilterToadlet);

        LocalFileFilterToadlet localFileFilterToadlet = new LocalFileFilterToadlet(core, client);
        server.register(localFileFilterToadlet, null, LocalFileFilterToadlet.PATH, true, false);

        SymlinkerToadlet symlinkToadlet = new SymlinkerToadlet(client, node);
        server.register(symlinkToadlet, null, "/sl/", true, false);

        SecurityLevelsToadlet seclevels = new SecurityLevelsToadlet(client, node, core);
        server.register(seclevels, "FProxyToadlet.categoryConfig", "/seclevels/", true,
                "FProxyToadlet.seclevelsTitle", "FProxyToadlet.seclevels", true, null);

        PproxyToadlet pproxy = new PproxyToadlet(client, node);
        server.register(pproxy, "FProxyToadlet.categoryConfig", "/plugins/", true, "FProxyToadlet.pluginsTitle",
                "FProxyToadlet.plugins", true, null);

        SubConfig[] sc = config.getConfigs();
        Arrays.sort(sc);

        for(SubConfig cfg : sc) {
            String prefix = cfg.getPrefix();
            if(prefix.equals("security-levels") || prefix.equals("pluginmanager")) continue;
            LocalDirectoryConfigToadlet localDirectoryConfigToadlet =
                    new LocalDirectoryConfigToadlet(core, client, "/config/"+prefix);
            ConfigToadlet configtoadlet = new ConfigToadlet(localDirectoryConfigToadlet.path(), client,
                    config, cfg, node, core);
            server.register(configtoadlet, "FProxyToadlet.categoryConfig", "/config/"+prefix, true,
                    "ConfigToadlet."+prefix, "ConfigToadlet.title."+prefix, true, configtoadlet);
            server.register(localDirectoryConfigToadlet, null, localDirectoryConfigToadlet.path(), true,
                    false);
        }

        WelcomeToadlet welcometoadlet = new WelcomeToadlet(client, node);
        server.register(welcometoadlet, null, "/welcome/", true, false);

        ExternalLinkToadlet externalLinkToadlet = new ExternalLinkToadlet(client, node);
        server.register(externalLinkToadlet, null, ExternalLinkToadlet.PATH, true, false);

        DarknetConnectionsToadlet friendsToadlet = new DarknetConnectionsToadlet(node, core, client);
        server.register(friendsToadlet, "FProxyToadlet.categoryFriends", "/friends/", true,
                "FProxyToadlet.friendsTitle", "FProxyToadlet.friends", true, null);

        DarknetAddRefToadlet addRefToadlet = new DarknetAddRefToadlet(node, client, friendsToadlet);
        server.register(addRefToadlet, "FProxyToadlet.categoryFriends", "/addfriend/", true,
                "FProxyToadlet.addFriendTitle", "FProxyToadlet.addFriend", true, null);

        OpennetConnectionsToadlet opennetToadlet = new OpennetConnectionsToadlet(node, core, client);
        server.register(opennetToadlet, "FProxyToadlet.categoryStatus", "/strangers/", true,
                "FProxyToadlet.opennetTitle", "FProxyToadlet.opennet", true, opennetToadlet);

        ChatForumsToadlet chatForumsToadlet = new ChatForumsToadlet(client, node.pluginManager);
        server.register(chatForumsToadlet, "FProxyToadlet.categoryChat", "/chat/", true,
                "FProxyToadlet.chatForumsTitle", "FProxyToadlet.chatForums", true, chatForumsToadlet);

        N2NTMToadlet n2ntmToadlet = new N2NTMToadlet(node, core, client);
        server.register(n2ntmToadlet, null, "/send_n2ntm/", true, true);
        LocalFileN2NMToadlet localFileN2NMToadlet = new LocalFileN2NMToadlet(core, client);
        server.register(localFileN2NMToadlet, null, LocalFileN2NMToadlet.PATH, true, false);

        BookmarkEditorToadlet bookmarkEditorToadlet = new BookmarkEditorToadlet(client, core);
        server.register(bookmarkEditorToadlet, null, "/bookmarkEditor/", true, false);

        BrowserTestToadlet browserTestToadlet = new BrowserTestToadlet(client, core);
        server.register(browserTestToadlet, null, "/test/", true, false);

        StatisticsToadlet statisticsToadlet = new StatisticsToadlet(node, core, client);
        server.register(statisticsToadlet, "FProxyToadlet.categoryStatus", "/stats/", true,
                "FProxyToadlet.statsTitle", "FProxyToadlet.stats", true, null);

        DiagnosticToadlet diagnosticToadlet = new DiagnosticToadlet(node, core, core.getFCPServer(), client);
        server.register(diagnosticToadlet, "FProxyToadlet.categoryStatus", "/diagnostic/", true,
                "FProxyToadlet.diagnosticTitle", "FProxyToadlet.diagnostic", true, null);

        ConnectivityToadlet connectivityToadlet = new ConnectivityToadlet(client, node);
        server.register(connectivityToadlet, "FProxyToadlet.categoryStatus", "/connectivity/", true,
                "ConnectivityToadlet.connectivityTitle", "ConnectivityToadlet.connectivity", true, null);

        TranslationToadlet translationToadlet = new TranslationToadlet(client, core);
        server.register(translationToadlet, "FProxyToadlet.categoryConfig", TranslationToadlet.TOADLET_URL,
                true, "TranslationToadlet.title", "TranslationToadlet.titleLong", true, null);

        FirstTimeWizardToadlet firstTimeWizardToadlet = new FirstTimeWizardToadlet(client, node, core);
        server.register(firstTimeWizardToadlet, null, FirstTimeWizardToadlet.TOADLET_URL, true, false);

        SimpleHelpToadlet simpleHelpToadlet = new SimpleHelpToadlet(client, core);
        server.register(simpleHelpToadlet, null, "/help/", true, false);

        PushDataToadlet pushDataToadlet = new PushDataToadlet(client);
        server.register(pushDataToadlet, null, pushDataToadlet.path(), true, false);

        PushNotificationToadlet pushNotificationToadlet = new PushNotificationToadlet(client);
        server.register(pushNotificationToadlet, null, pushNotificationToadlet.path(), true, false);

        PushKeepaliveToadlet pushKeepaliveToadlet = new PushKeepaliveToadlet(client);
        server.register(pushKeepaliveToadlet, null, pushKeepaliveToadlet.path(), true, false);

        PushFailoverToadlet pushFailoverToadlet = new PushFailoverToadlet(client);
        server.register(pushFailoverToadlet, null, pushFailoverToadlet.path(), true, false);

        PushTesterToadlet pushTesterToadlet = new PushTesterToadlet(client);
        server.register(pushTesterToadlet, null, pushTesterToadlet.path(), true, false);

        PushLeavingToadlet pushLeavingToadlet = new PushLeavingToadlet(client);
        server.register(pushLeavingToadlet, null, pushLeavingToadlet.path(), true, false);

        ImageCreatorToadlet imageCreatorToadlet = new ImageCreatorToadlet(client);
        server.register(imageCreatorToadlet, null, imageCreatorToadlet.path(), true, false);

        LogWritebackToadlet logWritebackToadlet = new LogWritebackToadlet(client);
        server.register(logWritebackToadlet, null, logWritebackToadlet.path(), true, false);

        DismissAlertToadlet dismissAlertToadlet = new DismissAlertToadlet(client);
        server.register(dismissAlertToadlet, null, dismissAlertToadlet.path(), true, false);
    }

    /**
     * Get expected filename for a file.
     * @param uri The original URI.
     * @param expectedMimeType The expected MIME type.
     */
    private static String getFilename(FreenetURI uri, String expectedMimeType) {
        return DefaultMIMETypes.forceExtension(uri.getPreferredFilename(), expectedMimeType);
    }

    private static long[] parseRange(String hdrrange) throws HTTPRangeException {

        long result[] = new long[2];
        try {
            String[] units = hdrrange.split("=", 2);
            // FIXME are MBytes and co valid? if so, we need to adjust the values and
            // return always bytes
            if (!"bytes".equals(units[0])) {
                throw new HTTPRangeException("Unknown unit, only 'bytes' supportet yet");
            }
            String[] range = units[1].split("-", 2);
            result[0] = Long.parseLong(range[0]);
            if (result[0] < 0)
                throw new HTTPRangeException("Negative 'from' value");
            if (range[1].trim().length() > 0) {
                result[1] = Long.parseLong(range[1]);
                if (result[1] <= result[0])
                    throw new HTTPRangeException("'from' value must be less then 'to' value");
            } else {
                result[1] = -1;
            }
        } catch (NumberFormatException nfe) {
            throw new HTTPRangeException(nfe);
        } catch (IndexOutOfBoundsException ioobe) {
            throw new HTTPRangeException(ioobe);
        }
        return result;
    }

    @Override
    public boolean persistent() {
        return false;
    }

    @Override
    public void removeFrom(ObjectContainer container) {
        throw new UnsupportedOperationException();
    }

    @Override
    public String path() {
        return "/";
    }

    @Override
    public boolean realTimeFlag() {
        return true;
    }
>>>>>>> db9f4734

}<|MERGE_RESOLUTION|>--- conflicted
+++ resolved
@@ -70,470 +70,469 @@
 
 public final class FProxyToadlet extends Toadlet implements RequestClient {
 
-    private static byte[] random;
-    final NodeClientCore core;
-    final ClientContext context;
-    final FProxyFetchTracker fetchTracker;
-
-    static final Set<String> prefetchAllowedTypes = new HashSet<String>();
-    static {
-        // Only valid inlines
-        prefetchAllowedTypes.add("image/png");
-        prefetchAllowedTypes.add("image/jpeg");
-        prefetchAllowedTypes.add("image/gif");
-    }
-
-    // ?force= links become invalid after 2 hours.
-    private static final long FORCE_GRAIN_INTERVAL = HOURS.toMillis(1);
-    /** Maximum size for transparent pass-through, should be a config option */
-    public static long MAX_LENGTH_WITH_PROGRESS = (5*1024*1024 * 11) / 10; // 2MB plus a bit due to buggy inserts
-    public static long MAX_LENGTH_NO_PROGRESS = (2*1024*1024 * 11) / 10; // 2MB plus a bit due to buggy inserts
-
-    static final URI welcome;
-    public static final short PRIORITY = RequestStarter.INTERACTIVE_PRIORITY_CLASS;
-    static {
-        try {
-            welcome = new URI("/welcome/");
-        } catch (URISyntaxException e) {
-            throw new Error("Broken URI constructor: "+e, e);
-        }
-    }
-
-    private static volatile boolean logMINOR;
-    static {
-        Logger.registerLogThresholdCallback(new LogThresholdCallback(){
-            @Override
-            public void shouldUpdate(){
-                logMINOR = Logger.shouldLog(LogLevel.MINOR, this);
-            }
-        });
-    }
-
-    // FIXME make this configurable (or get rid of prefetch support)
-    static final int MAX_PREFETCH = 50;
-
-    public FProxyToadlet(final HighLevelSimpleClient client, NodeClientCore core, FProxyFetchTracker tracker) {
-        super(client);
-        client.setMaxLength(MAX_LENGTH_NO_PROGRESS);
-        client.setMaxIntermediateLength(MAX_LENGTH_NO_PROGRESS);
-        this.core = core;
-        this.context = core.clientContext;
-        fetchTracker = tracker;
-    }
-
-    @Override
-    public boolean allowPOSTWithoutPassword() {
-        return true;
-    }
-
-    public void handleMethodPOST(URI uri, HTTPRequest req, ToadletContext ctx) throws ToadletContextClosedException, IOException, RedirectException {
-        String ks = uri.getPath();
-
-        if (ks.equals("/")||ks.startsWith("/servlet/")) {
-            try {
-                throw new RedirectException("/welcome/");
-            } catch (URISyntaxException e) {
-                // HUH!?!
-            }
-        }
-    }
-
-    public static void handleDownload(ToadletContext context, Bucket data, BucketFactory bucketFactory, String mimeType, String requestedMimeType, String forceString, boolean forceDownload, String basePath, FreenetURI key, String extras, String referrer, boolean downloadLink, ToadletContext ctx, NodeClientCore core, boolean dontFreeData, String maybeCharset) throws ToadletContextClosedException, IOException {
-        if(logMINOR)
-            Logger.minor(FProxyToadlet.class, "handleDownload(data.size="+data.size()+", mimeType="+mimeType+", requestedMimeType="+requestedMimeType+", forceDownload="+forceDownload+", basePath="+basePath+", key="+key);
-        String extrasNoMime = extras; // extras will not include MIME type to start with - REDFLAG maybe it should be an array
-        if(requestedMimeType != null) {
-            if(mimeType == null || !requestedMimeType.equals(mimeType)) {
-                if(extras == null) extras = "";
-                extras = extras + "&type=" + requestedMimeType;
-            }
-        }
-        long size = data.size();
-
-        long now = System.currentTimeMillis();
-        boolean force = false;
-        if(forceString != null) {
-            if(forceString.equals(getForceValue(key, now)) ||
-                    forceString.equals(getForceValue(key, now-FORCE_GRAIN_INTERVAL)))
-                force = true;
-        }
-
-        if((!force) && (!forceDownload)) {
-            //Horrible hack needed for GWT as it relies on document.write() which is not supported in xhtml
-            if(mimeType.compareTo("application/xhtml+xml")==0){
-                mimeType="text/html";
-            }
-            if(horribleEvilHack(data) && !(mimeType.startsWith("application/rss+xml"))) {
-                PageNode page = context.getPageMaker().getPageNode(l10n("dangerousRSSTitle"), context);
-                HTMLNode pageNode = page.outer;
-                HTMLNode contentNode = page.content;
-
-                HTMLNode infobox = contentNode.addChild("div", "class", "infobox infobox-alert");
-                infobox.addChild("div", "class", "infobox-header", l10n("dangerousRSSSubtitle"));
-                HTMLNode infoboxContent = infobox.addChild("div", "class", "infobox-content");
-                infoboxContent.addChild("#", NodeL10n.getBase().getString("FProxyToadlet.dangerousRSS", new String[] { "type" }, new String[] { mimeType }));
-                infoboxContent.addChild("p", l10n("options"));
-                HTMLNode optionList = infoboxContent.addChild("ul");
-                HTMLNode option = optionList.addChild("li");
-
-                NodeL10n.getBase().addL10nSubstitution(option, "FProxyToadlet.openPossRSSAsPlainText", new String[] { "link", "bold" },
-                        new HTMLNode[] {
-                        HTMLNode.link(basePath+key.toString()+"?type=text/plain&force="+getForceValue(key,now)+extrasNoMime),
-                        HTMLNode.STRONG
-                });
-                // 	FIXME: is this safe? See bug #131
-                option = optionList.addChild("li");
-                NodeL10n.getBase().addL10nSubstitution(option, "FProxyToadlet.openPossRSSForceDisk", new String[] { "link", "bold" },
-                        new HTMLNode[] {
-                        HTMLNode.link(basePath+key.toString()+"?forcedownload"+extras),
-                        HTMLNode.STRONG
-                });
-                boolean mimeRSS = mimeType.startsWith("application/xml+rss") || mimeType.startsWith("text/xml"); /* blergh! */
-                if(!(mimeRSS || mimeType.startsWith("text/plain"))) {
-                    option = optionList.addChild("li");
-                    NodeL10n.getBase().addL10nSubstitution(option, "FProxyToadlet.openRSSForce", new String[] { "link", "bold", "mime" },
-                            new HTMLNode[] {
-                            HTMLNode.link(basePath+key.toString()+"?force="+getForceValue(key, now)+extras), HTMLNode.STRONG, HTMLNode.text(mimeType) });
-                }
-                option = optionList.addChild("li");
-                NodeL10n.getBase().addL10nSubstitution(option, "FProxyToadlet.openRSSAsRSS", new String[] { "link", "bold" },
-                        new HTMLNode[] {
-                        HTMLNode.link(basePath + key.toString() + "?type=application/xml+rss&force=" + getForceValue(key, now)+extrasNoMime),
-                        HTMLNode.STRONG });
-                addDownloadOptions(ctx, optionList, key, mimeType, true, false, core); // FIXME Or false, false? Or true, true? We don't have filter for rss/atom anyway, so it will be useless - only more confusion and clicking for user. When we *will* have one, we can just get rid of this warning page.
-                if(referrer != null) {
-                    option = optionList.addChild("li");
-                    NodeL10n.getBase().addL10nSubstitution(option, "FProxyToadlet.backToReferrer", new String[] { "link" },
-                            new HTMLNode[] { HTMLNode.link(referrer) });
-                }
-                option = optionList.addChild("li");
-                NodeL10n.getBase().addL10nSubstitution(option, "FProxyToadlet.backToFProxy", new String[] { "link" },
-                        new HTMLNode[] { HTMLNode.link("/") });
-
-                byte[] pageBytes = pageNode.generate().getBytes("UTF-8");
-                context.sendReplyHeaders(200, "OK", new MultiValueTable<String, String>(), "text/html; charset=utf-8", pageBytes.length);
-                context.writeData(pageBytes);
-                return;
-            }
-        }
-
-        if (forceDownload) {
-            MultiValueTable<String, String> headers = new MultiValueTable<String, String>();
-            headers.put("Content-Disposition", "attachment; filename=\"" + key.getPreferredFilename() + '"');
-            headers.put("Cache-Control", "private");
-            headers.put("Content-Transfer-Encoding", "binary");
+	private static byte[] random;
+	final NodeClientCore core;
+	final ClientContext context;
+	final FProxyFetchTracker fetchTracker;
+
+	static final Set<String> prefetchAllowedTypes = new HashSet<String>();
+	static {
+		// Only valid inlines
+		prefetchAllowedTypes.add("image/png");
+		prefetchAllowedTypes.add("image/jpeg");
+		prefetchAllowedTypes.add("image/gif");
+	}
+
+	// ?force= links become invalid after 2 hours.
+	private static final long FORCE_GRAIN_INTERVAL = HOURS.toMillis(1);
+	/** Maximum size for transparent pass-through, should be a config option */
+	public static long MAX_LENGTH_WITH_PROGRESS = (5*1024*1024 * 11) / 10; // 2MB plus a bit due to buggy inserts
+	public static long MAX_LENGTH_NO_PROGRESS = (2*1024*1024 * 11) / 10; // 2MB plus a bit due to buggy inserts
+
+	static final URI welcome;
+	public static final short PRIORITY = RequestStarter.INTERACTIVE_PRIORITY_CLASS;
+	static {
+		try {
+			welcome = new URI("/welcome/");
+		} catch (URISyntaxException e) {
+			throw new Error("Broken URI constructor: "+e, e);
+		}
+	}
+
+        private static volatile boolean logMINOR;
+	static {
+		Logger.registerLogThresholdCallback(new LogThresholdCallback(){
+			@Override
+			public void shouldUpdate(){
+				logMINOR = Logger.shouldLog(LogLevel.MINOR, this);
+			}
+		});
+	}
+	
+	// FIXME make this configurable (or get rid of prefetch support)
+	static final int MAX_PREFETCH = 50;
+
+	public FProxyToadlet(final HighLevelSimpleClient client, NodeClientCore core, FProxyFetchTracker tracker) {
+		super(client);
+		client.setMaxLength(MAX_LENGTH_NO_PROGRESS);
+		client.setMaxIntermediateLength(MAX_LENGTH_NO_PROGRESS);
+		this.core = core;
+		this.context = core.clientContext;
+		fetchTracker = tracker;
+	}
+	
+	@Override
+	public boolean allowPOSTWithoutPassword() {
+		return true;
+	}
+
+	public void handleMethodPOST(URI uri, HTTPRequest req, ToadletContext ctx) throws ToadletContextClosedException, IOException, RedirectException {
+		String ks = uri.getPath();
+
+		if (ks.equals("/")||ks.startsWith("/servlet/")) {
+			try {
+	            throw new RedirectException("/welcome/");
+			} catch (URISyntaxException e) {
+				// HUH!?!
+			}
+		}
+	}
+
+	public static void handleDownload(ToadletContext context, Bucket data, BucketFactory bucketFactory, String mimeType, String requestedMimeType, String forceString, boolean forceDownload, String basePath, FreenetURI key, String extras, String referrer, boolean downloadLink, ToadletContext ctx, NodeClientCore core, boolean dontFreeData, String maybeCharset) throws ToadletContextClosedException, IOException {
+		if(logMINOR)
+			Logger.minor(FProxyToadlet.class, "handleDownload(data.size="+data.size()+", mimeType="+mimeType+", requestedMimeType="+requestedMimeType+", forceDownload="+forceDownload+", basePath="+basePath+", key="+key);
+		String extrasNoMime = extras; // extras will not include MIME type to start with - REDFLAG maybe it should be an array
+		if(requestedMimeType != null) {
+			if(mimeType == null || !requestedMimeType.equals(mimeType)) {
+				if(extras == null) extras = "";
+				extras = extras + "&type=" + requestedMimeType;
+			}
+		}
+		long size = data.size();
+
+		long now = System.currentTimeMillis();
+		boolean force = false;
+		if(forceString != null) {
+			if(forceString.equals(getForceValue(key, now)) ||
+					forceString.equals(getForceValue(key, now-FORCE_GRAIN_INTERVAL)))
+				force = true;
+		}
+
+		if((!force) && (!forceDownload)) {
+			//Horrible hack needed for GWT as it relies on document.write() which is not supported in xhtml
+			if(mimeType.compareTo("application/xhtml+xml")==0){
+				mimeType="text/html";
+			}
+			if(horribleEvilHack(data) && !(mimeType.startsWith("application/rss+xml"))) {
+				PageNode page = context.getPageMaker().getPageNode(l10n("dangerousRSSTitle"), context);
+				HTMLNode pageNode = page.outer;
+				HTMLNode contentNode = page.content;
+
+				HTMLNode infobox = contentNode.addChild("div", "class", "infobox infobox-alert");
+				infobox.addChild("div", "class", "infobox-header", l10n("dangerousRSSSubtitle"));
+				HTMLNode infoboxContent = infobox.addChild("div", "class", "infobox-content");
+				infoboxContent.addChild("#", NodeL10n.getBase().getString("FProxyToadlet.dangerousRSS", new String[] { "type" }, new String[] { mimeType }));
+				infoboxContent.addChild("p", l10n("options"));
+				HTMLNode optionList = infoboxContent.addChild("ul");
+				HTMLNode option = optionList.addChild("li");
+
+				NodeL10n.getBase().addL10nSubstitution(option, "FProxyToadlet.openPossRSSAsPlainText", new String[] { "link", "bold" },
+						new HTMLNode[] {
+						HTMLNode.link(basePath+key.toString()+"?type=text/plain&force="+getForceValue(key,now)+extrasNoMime),
+						HTMLNode.STRONG
+				});
+				// 	FIXME: is this safe? See bug #131
+				option = optionList.addChild("li");
+				NodeL10n.getBase().addL10nSubstitution(option, "FProxyToadlet.openPossRSSForceDisk", new String[] { "link", "bold" },
+						new HTMLNode[] {
+						HTMLNode.link(basePath+key.toString()+"?forcedownload"+extras),
+						HTMLNode.STRONG
+				});
+				boolean mimeRSS = mimeType.startsWith("application/xml+rss") || mimeType.startsWith("text/xml"); /* blergh! */
+				if(!(mimeRSS || mimeType.startsWith("text/plain"))) {
+					option = optionList.addChild("li");
+					NodeL10n.getBase().addL10nSubstitution(option, "FProxyToadlet.openRSSForce", new String[] { "link", "bold", "mime" },
+							new HTMLNode[] {
+							HTMLNode.link(basePath+key.toString()+"?force="+getForceValue(key, now)+extras), HTMLNode.STRONG, HTMLNode.text(mimeType) });
+				}
+				option = optionList.addChild("li");
+				NodeL10n.getBase().addL10nSubstitution(option, "FProxyToadlet.openRSSAsRSS", new String[] { "link", "bold" },
+						new HTMLNode[] {
+						HTMLNode.link(basePath + key.toString() + "?type=application/xml+rss&force=" + getForceValue(key, now)+extrasNoMime),
+						HTMLNode.STRONG });
+				addDownloadOptions(ctx, optionList, key, mimeType, true, false, core); // FIXME Or false, false? Or true, true? We don't have filter for rss/atom anyway, so it will be useless - only more confusion and clicking for user. When we *will* have one, we can just get rid of this warning page.
+				if(referrer != null) {
+					option = optionList.addChild("li");
+					NodeL10n.getBase().addL10nSubstitution(option, "FProxyToadlet.backToReferrer", new String[] { "link" },
+							new HTMLNode[] { HTMLNode.link(referrer) });
+				}
+				option = optionList.addChild("li");
+				NodeL10n.getBase().addL10nSubstitution(option, "FProxyToadlet.backToFProxy", new String[] { "link" },
+						new HTMLNode[] { HTMLNode.link("/") });
+
+				byte[] pageBytes = pageNode.generate().getBytes("UTF-8");
+				context.sendReplyHeaders(200, "OK", new MultiValueTable<String, String>(), "text/html; charset=utf-8", pageBytes.length);
+				context.writeData(pageBytes);
+				return;
+			}
+		}
+
+		if (forceDownload) {
+			MultiValueTable<String, String> headers = new MultiValueTable<String, String>();
+			headers.put("Content-Disposition", "attachment; filename=\"" + key.getPreferredFilename() + '"');
+			headers.put("Cache-Control", "private");
+			headers.put("Content-Transfer-Encoding", "binary");
             headers.put("X-Content-Type-Options", "nosniff");
-            // really the above should be enough, but ...
-            // was application/x-msdownload, but some unix browsers offer to open that in Wine as default!
-            // it is important that this type not be understandable, but application/octet-stream doesn't work.
-            // see http://onjava.com/pub/a/onjava/excerpt/jebp_3/index3.html
-            // Testing on FF3.5.1 shows that application/x-force-download wants to run it in wine,
-            // whereas application/force-download wants to save it.
-            context.sendReplyHeadersFProxy(200, "OK", headers, "application/force-download", size);
-            context.writeData(data);
-        } else {
-            // Send the data, intact
-            MultiValueTable<String, String> hdr = context.getHeaders();
-            String rangeStr = hdr.get("range");
-            // was a range request
-            if (rangeStr != null) {
-
-                long range[];
-                try {
-                    range = parseRange(rangeStr);
-                } catch (HTTPRangeException e) {
-                    ctx.sendReplyHeaders(416, "Requested Range Not Satisfiable", null, null, 0);
-                    return;
-                }
-                if (range[1] == -1 || range[1] >= size) {
-                    range[1] = size - 1;
-                }
-                InputStream is = null;
-                OutputStream os = null;
-                Bucket tmpRange = bucketFactory.makeBucket(range[1] - range[0]);
-                try {
-                    is = data.getInputStream();
-                    os = tmpRange.getOutputStream();
-                    if (range[0] > 0)
-                        FileUtil.skipFully(is, range[0]);
-                    FileUtil.copy(is, os, range[1] - range[0] + 1);
-                    // FIXME catch IOException here and tell the user there is a problem instead of just closing the connection.
-                    // Currently there is no way to tell the difference between an IOE caused by the connection to the client and an internal one, we just close the connection in both cases.
-                    os.close(); os = null; // If we can't write, we need to throw, so we don't send too little data.
-                } finally {
-                    Closer.close(is);
-                    Closer.close(os);
-                }
-                MultiValueTable<String, String> retHdr = new MultiValueTable<String, String>();
-                retHdr.put("Content-Range", "bytes " + range[0] + "-" + range[1] + "/" + size);
+			// really the above should be enough, but ...
+			// was application/x-msdownload, but some unix browsers offer to open that in Wine as default!
+			// it is important that this type not be understandable, but application/octet-stream doesn't work.
+			// see http://onjava.com/pub/a/onjava/excerpt/jebp_3/index3.html
+			// Testing on FF3.5.1 shows that application/x-force-download wants to run it in wine,
+			// whereas application/force-download wants to save it.
+			context.sendReplyHeadersFProxy(200, "OK", headers, "application/force-download", size);
+			context.writeData(data);
+		} else {
+			// Send the data, intact
+			MultiValueTable<String, String> hdr = context.getHeaders();
+			String rangeStr = hdr.get("range");
+			// was a range request
+			if (rangeStr != null) {
+
+				long range[];
+				try {
+					range = parseRange(rangeStr);
+				} catch (HTTPRangeException e) {
+					ctx.sendReplyHeaders(416, "Requested Range Not Satisfiable", null, null, 0);
+					return;
+				}
+				if (range[1] == -1 || range[1] >= size) {
+					range[1] = size - 1;
+				}
+				InputStream is = null;
+				OutputStream os = null;
+				Bucket tmpRange = bucketFactory.makeBucket(range[1] - range[0]);
+				try {
+					is = data.getInputStream();
+					os = tmpRange.getOutputStream();
+					if (range[0] > 0)
+						FileUtil.skipFully(is, range[0]);
+					FileUtil.copy(is, os, range[1] - range[0] + 1);
+					// FIXME catch IOException here and tell the user there is a problem instead of just closing the connection.
+					// Currently there is no way to tell the difference between an IOE caused by the connection to the client and an internal one, we just close the connection in both cases.
+					os.close(); os = null; // If we can't write, we need to throw, so we don't send too little data.
+				} finally {
+					Closer.close(is);
+					Closer.close(os);
+				}
+				MultiValueTable<String, String> retHdr = new MultiValueTable<String, String>();
+				retHdr.put("Content-Range", "bytes " + range[0] + "-" + range[1] + "/" + size);
                 retHdr.put("X-Content-Type-Options", "nosniff");
-                context.sendReplyHeadersFProxy(206, "Partial content", retHdr, mimeType, tmpRange.size());
-                context.writeData(tmpRange);
-            } else {
+				context.sendReplyHeadersFProxy(206, "Partial content", retHdr, mimeType, tmpRange.size());
+				context.writeData(tmpRange);
+			} else {
                 MultiValueTable<String, String> retHdr = new MultiValueTable<String, String>();
                 retHdr.put("X-Content-Type-Options", "nosniff");
                 context.sendReplyHeadersFProxy(200, "OK", retHdr, mimeType, size);
-                context.writeData(data);
-            }
-        }
-    }
-
-    static final HTMLNode DOWNLOADS_LINK = QueueToadlet.DOWNLOADS_LINK;
-
-    private static void addDownloadOptions(ToadletContext ctx, HTMLNode optionList, FreenetURI key, String mimeType,
-            boolean disableFiltration, boolean dontShowFilter, NodeClientCore core) {
-        PHYSICAL_THREAT_LEVEL threatLevel = core.node.securityLevels.getPhysicalThreatLevel();
-        NETWORK_THREAT_LEVEL netLevel = core.node.securityLevels.getNetworkThreatLevel();
-        boolean filterChecked = !(((threatLevel == PHYSICAL_THREAT_LEVEL.LOW &&
-                netLevel == NETWORK_THREAT_LEVEL.LOW)) || disableFiltration);
-        if((filterChecked) && mimeType != null && !mimeType.equals("application/octet-stream") &&
-                !mimeType.equals("")) {
-            FilterMIMEType type = ContentFilter.getMIMEType(mimeType);
-            if((type == null || (!(type.safeToRead || type.readFilter != null))) &&
-                    !(threatLevel == PHYSICAL_THREAT_LEVEL.HIGH ||
-                    threatLevel == PHYSICAL_THREAT_LEVEL.MAXIMUM ||
-                    netLevel == NETWORK_THREAT_LEVEL.HIGH ||
-                    netLevel == NETWORK_THREAT_LEVEL.MAXIMUM))
-                filterChecked = false;
-        }
-        //Display FProxy option to download to disk if the user isn't at maximum physical threat level
-        //and hasn't disabled downloading to disk.
-        if (threatLevel != PHYSICAL_THREAT_LEVEL.MAXIMUM && !core.isDownloadDisabled()) {
-            HTMLNode option = optionList.addChild("li");
-            HTMLNode optionForm = ctx.addFormChild(option, "/downloads/", "tooBigQueueForm");
-            optionForm.addChild("input",
-                    new String[] { "type", "name", "value" },
-                    new String[] { "hidden", "key", key.toString() });
-            optionForm.addChild("input",
-                    new String[] { "type", "name", "value" },
-                    new String[] { "hidden", "return-type", "disk" });
-            optionForm.addChild("input", 
-                    new String[] { "type", "name", "value" },
-                    new String[] { "hidden", "persistence", "forever" });
-            if (mimeType != null && !mimeType.equals("")) {
-                optionForm.addChild("input",
-                        new String[] { "type", "name", "value" },
-                        new String[] { "hidden", "type", mimeType });
-            }
-            optionForm.addChild("input", new String[] { "type", "name", "value" },
-                    new String[] { "submit", "download", l10n("downloadInBackgroundToDiskButton") });
-            String downloadLocation = core.getDownloadsDir().getAbsolutePath();
-            //If the download directory isn't allowed, yet downloading is, at least one directory must
-            //have been explicitly defined, so take the first one.
-            if (!core.allowDownloadTo(core.getDownloadsDir())) {
-                downloadLocation = core.getAllowedDownloadDirs()[0].getAbsolutePath();
-            }
-            NodeL10n.getBase().addL10nSubstitution(optionForm, "FProxyToadlet.downloadInBackgroundToDisk",
-                    new String[] { "dir", "page" },
-                    new HTMLNode[] { new HTMLNode("input",
-                            new String[] { "type", "name", "value", "maxlength", "size" },
-                            new String[] { "text", "path", downloadLocation,
-                            Integer.toString(QueueToadlet.MAX_FILENAME_LENGTH),
-                            String.valueOf(downloadLocation.length())}),
-                            DOWNLOADS_LINK });
-            optionForm.addChild("#", " ");
-            NodeL10n.getBase().addL10nSubstitution(optionForm,
-                    "FProxyToadlet.downloadToDiskWarningNotFiltered",
-                    new String[] {"bold" }, new HTMLNode[] { HTMLNode.STRONG });
-            optionForm.addChild("input",
-                    new String[] { "type", "name", "value" },
-                    new String[] { "submit", "select-location",
-                    NodeL10n.getBase().getString("QueueToadlet.browseToChange")+"..."} );
-            if(!dontShowFilter) {
-                HTMLNode filterControl = optionForm.addChild("div", l10n("filterData"));
-                HTMLNode f = filterControl.addChild("input",
-                        new String[] { "type", "name", "value" },
-                        new String[] { "checkbox", "filterData", "filterData"});
-                if(filterChecked) f.addAttribute("checked", "checked");
-                filterControl.addChild("div", l10n("filterDataMessage"));
-            }
-            if (threatLevel == PHYSICAL_THREAT_LEVEL.HIGH) {
-                optionForm.addChild("br");
-                NodeL10n.getBase().addL10nSubstitution(optionForm,
-                        "FProxyToadlet.downloadToDiskSecurityWarning",
-                        new String[] {"bold" }, new HTMLNode[] { HTMLNode.STRONG });
-                //optionForm.addChild("#", l10n("downloadToDiskSecurityWarning") + " ");
-            }
-        }
-
-        //Display fetch option if not at low physical security or the user has disabled downloading to disk.
-        if (threatLevel != PHYSICAL_THREAT_LEVEL.LOW || core.isDownloadDisabled()) {
-            HTMLNode option = optionList.addChild("li");
-            HTMLNode optionForm = ctx.addFormChild(option, "/downloads/", "tooBigQueueForm");
-            optionForm.addChild("input",
-                    new String[] { "type", "name", "value" },
-                    new String[] { "hidden", "key", key.toString() });
-            optionForm.addChild("input",
-                    new String[] { "type", "name", "value" },
-                    new String[] { "hidden", "return-type", "direct" });
-            optionForm.addChild("input",
-                    new String[] { "type", "name", "value" },
-                    new String[] { "hidden", "persistence", "forever" });
-            if (mimeType != null && !mimeType.equals("")) {
-                optionForm.addChild("input",
-                        new String[] { "type", "name", "value" },
-                        new String[] { "hidden", "type", mimeType });
-            }
-            optionForm.addChild("input", new String[] { "type", "name", "value" },
-                    new String[] { "submit", "download", l10n("downloadInBackgroundToTempSpaceButton") });
-            NodeL10n.getBase().addL10nSubstitution(optionForm,
-                    "FProxyToadlet.downloadInBackgroundToTempSpace",
-                    new String[] { "page", "bold" }, new HTMLNode[] { DOWNLOADS_LINK, HTMLNode.STRONG });
-            if(!dontShowFilter) {
-                HTMLNode filterControl = optionForm.addChild("div", l10n("filterData"));
-                HTMLNode f = filterControl.addChild("input",
-                        new String[] { "type", "name", "value" },
-                        new String[] { "checkbox", "filterData", "filterData"});
-                if(filterChecked) f.addAttribute("checked", "checked");
-                filterControl.addChild("div", l10n("filterDataMessage"));
-            }
-        }
-    }
-
-    public static String l10n(String msg) {
-        return NodeL10n.getBase().getString("FProxyToadlet."+msg);
-    }
-
-    /** Does the first 512 bytes of the data contain anything that Firefox might regard as RSS?
-     * This is a horrible evil hack; we shouldn't be doing blacklisting, we should be doing whitelisting.
-     * REDFLAG Expect future security issues!
-     * @throws IOException */
-    private static boolean horribleEvilHack(Bucket data) throws IOException {
-        DataInputStream is = null;
-        try {
-            int sz = (int) Math.min(data.size(), 512);
-            if(sz == 0)
-                return false;
-            is = new DataInputStream(data.getInputStream());
-            byte[] buf = new byte[sz];
-            // FIXME Fortunately firefox doesn't detect RSS in UTF16 etc ... yet
-            is.readFully(buf);
-            /**
-             * Look for any of the following strings:
-             * <rss
-             * &lt;feed
-             * &lt;rdf:RDF
-             *
-             * If they start at the beginning of the file, or are preceded by one or more &lt;! or &lt;? tags,
-             * then firefox will read it as RSS. In which case we must force it to be downloaded to disk.
-             */
-            if(checkForString(buf, "<rss"))
-                return true;
-            if(checkForString(buf, "<feed"))
-                return true;
-            if(checkForString(buf, "<rdf:RDF"))
-                return true;
-        }
-        finally {
-            Closer.close(is);
-        }
-        return false;
-    }
-
-    /** Scan for a US-ASCII (byte = char) string within a given buffer of possibly binary data */
-    private static boolean checkForString(byte[] buf, String find) {
-        int offset = 0;
-        int bufProgress = 0;
-        while(offset < buf.length) {
-            byte b = buf[offset];
-            if(b == find.charAt(bufProgress)) {
-                bufProgress++;
-                if(bufProgress == find.length()) return true;
-                offset++;
-            } else {
-                if(bufProgress == 0)
-                    offset++; // Try the next byte.
-                else
-                    bufProgress = 0; // Reset to the first char of the keyword.
-            }
-        }
-        return false;
-    }
-
-    public void handleMethodGET(URI uri, HTTPRequest httprequest, ToadletContext ctx)
-            throws ToadletContextClosedException, IOException, RedirectException {
-        innerHandleMethodGET(uri, httprequest, ctx, 0);
-    }
-
-    static final int MAX_RECURSION = 5;
-
-    private void innerHandleMethodGET(URI uri, HTTPRequest httprequest, ToadletContext ctx, int recursion)
-            throws ToadletContextClosedException, IOException, RedirectException {
-
-        String ks = uri.getPath();
-
-        MultiValueTable<String,String> headers = ctx.getHeaders();
-        final String ua = headers.get("user-agent");
-        final String accept = headers.get("accept");
-        if(logMINOR) Logger.minor(this, "UA = "+ua+" accept = "+accept);
-        final boolean canSendProgress =
-                isBrowser(ua) && !ctx.disableProgressPage() && (accept == null || accept.indexOf("text/html") > -1) && !httprequest.isParameterSet("forcedownload");
-
-        long defaultMaxSize = canSendProgress ? MAX_LENGTH_WITH_PROGRESS : MAX_LENGTH_NO_PROGRESS;
-
-        // max-retries
-        // Less than -1 = use default.
-        // 0 = one try only, don't retry
-        // 1 = two tries
-        // 2 = three tries
-        // 3 or more = GO INTO COOLDOWN EVERY 3 TRIES! TAKES *MUCH* LONGER!!! STRONGLY NOT RECOMMENDED!!!
-        int maxRetries = httprequest.getIntParam("max-retries", -2);
-
-        long maxSize;
-        long maxSizeDownload;
-
-        boolean restricted = (container.publicGatewayMode() && !ctx.isAllowedFullAccess());
-
-        boolean overrideSize = false;
-        maxSize = defaultMaxSize;
-        maxSizeDownload = MAX_LENGTH_WITH_PROGRESS;
-        if(!restricted) {
-            if(httprequest.isParameterSet("max-size")) {
-                maxSize = maxSizeDownload = httprequest.getLongParam("max-size", defaultMaxSize);
-                overrideSize = true;
-            }
-        }
-
-        if (ks.equals("/")) {
-            if (httprequest.isParameterSet("key")) {
-                String k = httprequest.getParam("key");
-                FreenetURI newURI;
-                try {
-                    newURI = new FreenetURI(k);
-                } catch (MalformedURLException e) {
-                    Logger.normal(this, "Invalid key: "+e+" for "+k, e);
-                    sendErrorPage(ctx, 404, l10n("notFoundTitle"), NodeL10n.getBase().getString("FProxyToadlet.invalidKeyWithReason", new String[] { "reason" }, new String[] { e.toString() }));
-                    return;
-                }
-
-                if(logMINOR) Logger.minor(this, "Redirecting to FreenetURI: "+newURI);
-                String requestedMimeType = httprequest.getParam("type");
-                String location = getLink(newURI, requestedMimeType, maxSize, httprequest.getParam("force", null), httprequest.isParameterSet("forcedownload"), maxRetries, overrideSize);
-                writeTemporaryRedirect(ctx, null, location);
-                return;
-            }
-
-            /*
-             * Redirect to the welcome page because no key was specified.
-             */
-            try {
-                throw new RedirectException(new URI(null, null, null, -1, welcome.getPath(), uri.getQuery(), uri.getFragment()));
-            } catch (URISyntaxException e) {
-                /*
-                 * This shouldn't happen because all the inputs to the URI constructor come from getters
-                 * of existing URIs.
-                 */
-                Logger.error(FProxyToadlet.class, "Unexpected syntax error in URI: " + e);
-                writeTemporaryRedirect(ctx, "Internal error. Please check logs and report.", WelcomeToadlet.PATH);
-                return;
-            }
-        }else if(ks.equals("/favicon.ico")){
-            try {
+				context.writeData(data);
+			}
+		}
+	}
+
+	static final HTMLNode DOWNLOADS_LINK = QueueToadlet.DOWNLOADS_LINK;
+
+	private static void addDownloadOptions(ToadletContext ctx, HTMLNode optionList, FreenetURI key, String mimeType,
+	        boolean disableFiltration, boolean dontShowFilter, NodeClientCore core) {
+		PHYSICAL_THREAT_LEVEL threatLevel = core.node.securityLevels.getPhysicalThreatLevel();
+		NETWORK_THREAT_LEVEL netLevel = core.node.securityLevels.getNetworkThreatLevel();
+		boolean filterChecked = !(((threatLevel == PHYSICAL_THREAT_LEVEL.LOW &&
+		        netLevel == NETWORK_THREAT_LEVEL.LOW)) || disableFiltration);
+		if((filterChecked) && mimeType != null && !mimeType.equals("application/octet-stream") &&
+			!mimeType.equals("")) {
+			FilterMIMEType type = ContentFilter.getMIMEType(mimeType);
+			if((type == null || (!(type.safeToRead || type.readFilter != null))) &&
+				        !(threatLevel == PHYSICAL_THREAT_LEVEL.HIGH ||
+				        threatLevel == PHYSICAL_THREAT_LEVEL.MAXIMUM ||
+				        netLevel == NETWORK_THREAT_LEVEL.HIGH ||
+				        netLevel == NETWORK_THREAT_LEVEL.MAXIMUM))
+				filterChecked = false;
+		}
+		//Display FProxy option to download to disk if the user isn't at maximum physical threat level
+		//and hasn't disabled downloading to disk.
+		if (threatLevel != PHYSICAL_THREAT_LEVEL.MAXIMUM && !core.isDownloadDisabled()) {
+			HTMLNode option = optionList.addChild("li");
+			HTMLNode optionForm = ctx.addFormChild(option, "/downloads/", "tooBigQueueForm");
+			optionForm.addChild("input",
+			        new String[] { "type", "name", "value" },
+			        new String[] { "hidden", "key", key.toString() });
+			optionForm.addChild("input",
+			        new String[] { "type", "name", "value" },
+			        new String[] { "hidden", "return-type", "disk" });
+			optionForm.addChild("input", 
+			        new String[] { "type", "name", "value" },
+			        new String[] { "hidden", "persistence", "forever" });
+			if (mimeType != null && !mimeType.equals("")) {
+				optionForm.addChild("input",
+				        new String[] { "type", "name", "value" },
+				        new String[] { "hidden", "type", mimeType });
+			}
+			optionForm.addChild("input", new String[] { "type", "name", "value" },
+			        new String[] { "submit", "download", l10n("downloadInBackgroundToDiskButton") });
+			String downloadLocation = core.getDownloadsDir().getAbsolutePath();
+			//If the download directory isn't allowed, yet downloading is, at least one directory must
+			//have been explicitly defined, so take the first one.
+			if (!core.allowDownloadTo(core.getDownloadsDir())) {
+				downloadLocation = core.getAllowedDownloadDirs()[0].getAbsolutePath();
+			}
+			NodeL10n.getBase().addL10nSubstitution(optionForm, "FProxyToadlet.downloadInBackgroundToDisk",
+			        new String[] { "dir", "page" },
+			        new HTMLNode[] { new HTMLNode("input",
+			                new String[] { "type", "name", "value", "maxlength", "size" },
+			                new String[] { "text", "path", downloadLocation,
+			                        Integer.toString(QueueToadlet.MAX_FILENAME_LENGTH),
+			                        String.valueOf(downloadLocation.length())}),
+			                DOWNLOADS_LINK });
+			optionForm.addChild("#", " ");
+			NodeL10n.getBase().addL10nSubstitution(optionForm,
+			        "FProxyToadlet.downloadToDiskWarningNotFiltered",
+			        new String[] {"bold" }, new HTMLNode[] { HTMLNode.STRONG });
+			optionForm.addChild("input",
+			        new String[] { "type", "name", "value" },
+			        new String[] { "submit", "select-location",
+				        NodeL10n.getBase().getString("QueueToadlet.browseToChange")+"..."} );
+			if(!dontShowFilter) {
+				HTMLNode filterControl = optionForm.addChild("div", l10n("filterData"));
+				HTMLNode f = filterControl.addChild("input",
+				        new String[] { "type", "name", "value" },
+				        new String[] { "checkbox", "filterData", "filterData"});
+				if(filterChecked) f.addAttribute("checked", "checked");
+				filterControl.addChild("div", l10n("filterDataMessage"));
+			}
+			if (threatLevel == PHYSICAL_THREAT_LEVEL.HIGH) {
+				optionForm.addChild("br");
+				NodeL10n.getBase().addL10nSubstitution(optionForm,
+				        "FProxyToadlet.downloadToDiskSecurityWarning",
+				        new String[] {"bold" }, new HTMLNode[] { HTMLNode.STRONG });
+				//optionForm.addChild("#", l10n("downloadToDiskSecurityWarning") + " ");
+			}
+		}
+
+		//Display fetch option if not at low physical security or the user has disabled downloading to disk.
+		if (threatLevel != PHYSICAL_THREAT_LEVEL.LOW || core.isDownloadDisabled()) {
+			HTMLNode option = optionList.addChild("li");
+			HTMLNode optionForm = ctx.addFormChild(option, "/downloads/", "tooBigQueueForm");
+			optionForm.addChild("input",
+			        new String[] { "type", "name", "value" },
+			        new String[] { "hidden", "key", key.toString() });
+			optionForm.addChild("input",
+			        new String[] { "type", "name", "value" },
+			        new String[] { "hidden", "return-type", "direct" });
+			optionForm.addChild("input",
+			        new String[] { "type", "name", "value" },
+			        new String[] { "hidden", "persistence", "forever" });
+			if (mimeType != null && !mimeType.equals("")) {
+				optionForm.addChild("input",
+				        new String[] { "type", "name", "value" },
+				        new String[] { "hidden", "type", mimeType });
+			}
+			optionForm.addChild("input", new String[] { "type", "name", "value" },
+			        new String[] { "submit", "download", l10n("downloadInBackgroundToTempSpaceButton") });
+			NodeL10n.getBase().addL10nSubstitution(optionForm,
+			        "FProxyToadlet.downloadInBackgroundToTempSpace",
+			        new String[] { "page", "bold" }, new HTMLNode[] { DOWNLOADS_LINK, HTMLNode.STRONG });
+			if(!dontShowFilter) {
+				HTMLNode filterControl = optionForm.addChild("div", l10n("filterData"));
+				HTMLNode f = filterControl.addChild("input",
+						new String[] { "type", "name", "value" },
+						new String[] { "checkbox", "filterData", "filterData"});
+				if(filterChecked) f.addAttribute("checked", "checked");
+				filterControl.addChild("div", l10n("filterDataMessage"));
+			}
+		}
+	}
+
+	public static String l10n(String msg) {
+		return NodeL10n.getBase().getString("FProxyToadlet."+msg);
+	}
+
+	/** Does the first 512 bytes of the data contain anything that Firefox might regard as RSS?
+	 * This is a horrible evil hack; we shouldn't be doing blacklisting, we should be doing whitelisting.
+	 * REDFLAG Expect future security issues!
+	 * @throws IOException */
+	private static boolean horribleEvilHack(Bucket data) throws IOException {
+		DataInputStream is = null;
+		try {
+			int sz = (int) Math.min(data.size(), 512);
+			if(sz == 0)
+				return false;
+			is = new DataInputStream(data.getInputStream());
+			byte[] buf = new byte[sz];
+			// FIXME Fortunately firefox doesn't detect RSS in UTF16 etc ... yet
+			is.readFully(buf);
+			/**
+		 * Look for any of the following strings:
+		 * <rss
+		 * &lt;feed
+		 * &lt;rdf:RDF
+		 *
+		 * If they start at the beginning of the file, or are preceded by one or more &lt;! or &lt;? tags,
+		 * then firefox will read it as RSS. In which case we must force it to be downloaded to disk.
+		 */
+			if(checkForString(buf, "<rss"))
+				return true;
+			if(checkForString(buf, "<feed"))
+				return true;
+			if(checkForString(buf, "<rdf:RDF"))
+				return true;
+		}
+		finally {
+			Closer.close(is);
+		}
+		return false;
+	}
+
+	/** Scan for a US-ASCII (byte = char) string within a given buffer of possibly binary data */
+	private static boolean checkForString(byte[] buf, String find) {
+		int offset = 0;
+		int bufProgress = 0;
+		while(offset < buf.length) {
+			byte b = buf[offset];
+			if(b == find.charAt(bufProgress)) {
+				bufProgress++;
+				if(bufProgress == find.length()) return true;
+				offset++;
+			} else {
+				if(bufProgress == 0)
+					offset++; // Try the next byte.
+				else
+					bufProgress = 0; // Reset to the first char of the keyword.
+			}
+		}
+		return false;
+	}
+
+	public void handleMethodGET(URI uri, HTTPRequest httprequest, ToadletContext ctx)
+	throws ToadletContextClosedException, IOException, RedirectException {
+		innerHandleMethodGET(uri, httprequest, ctx, 0);
+	}
+
+	static final int MAX_RECURSION = 5;
+
+	private void innerHandleMethodGET(URI uri, HTTPRequest httprequest, ToadletContext ctx, int recursion)
+			throws ToadletContextClosedException, IOException, RedirectException {
+
+		String ks = uri.getPath();
+		
+		MultiValueTable<String,String> headers = ctx.getHeaders();
+		final String ua = headers.get("user-agent");
+		final String accept = headers.get("accept");
+		if(logMINOR) Logger.minor(this, "UA = "+ua+" accept = "+accept);
+		final boolean canSendProgress =
+			isBrowser(ua) && !ctx.disableProgressPage() && (accept == null || accept.indexOf("text/html") > -1) && !httprequest.isParameterSet("forcedownload");
+
+		long defaultMaxSize = canSendProgress ? MAX_LENGTH_WITH_PROGRESS : MAX_LENGTH_NO_PROGRESS;
+		
+		// max-retries
+		// Less than -1 = use default.
+		// 0 = one try only, don't retry
+		// 1 = two tries
+		// 2 = three tries
+		// 3 or more = GO INTO COOLDOWN EVERY 3 TRIES! TAKES *MUCH* LONGER!!! STRONGLY NOT RECOMMENDED!!!
+		int maxRetries = httprequest.getIntParam("max-retries", -2);
+		
+		long maxSize;
+		long maxSizeDownload;
+
+		boolean restricted = (container.publicGatewayMode() && !ctx.isAllowedFullAccess());
+
+		boolean overrideSize = false;
+		maxSize = defaultMaxSize;
+		maxSizeDownload = MAX_LENGTH_WITH_PROGRESS;
+		if(!restricted) {
+			if(httprequest.isParameterSet("max-size")) {
+				maxSize = maxSizeDownload = httprequest.getLongParam("max-size", defaultMaxSize);
+				overrideSize = true;
+			}
+		}
+
+		if (ks.equals("/")) {
+			if (httprequest.isParameterSet("key")) {
+				String k = httprequest.getParam("key");
+				FreenetURI newURI;
+				try {
+					newURI = new FreenetURI(k);
+				} catch (MalformedURLException e) {
+					Logger.normal(this, "Invalid key: "+e+" for "+k, e);
+					sendErrorPage(ctx, 404, l10n("notFoundTitle"), NodeL10n.getBase().getString("FProxyToadlet.invalidKeyWithReason", new String[] { "reason" }, new String[] { e.toString() }));
+					return;
+				}
+
+				if(logMINOR) Logger.minor(this, "Redirecting to FreenetURI: "+newURI);
+				String requestedMimeType = httprequest.getParam("type");
+				String location = getLink(newURI, requestedMimeType, maxSize, httprequest.getParam("force", null), httprequest.isParameterSet("forcedownload"), maxRetries, overrideSize);
+				writeTemporaryRedirect(ctx, null, location);
+				return;
+			}
+
+			/*
+			 * Redirect to the welcome page because no key was specified.
+			 */
+			try {
+				throw new RedirectException(new URI(null, null, null, -1, welcome.getPath(), uri.getQuery(), uri.getFragment()));
+			} catch (URISyntaxException e) {
+				/*
+				 * This shouldn't happen because all the inputs to the URI constructor come from getters
+				 * of existing URIs.
+				 */
+				Logger.error(FProxyToadlet.class, "Unexpected syntax error in URI: " + e);
+				writeTemporaryRedirect(ctx, "Internal error. Please check logs and report.", WelcomeToadlet.PATH);
+				return;
+			}
+		}else if(ks.equals("/favicon.ico")){
+		    try {
                 throw new RedirectException(StaticToadlet.ROOT_PATH+"favicon.ico");
             } catch (URISyntaxException e) {
                 throw new Error(e);
             }
-<<<<<<< HEAD
 		} else if(ks.startsWith("/feed/") || ks.equals("/feed")) {
 			//TODO Better way to find the host. Find if https is used?
 			String host = ctx.getHeaders().get("host");
@@ -690,7 +689,7 @@
 			try {
 				fetch = fetchTracker.makeFetcher(key, maxSize, fctx, ctx.getReFilterPolicy());
 			} catch (FetchException e) {
-				fe = fr.failed;
+            fe = e;
 			}
 			if(fetch != null)
 			while(true) {
@@ -705,7 +704,7 @@
 					try {
 						fetch = fetchTracker.makeFetcher(key, maxSize, fctx, ctx.getReFilterPolicy());
 					} catch (FetchException e) {
-						fe = fr.failed;
+                            fe = e;
 					}
 					if(fetch == null) break;
 					continue;
@@ -1356,843 +1355,5 @@
 	public boolean realTimeFlag() {
 		return true;
 	}
-=======
-        } else if(ks.startsWith("/feed/") || ks.equals("/feed")) {
-            //TODO Better way to find the host. Find if https is used?
-            String host = ctx.getHeaders().get("host");
-            String atom = ctx.getAlertManager().getAtom("http://" + host);
-            byte[] buf = atom.getBytes("UTF-8");
-            ctx.sendReplyHeadersFProxy(200, "OK", null, "application/atom+xml", buf.length);
-            ctx.writeData(buf, 0, buf.length);
-            return;
-        }else if(ks.equals("/robots.txt") && ctx.doRobots()){
-            this.writeTextReply(ctx, 200, "Ok", "User-agent: *\nDisallow: /");
-            return;
-        }else if(ks.startsWith("/darknet/") || ks.equals("/darknet")) { //TODO (pre-build 1045 url format) remove when obsolete
-            writePermanentRedirect(ctx, "obsoleted", "/friends/");
-            return;
-        }else if(ks.startsWith("/opennet/") || ks.equals("/opennet")) { //TODO (pre-build 1045 url format) remove when obsolete
-            writePermanentRedirect(ctx, "obsoleted", "/strangers/");
-            return;
-        } else if(ks.startsWith("/queue/")) {
-            writePermanentRedirect(ctx, "obsoleted", "/downloads/");
-            return;
-        } else if(ks.startsWith("/config/")) {
-            writePermanentRedirect(ctx, "obsoleted", "/config/node");
-            return;
-        }
-
-        if(ks.startsWith("/"))
-            ks = ks.substring(1);
-
-        //first check of httprange before get
-        // only valid number format is checked here
-        String rangeStr = ctx.getHeaders().get("range");
-        if (rangeStr != null) {
-            try {
-                parseRange(rangeStr);
-            } catch (HTTPRangeException e) {
-                Logger.normal(this, "Invalid Range Header: "+rangeStr, e);
-                ctx.sendReplyHeaders(416, "Requested Range Not Satisfiable", null, null, 0);
-                return;
-            }
-        }
-
-        FreenetURI key;
-        try {
-            key = new FreenetURI(ks);
-        } catch (MalformedURLException e) {
-            PageNode page = ctx.getPageMaker().getPageNode(l10n("invalidKeyTitle"), ctx);
-            HTMLNode pageNode = page.outer;
-            HTMLNode contentNode = page.content;
-
-            HTMLNode errorInfobox = contentNode.addChild("div", "class", "infobox infobox-error");
-            errorInfobox.addChild("div", "class", "infobox-header", NodeL10n.getBase().getString("FProxyToadlet.invalidKeyWithReason", new String[] { "reason" }, new String[] { e.toString() }));
-            HTMLNode errorContent = errorInfobox.addChild("div", "class", "infobox-content");
-            errorContent.addChild("#", l10n("expectedKeyButGot"));
-            errorContent.addChild("code", ks);
-            errorContent.addChild("br");
-            errorContent.addChild(ctx.getPageMaker().createBackLink(ctx, l10n("goBack")));
-            errorContent.addChild("br");
-            addHomepageLink(errorContent);
-
-            this.writeHTMLReply(ctx, 400, l10n("invalidKeyTitle"), pageNode.generate());
-            return;
-        }
-
-        FetchContext fctx = getFetchContext(maxSize);
-        // max-size=-1 => use default
-        maxSize = fctx.maxOutputLength;
-
-        //We should run the ContentFilter by default
-        String forceString = httprequest.getParam("force");
-        long now = System.currentTimeMillis();
-        boolean force = false;
-        if(forceString != null) {
-            if(forceString.equals(getForceValue(key, now)) ||
-                    forceString.equals(getForceValue(key, now-FORCE_GRAIN_INTERVAL)))
-                force = true;
-        }
-        if(restricted)
-            maxRetries = -2;
-        if(maxRetries >= -1) {
-            fctx.maxNonSplitfileRetries = maxRetries;
-            fctx.maxSplitfileBlockRetries = maxRetries;
-        }
-        if (!force && !httprequest.isParameterSet("forcedownload")) fctx.filterData = true;
-        else if(logMINOR) Logger.minor(this, "Content filter disabled via request parameter");
-        //Load the fetch context with the callbacks needed for web-pushing, if enabled
-        if(container.enableInlinePrefetch()) {
-            fctx.prefetchHook = new FoundURICallback() {
-
-                List<FreenetURI> uris = new ArrayList<FreenetURI>();
-
-                @Override
-                public void foundURI(FreenetURI uri) {
-                    // Ignore
-                }
-
-                @Override
-                public void foundURI(FreenetURI uri, boolean inline) {
-                    if(!inline) return;
-                    if(logMINOR) Logger.minor(this, "Prefetching "+uri);
-                    synchronized(this) {
-                        if(uris.size() < MAX_PREFETCH)
-                            // FIXME Maybe we should do this randomly, but since it's a DoS protection (in an obscure feature), if so we should do it in constant space!
-                            uris.add(uri);
-                    }
-                }
-
-                @Override
-                public void onText(String text, String type, URI baseURI) {
-                    // Ignore
-                }
-
-                @Override
-                public void onFinishedPage() {
-                    core.node.executor.execute(new Runnable() {
-
-                        @Override
-                        public void run() {
-                            for(FreenetURI uri : uris) {
-                                client.prefetch(uri, SECONDS.toMillis(60), 512*1024, prefetchAllowedTypes);
-                            }
-                        }
-
-                    });
-                }
-
-            };
-
-        }
-        if(container.isFProxyWebPushingEnabled()) fctx.tagReplacer = new PushingTagReplacerCallback(core.getFProxy().fetchTracker, defaultMaxSize, ctx);
-
-        String requestedMimeType = httprequest.getParam("type", null);
-        fctx.overrideMIME = requestedMimeType;
-        String override = (requestedMimeType == null) ? "" : "?type="+URLEncoder.encode(requestedMimeType,true);
-        String maybeCharset = httprequest.isParameterSet("maybecharset") ? httprequest.getParam("maybecharset", null) : null;
-        fctx.charset = maybeCharset;
-        if(override.equals("") && maybeCharset != null)
-            override = "?maybecharset="+URLEncoder.encode(maybeCharset, true);
-        // No point passing ?force= across a redirect, since the key will change.
-        // However, there is every point in passing ?forcedownload.
-        if(httprequest.isParameterSet("forcedownload")) {
-            if(override.length() == 0) override = "?forcedownload";
-            else override = override+"&forcedownload";
-        }
-
-        Bucket data = null;
-        String mimeType = null;
-        String referer = sanitizeReferer(ctx);
-        FetchException fe = null;
-
-
-        FProxyFetchResult fr = null;
-
-        FProxyFetchWaiter fetch = null;
-        try {
-            fetch = fetchTracker.makeFetcher(key, maxSize, fctx, ctx.getReFilterPolicy());
-        } catch (FetchException e) {
-            fe = e;
-        }
-        if(fetch != null)
-            while(true) {
-                fr = fetch.getResult(!canSendProgress);
-                if(fr.hasData()) {
-
-                    if(fr.getFetchCount() > 1 && !fr.hasWaited() && fr.getFetchCount() > 1 && key.isUSK() && context.uskManager.lookupKnownGood(USK.create(key)) > key.getSuggestedEdition()) {
-                        Logger.normal(this, "Loading later edition...");
-                        fetch.progress.requestImmediateCancel();
-                        fr = null;
-                        fetch = null;
-                        try {
-                            fetch = fetchTracker.makeFetcher(key, maxSize, fctx, ctx.getReFilterPolicy());
-                        } catch (FetchException e) {
-                            fe = e;
-                        }
-                        if(fetch == null) break;
-                        continue;
-                    }
-
-                    if(logMINOR) Logger.minor(this, "Found data");
-                    data = new NoFreeBucket(fr.data);
-                    mimeType = fr.mimeType;
-                    fetch.close(); // Not waiting any more, but still locked the results until sent
-                    break;
-                } else if(fr.failed != null) {
-                    if(logMINOR) Logger.minor(this, "Request failed");
-                    fe = fr.failed;
-                    fetch.close(); // Not waiting any more, but still locked the results until sent
-                    break;
-                } else if(canSendProgress) {
-                    if(logMINOR) Logger.minor(this, "Still in progress");
-                    // Still in progress
-                    boolean isJsEnabled=ctx.getContainer().isFProxyJavascriptEnabled() && ua != null && !ua.contains("AppleWebKit/");
-                    boolean isWebPushingEnabled = false;
-                    PageNode page = ctx.getPageMaker().getPageNode(l10n("fetchingPageTitle"), ctx);
-                    HTMLNode pageNode = page.outer;
-                    String location = getLink(key, requestedMimeType, maxSize, httprequest.getParam("force", null), httprequest.isParameterSet("forcedownload"), maxRetries, overrideSize);
-                    HTMLNode headNode=page.headNode;
-                    if(isJsEnabled){
-                        //If the user has enabled javascript, we add a <noscript> http refresh(if he has disabled it in the browser)
-                        headNode.addChild("noscript").addChild("meta", "http-equiv", "Refresh").addAttribute("content", "2;URL=" + location);
-                        // If pushing is disabled, but js is enabled, then we add the original progresspage.js
-                        if ((isWebPushingEnabled = ctx.getContainer().isFProxyWebPushingEnabled()) == false) {
-                            HTMLNode scriptNode = headNode.addChild("script", "//abc");
-                            scriptNode.addAttribute("type", "text/javascript");
-                            scriptNode.addAttribute("src", "/static/js/progresspage.js");
-                        }
-                    }else{
-                        //If he disabled it, we just put the http refresh meta, without the noscript
-                        headNode.addChild("meta", "http-equiv", "Refresh").addAttribute("content", "2;URL=" + location);
-                    }
-                    HTMLNode contentNode = page.content;
-                    HTMLNode infobox = contentNode.addChild("div", "class", "infobox infobox-information");
-                    infobox.addChild("div", "class", "infobox-header", l10n("fetchingPageBox"));
-                    HTMLNode infoboxContent = infobox.addChild("div", "class", "infobox-content");
-                    infoboxContent.addAttribute("id", "infoContent");
-                    infoboxContent.addChild(new ProgressInfoElement(fetchTracker, key, fctx, maxSize, ctx.isAdvancedModeEnabled(), ctx, isWebPushingEnabled));
-
-
-                    HTMLNode table = infoboxContent.addChild("table", "border", "0");
-                    HTMLNode progressCell = table.addChild("tr").addChild("td", "class", "request-progress");
-                    if(fr.totalBlocks <= 0)
-                        progressCell.addChild("#", NodeL10n.getBase().getString("QueueToadlet.unknown"));
-                    else {
-                        progressCell.addChild(new ProgressBarElement(fetchTracker,key,fctx,maxSize,ctx, isWebPushingEnabled));
-                    }
-
-                    infobox = contentNode.addChild("div", "class", "infobox infobox-information");
-                    infobox.addChild("div", "class", "infobox-header", l10n("fetchingPageOptions"));
-                    infoboxContent = infobox.addChild("div", "class", "infobox-content");
-
-                    HTMLNode optionList = infoboxContent.addChild("ul");
-                    optionList.addChild("li").addChild("p", l10n("progressOptionZero"));
-
-                    addDownloadOptions(ctx, optionList, key, mimeType, false, false, core);
-
-                    optionList.addChild("li").addChild(ctx.getPageMaker().createBackLink(ctx, l10n("goBackToPrev")));
-                    optionList.addChild("li").addChild("a", new String[] { "href", "title" },
-                            new String[] { "/", NodeL10n.getBase().getString("Toadlet.homepage") }, l10n("abortToHomepage"));
-
-                    MultiValueTable<String, String> retHeaders = new MultiValueTable<String, String>();
-                    //retHeaders.put("Refresh", "2; url="+location);
-                    writeHTMLReply(ctx, 200, "OK", retHeaders, pageNode.generate());
-                    fr.close();
-                    fetch.close();
-                    return;
-                } else if(fr != null)
-                    fr.close();
-            }
-
-        try {
-            if(logMINOR)
-                Logger.minor(this, "FProxy fetching "+key+" ("+maxSize+ ')');
-            if(data == null && fe == null) {
-                boolean needsFetch=true;
-                //If we don't have the data, then check if an FProxyFetchInProgress has. It can happen when one FetchInProgress downloaded an image
-                //asynchronously, then loads it. This way a FetchInprogress will have the full image, and no need to block.
-                FProxyFetchInProgress progress=fetchTracker.getFetchInProgress(key, maxSize, fctx);
-                if(progress!=null){
-                    FProxyFetchWaiter waiter=null;
-                    FProxyFetchResult result=null;
-                    try{
-                        waiter=progress.getWaiter();
-                        result=waiter.getResult(false);
-                        if(result.failed==null && result.data!=null){
-                            mimeType=result.mimeType;
-                            data=result.data;
-                            data=ctx.getBucketFactory().makeBucket(result.data.size());
-                            BucketTools.copy(result.data, data);
-                            needsFetch=false;
-                        }
-                    }finally{
-                        if(waiter!=null){
-                            progress.close(waiter);
-                        }
-                        if(result!=null){
-                            progress.close(result);
-                        }
-                    }
-                }
-                if(needsFetch){
-                    //If we don't have the data, then we need to fetch it and block until it is available
-                    FetchResult result = fetch(key, maxSize, new RequestClient() {
-                        @Override
-                        public boolean persistent() {
-                            return false;
-                        }
-                        @Override
-                        public void removeFrom(ObjectContainer container) {
-                            throw new UnsupportedOperationException();
-                        }
-                        @Override
-                        public boolean realTimeFlag() {
-                            return true;
-                        } }, fctx);
-
-                    // Now, is it safe?
-
-                    data = result.asBucket();
-                    mimeType = result.getMimeType();
-                }
-            } else if(fe != null) throw fe;
-
-            handleDownload(ctx, data, ctx.getBucketFactory(), mimeType, requestedMimeType, forceString, httprequest.isParameterSet("forcedownload"), "/", key, "&max-size="+maxSizeDownload, referer, true, ctx, core, fr != null, maybeCharset);
-        } catch (FetchException e) {
-            //Handle exceptions thrown from the ContentFilter
-            String msg = e.getMessage();
-            if(logMINOR) {
-                Logger.minor(this, "Failed to fetch "+uri+" : "+e);
-            }
-            if(e.newURI != null) {
-                if(accept != null && (accept.startsWith("text/css") || accept.startsWith("image/")) && recursion++ < MAX_RECURSION) {
-                    // If it's an image or a CSS fetch, auto-follow the redirect, up to a limit.
-                    String link = getLink(e.newURI, requestedMimeType, maxSize, httprequest.getParam("force", null), httprequest.isParameterSet("forcedownload"), maxRetries, overrideSize);
-                    try {
-                        uri = new URI(link);
-                        innerHandleMethodGET(uri, httprequest, ctx, recursion);
-                        return;
-                    } catch (URISyntaxException e1) {
-                        Logger.error(this, "Caught "+e1+" parsing new link "+link, e1);
-                    }
-                }
-                Toadlet.writePermanentRedirect(ctx, msg,
-                        getLink(e.newURI, requestedMimeType, maxSize, httprequest.getParam("force", null), httprequest.isParameterSet("forcedownload"), maxRetries, overrideSize));
-            } else if(e.mode == FetchException.TOO_BIG) {
-                PageNode page = ctx.getPageMaker().getPageNode(l10n("fileInformationTitle"), ctx);
-                HTMLNode pageNode = page.outer;
-                HTMLNode contentNode = page.content;
-
-                HTMLNode infobox = contentNode.addChild("div", "class", "infobox infobox-information");
-                infobox.addChild("div", "class", "infobox-header", l10n("largeFile"));
-                HTMLNode infoboxContent = infobox.addChild("div", "class", "infobox-content");
-                HTMLNode fileInformationList = infoboxContent.addChild("ul");
-                HTMLNode option = fileInformationList.addChild("li");
-                option.addChild("#", (l10n("filenameLabel") + ' '));
-                option.addChild("a", "href", '/' + key.toString(), getFilename(key, e.getExpectedMimeType()));
-
-                String mime = writeSizeAndMIME(fileInformationList, e);
-
-                infobox = contentNode.addChild("div", "class", "infobox infobox-information");
-                infobox.addChild("div", "class", "infobox-header", l10n("explanationTitle"));
-                infoboxContent = infobox.addChild("div", "class", "infobox-content");
-                infoboxContent.addChild("#", l10n("largeFileExplanationAndOptions"));
-                HTMLNode optionList = infoboxContent.addChild("ul");
-                //HTMLNode optionTable = infoboxContent.addChild("table", "border", "0");
-                if(!restricted) {
-                    option = optionList.addChild("li");
-                    HTMLNode optionForm = option.addChild("form", new String[] { "action", "method" }, new String[] {'/' + key.toString(), "get" });
-                    optionForm.addChild("input", new String[] { "type", "name", "value" }, new String[] { "hidden", "max-size", String.valueOf(e.expectedSize == -1 ? Long.MAX_VALUE : e.expectedSize*2) });
-                    if (requestedMimeType != null)
-                        optionForm.addChild("input", new String[] { "type", "name", "value" }, new String[] { "hidden", "type", requestedMimeType });
-                    if(maxRetries >= -1)
-                        optionForm.addChild("input", new String[] { "type", "name", "value" }, new String[] { "hidden", "max-retries", Integer.toString(maxRetries) });
-                    optionForm.addChild("input", new String[] { "type", "name", "value" }, new String[] { "submit", "fetch", l10n("fetchLargeFileAnywayAndDisplayButton") });
-                    optionForm.addChild("#", " - " + l10n("fetchLargeFileAnywayAndDisplay"));
-                    addDownloadOptions(ctx, optionList, key, mime, false, false, core);
-                }
-
-
-                //optionTable.addChild("tr").addChild("td", "colspan", "2").addChild("a", new String[] { "href", "title" }, new String[] { "/", NodeL10n.getBase().getString("Toadlet.homepage") }, l10n("abortToHomepage"));
-                optionList.addChild("li").addChild("a", new String[] { "href", "title" }, new String[] { "/", NodeL10n.getBase().getString("Toadlet.homepage") }, l10n("abortToHomepage"));
-
-                //option = optionTable.addChild("tr").addChild("td", "colspan", "2");
-                optionList.addChild("li").addChild(ctx.getPageMaker().createBackLink(ctx, l10n("goBackToPrev")));
-
-                writeHTMLReply(ctx, 200, "OK", pageNode.generate());
-            } else {
-                PageNode page = ctx.getPageMaker().getPageNode(e.getShortMessage(), ctx);
-                HTMLNode pageNode = page.outer;
-                HTMLNode contentNode = page.content;
-
-                HTMLNode infobox = contentNode.addChild("div", "class", "infobox infobox-error");
-                infobox.addChild("div", "class", "infobox-header", l10n("errorWithReason", "error", e.getShortMessage()));
-                HTMLNode infoboxContent = infobox.addChild("div", "class", "infobox-content");
-                HTMLNode fileInformationList = infoboxContent.addChild("ul");
-                HTMLNode option = fileInformationList.addChild("li");
-                option.addChild("#", (l10n("filenameLabel") + ' '));
-                option.addChild("a", "href", '/' + key.toString(), getFilename(key, e.getExpectedMimeType()));
-
-                String mime = writeSizeAndMIME(fileInformationList, e);
-                infobox = contentNode.addChild("div", "class", "infobox infobox-error");
-                infobox.addChild("div", "class", "infobox-header", l10n("explanationTitle"));
-                UnsafeContentTypeException filterException = null;
-                if(e.getCause() != null && e.getCause() instanceof UnsafeContentTypeException) {
-                    filterException = (UnsafeContentTypeException)e.getCause();
-                }
-                infoboxContent = infobox.addChild("div", "class", "infobox-content");
-                if(filterException == null)
-                    infoboxContent.addChild("p", l10n("unableToRetrieve"));
-                else
-                    infoboxContent.addChild("p", l10n("unableToSafelyDisplay"));
-                if(e.isFatal() && filterException == null)
-                    infoboxContent.addChild("p", l10n("errorIsFatal"));
-                infoboxContent.addChild("p", msg);
-                if(filterException != null) {
-                    if(filterException.details() != null) {
-                        HTMLNode detailList = infoboxContent.addChild("ul");
-                        for(String detail : filterException.details()) {
-                            detailList.addChild("li", detail);
-                        }
-                    }
-                }
-                if(e.errorCodes != null) {
-                    infoboxContent.addChild("p").addChild("pre").addChild("#", e.errorCodes.toVerboseString());
-                }
-
-                infobox = contentNode.addChild("div", "class", "infobox infobox-error");
-                infobox.addChild("div", "class", "infobox-header", l10n("options"));
-                infoboxContent = infobox.addChild("div", "class", "infobox-content");
-
-                HTMLNode optionList = infoboxContent.addChild("ul");
-
-                PluginInfoWrapper keyUtil;
-                if((e.mode == FetchException.NOT_IN_ARCHIVE || e.mode == FetchException.NOT_ENOUGH_PATH_COMPONENTS)) {
-                    // first look for the newest version
-                    if ((keyUtil = core.node.pluginManager.getPluginInfo("plugins.KeyUtils.KeyUtilsPlugin")) != null) {
-                        option = optionList.addChild("li");
-                        if (keyUtil.getPluginLongVersion() < 5010)
-                            NodeL10n.getBase().addL10nSubstitution(option, "FProxyToadlet.openWithKeyExplorer", new String[] { "link" }, new HTMLNode[] { HTMLNode.link("/KeyUtils/?automf=true&key=" + key.toString()) });
-                        else {
-                            NodeL10n.getBase().addL10nSubstitution(option, "FProxyToadlet.openWithKeyExplorer", new String[] { "link" }, new HTMLNode[] { HTMLNode.link("/KeyUtils/?key=" + key.toString()) });
-                            option = optionList.addChild("li");
-                            NodeL10n.getBase().addL10nSubstitution(option, "FProxyToadlet.openWithSiteExplorer", new String[] { "link" }, new HTMLNode[] { HTMLNode.link("/KeyUtils/Site?key=" + key.toString()) });
-                        }
-                    } else if ((keyUtil = core.node.pluginManager.getPluginInfo("plugins.KeyExplorer.KeyExplorer")) != null) {
-                        option = optionList.addChild("li");
-                        if (keyUtil.getPluginLongVersion() > 4999)
-                            NodeL10n.getBase().addL10nSubstitution(option, "FProxyToadlet.openWithKeyExplorer", new String[] { "link" }, new HTMLNode[] { HTMLNode.link("/KeyExplorer/?automf=true&key=" + key.toString())});
-                        else
-                            NodeL10n.getBase().addL10nSubstitution(option, "FProxyToadlet.openWithKeyExplorer", new String[] { "link" }, new HTMLNode[] { HTMLNode.link("/plugins/plugins.KeyExplorer.KeyExplorer/?key=" + key.toString())});
-                    }
-                }
-                if(filterException != null) {
-                    if((mime.equals("application/x-freenet-index")) && (core.node.pluginManager.isPluginLoaded("plugins.ThawIndexBrowser.ThawIndexBrowser"))) {
-                        option = optionList.addChild("li");
-                        NodeL10n.getBase().addL10nSubstitution(option, "FProxyToadlet.openAsThawIndex", new String[] { "link" }, new HTMLNode[] { HTMLNode.link("/plugins/plugins.ThawIndexBrowser.ThawIndexBrowser/?key=" + key.toString()).addChild("b") });
-                    }
-                    option = optionList.addChild("li");
-                    // FIXME: is this safe? See bug #131
-                    MediaType textMediaType = new MediaType("text/plain");
-                    textMediaType.setParameter("charset", (e.getExpectedMimeType() != null) ? MediaType.getCharsetRobust(e.getExpectedMimeType()) : null);
-                    NodeL10n.getBase().addL10nSubstitution(option, "FProxyToadlet.openAsText", new String[] { "link" }, new HTMLNode[] { HTMLNode.link(getLink(key, textMediaType.toString(), maxSize, null, false, maxRetries, overrideSize)) });
-                    option = optionList.addChild("li");
-                    NodeL10n.getBase().addL10nSubstitution(option, "FProxyToadlet.openForceDisk", new String[] { "link" }, new HTMLNode[] { HTMLNode.link(getLink(key, mime, maxSize, null, true, maxRetries, overrideSize)) });
-                    if(!(mime.equals("application/octet-stream") || mime.equals("application/x-msdownload") || !DefaultMIMETypes.isPlausibleMIMEType(mime))) {
-                        option = optionList.addChild("li");
-                        NodeL10n.getBase().addL10nSubstitution(option, "FProxyToadlet.openForce", new String[] { "link", "mime" }, new HTMLNode[] { HTMLNode.link(getLink(key, mime, maxSize, getForceValue(key, now), false, maxRetries, overrideSize)), HTMLNode.text(HTMLEncoder.encode(mime))});
-                    }
-                }
-
-                if((!e.isFatal() || filterException != null) && (ctx.isAllowedFullAccess() || !container.publicGatewayMode())) {
-                    addDownloadOptions(ctx, optionList, key, mimeType, filterException != null, filterException != null, core);
-                    if(filterException == null)
-                        optionList.addChild("li").
-                        addChild("a", "href", getLink(key, requestedMimeType, maxSize, httprequest.getParam("force", null),
-                                httprequest.isParameterSet("forcedownload"), maxRetries, overrideSize)).addChild("#", l10n("retryNow"));
-                }
-
-                optionList.addChild("li").addChild("a", new String[] { "href", "title" }, new String[] { "/", NodeL10n.getBase().
-                        getString("Toadlet.homepage") }, l10n("abortToHomepage"));
-
-                optionList.addChild("li").addChild(ctx.getPageMaker().createBackLink(ctx, l10n("goBackToPrev")));
-                this.writeHTMLReply(ctx, (e.mode == 10) ? 404 : 500 /* close enough - FIXME probably should depend on status code */,
-                        "Internal Error", pageNode.generate());
-            }
-        } catch (SocketException e) {
-            // Probably irrelevant
-            if(e.getMessage().equals("Broken pipe")) {
-                if(logMINOR)
-                    Logger.minor(this, "Caught "+e+" while handling GET", e);
-            } else {
-                Logger.normal(this, "Caught "+e);
-            }
-            throw e;
-        } catch (Throwable t) {
-            writeInternalError(t, ctx);
-        } finally {
-            if(fr == null && data != null) data.free();
-            if(fr != null) fr.close();
-        }
-    }
-
-    private boolean isBrowser(String ua) {
-        if(ua == null) return false;
-        return (ua.contains("Mozilla/") || ua.contains("Opera/"));
-    }
-
-    private static String writeSizeAndMIME(HTMLNode fileInformationList, FetchException e) {
-        boolean finalized = e.finalizedSize();
-        long size = e.expectedSize;
-        String mime = e.getExpectedMimeType();
-        writeSizeAndMIME(fileInformationList, size, mime, finalized);
-        return mime;
-    }
-
-    private static void writeSizeAndMIME(HTMLNode fileInformationList, long size, String mime, boolean finalized) {
-        if(size > 0) {
-            if (finalized) {
-                fileInformationList.addChild("li", (l10n("sizeLabel") + ' ') + SizeUtil.formatSize(size));
-            } else {
-                fileInformationList.addChild("li", (l10n("sizeLabel") + ' ')+ SizeUtil.formatSize(size) + l10n("mayChange"));
-            }
-        } else {
-            fileInformationList.addChild("li", l10n("sizeUnknown"));
-        }
-        if(mime != null) {
-            fileInformationList.addChild("li", NodeL10n.getBase().getString("FProxyToadlet."+(finalized ? "mimeType" : "expectedMimeType"), new String[] { "mime" }, new String[] { mime }));
-        } else {
-            fileInformationList.addChild("li", l10n("unknownMIMEType"));
-        }
-    }
-
-    private String l10n(String key, String pattern, String value) {
-        return NodeL10n.getBase().getString("FProxyToadlet."+key, new String[] { pattern }, new String[] { value });
-    }
-
-    public static String l10n(String key, String[] pattern, String[] value) {
-        return NodeL10n.getBase().getString("FProxyToadlet."+key, pattern, value);
-    }
-
-    private String getLink(FreenetURI uri, String requestedMimeType, long maxSize, String force,
-            boolean forceDownload, int maxRetries, boolean appendMaxSize) {
-        StringBuilder sb = new StringBuilder();
-        sb.append("/");
-        sb.append(uri.toASCIIString());
-        char c = '?';
-        if(requestedMimeType != null && requestedMimeType.length() != 0) {
-            sb.append(c).append("type=").append(URLEncoder.encode(requestedMimeType,false)); c = '&';
-        }
-        if(maxSize > 0 && appendMaxSize) {
-            sb.append(c).append("max-size=").append(maxSize); c = '&';
-        }
-        if(force != null) {
-            sb.append(c).append("force=").append(force); c = '&';
-        }
-        if(forceDownload) {
-            sb.append(c).append("forcedownload=true"); c = '&';
-        }
-        if(maxRetries >= -1) {
-            sb.append(c).append("max-retries=").append(maxRetries); c = '&';
-        }
-        return sb.toString();
-    }
-
-    private String sanitizeReferer(ToadletContext ctx) {
-        // FIXME we do something similar in the GenericFilterCallback thingy?
-        String referer = ctx.getHeaders().get("referer");
-        if(referer != null) {
-            try {
-                URI refererURI = new URI(URIPreEncoder.encode(referer));
-                String path = refererURI.getPath();
-                while(path.startsWith("/")) path = path.substring(1);
-                if("".equals(path)) return "/";
-                FreenetURI furi = new FreenetURI(path);
-                HTTPRequest req = new HTTPRequestImpl(refererURI, "GET");
-                String type = req.getParam("type");
-                referer = "/" + furi.toString();
-                if(type != null && type.length() > 0)
-                    referer += "?type=" + type;
-            } catch (MalformedURLException e) {
-                referer = "/";
-                Logger.normal(this, "Caught MalformedURLException on the referer : "+e.getMessage());
-            } catch (Throwable t) {
-                Logger.error(this, "Caught handling referrer: "+t+" for "+referer, t);
-                referer = null;
-            }
-        }
-        return referer;
-    }
-
-    private static String getForceValue(FreenetURI key, long time) {
-        ByteArrayOutputStream bos = new ByteArrayOutputStream();
-
-        try{
-            bos.write(random);
-            bos.write(key.toString().getBytes("UTF-8"));
-            bos.write(Long.toString(time / FORCE_GRAIN_INTERVAL).getBytes("UTF-8"));
-        } catch (IOException e) {
-            throw new Error(e);
-        }
-
-        String f = HexUtil.bytesToHex(SHA256.digest(bos.toByteArray()));
-        return f;
-    }
-
-    public static void maybeCreateFProxyEtc(NodeClientCore core, Node node, Config config,
-            SimpleToadletServer server) throws IOException {
-
-        // FIXME how to change these on the fly when the interface language is changed?
-
-        HighLevelSimpleClient client = core.makeClient(RequestStarter.INTERACTIVE_PRIORITY_CLASS, true, true);
-
-        random = new byte[32];
-        core.random.nextBytes(random);
-
-        FProxyFetchTracker fetchTracker = new FProxyFetchTracker(core.clientContext, client.getFetchContext(),
-                new RequestClient() {
-
-            @Override
-            public boolean persistent() {
-                return false;
-            }
-
-            @Override
-            public void removeFrom(ObjectContainer container) {
-                // Do nothing.
-            }
-
-            @Override
-            public boolean realTimeFlag() {
-                return true;
-            }
-
-        });
-
-
-        FProxyToadlet fproxy = new FProxyToadlet(client, core, fetchTracker);
-        core.setFProxy(fproxy);
-
-        server.registerMenu("/",
-                "FProxyToadlet.categoryBrowsing", "FProxyToadlet.categoryTitleBrowsing", null);
-        server.registerMenu("/downloads/",
-                "FProxyToadlet.categoryQueue", "FProxyToadlet.categoryTitleQueue", null);
-        server.registerMenu("/friends/",
-                "FProxyToadlet.categoryFriends", "FProxyToadlet.categoryTitleFriends", null);
-        server.registerMenu("/chat/",
-                "FProxyToadlet.categoryChat", "FProxyToadlet.categoryTitleChat", null);
-        server.registerMenu("/alerts/",
-                "FProxyToadlet.categoryStatus", "FProxyToadlet.categoryTitleStatus", null);
-        server.registerMenu("/seclevels/",
-                "FProxyToadlet.categoryConfig", "FProxyToadlet.categoryTitleConfig", null);
-
-        server.register(fproxy, "FProxyToadlet.categoryBrowsing", "/", false, "FProxyToadlet.welcomeTitle",
-                "FProxyToadlet.welcome", false, null);
-
-        DecodeToadlet decodeKeywordURL = new DecodeToadlet(client, core);
-        server.register(decodeKeywordURL, null, "/decode/", true, false);
-
-        InsertFreesiteToadlet siteinsert = new InsertFreesiteToadlet(client);
-        server.register(siteinsert, "FProxyToadlet.categoryBrowsing", "/insertsite/", true,
-                "FProxyToadlet.insertFreesiteTitle", "FProxyToadlet.insertFreesite", false, null);
-
-        UserAlertsToadlet alerts = new UserAlertsToadlet(client);
-        server.register(alerts, "FProxyToadlet.categoryStatus", "/alerts/", true, "FProxyToadlet.alertsTitle",
-                "FProxyToadlet.alerts", true, null);
-
-        QueueToadlet downloadToadlet = new QueueToadlet(core, core.getFCPServer(), client, false);
-        server.register(downloadToadlet, "FProxyToadlet.categoryQueue", "/downloads/", true,
-                "FProxyToadlet.downloadsTitle", "FProxyToadlet.downloads", false, downloadToadlet);
-        LocalDownloadDirectoryToadlet localDownloadDirectoryToadlet =
-                new LocalDownloadDirectoryToadlet(core, client, "/downloads/");
-        server.register(localDownloadDirectoryToadlet, null, localDownloadDirectoryToadlet.path(), true, false);
-        QueueToadlet uploadToadlet = new QueueToadlet(core, core.getFCPServer(), client, true);
-        server.register(uploadToadlet, "FProxyToadlet.categoryQueue", "/uploads/", true,
-                "FProxyToadlet.uploadsTitle", "FProxyToadlet.uploads", false, uploadToadlet);
-
-        FileInsertWizardToadlet fiw = new FileInsertWizardToadlet(client, core);
-        server.register(fiw, "FProxyToadlet.categoryQueue", FileInsertWizardToadlet.PATH, true,
-                "FProxyToadlet.uploadFileWizardTitle", "FProxyToadlet.uploadFileWizard", false, fiw);
-        uploadToadlet.setFIW(fiw);
-
-        LocalFileInsertToadlet localFileInsertToadlet = new LocalFileInsertToadlet(core, client);
-        server.register(localFileInsertToadlet, null, LocalFileInsertToadlet.PATH, true, false);
-
-        ContentFilterToadlet contentFilterToadlet = new ContentFilterToadlet(client, core);
-        server.register(contentFilterToadlet, "FProxyToadlet.categoryQueue", ContentFilterToadlet.PATH, true,
-                "FProxyToadlet.filterFileTitle", "FProxyToadlet.filterFile", false, contentFilterToadlet);
-
-        LocalFileFilterToadlet localFileFilterToadlet = new LocalFileFilterToadlet(core, client);
-        server.register(localFileFilterToadlet, null, LocalFileFilterToadlet.PATH, true, false);
-
-        SymlinkerToadlet symlinkToadlet = new SymlinkerToadlet(client, node);
-        server.register(symlinkToadlet, null, "/sl/", true, false);
-
-        SecurityLevelsToadlet seclevels = new SecurityLevelsToadlet(client, node, core);
-        server.register(seclevels, "FProxyToadlet.categoryConfig", "/seclevels/", true,
-                "FProxyToadlet.seclevelsTitle", "FProxyToadlet.seclevels", true, null);
-
-        PproxyToadlet pproxy = new PproxyToadlet(client, node);
-        server.register(pproxy, "FProxyToadlet.categoryConfig", "/plugins/", true, "FProxyToadlet.pluginsTitle",
-                "FProxyToadlet.plugins", true, null);
-
-        SubConfig[] sc = config.getConfigs();
-        Arrays.sort(sc);
-
-        for(SubConfig cfg : sc) {
-            String prefix = cfg.getPrefix();
-            if(prefix.equals("security-levels") || prefix.equals("pluginmanager")) continue;
-            LocalDirectoryConfigToadlet localDirectoryConfigToadlet =
-                    new LocalDirectoryConfigToadlet(core, client, "/config/"+prefix);
-            ConfigToadlet configtoadlet = new ConfigToadlet(localDirectoryConfigToadlet.path(), client,
-                    config, cfg, node, core);
-            server.register(configtoadlet, "FProxyToadlet.categoryConfig", "/config/"+prefix, true,
-                    "ConfigToadlet."+prefix, "ConfigToadlet.title."+prefix, true, configtoadlet);
-            server.register(localDirectoryConfigToadlet, null, localDirectoryConfigToadlet.path(), true,
-                    false);
-        }
-
-        WelcomeToadlet welcometoadlet = new WelcomeToadlet(client, node);
-        server.register(welcometoadlet, null, "/welcome/", true, false);
-
-        ExternalLinkToadlet externalLinkToadlet = new ExternalLinkToadlet(client, node);
-        server.register(externalLinkToadlet, null, ExternalLinkToadlet.PATH, true, false);
-
-        DarknetConnectionsToadlet friendsToadlet = new DarknetConnectionsToadlet(node, core, client);
-        server.register(friendsToadlet, "FProxyToadlet.categoryFriends", "/friends/", true,
-                "FProxyToadlet.friendsTitle", "FProxyToadlet.friends", true, null);
-
-        DarknetAddRefToadlet addRefToadlet = new DarknetAddRefToadlet(node, client, friendsToadlet);
-        server.register(addRefToadlet, "FProxyToadlet.categoryFriends", "/addfriend/", true,
-                "FProxyToadlet.addFriendTitle", "FProxyToadlet.addFriend", true, null);
-
-        OpennetConnectionsToadlet opennetToadlet = new OpennetConnectionsToadlet(node, core, client);
-        server.register(opennetToadlet, "FProxyToadlet.categoryStatus", "/strangers/", true,
-                "FProxyToadlet.opennetTitle", "FProxyToadlet.opennet", true, opennetToadlet);
-
-        ChatForumsToadlet chatForumsToadlet = new ChatForumsToadlet(client, node.pluginManager);
-        server.register(chatForumsToadlet, "FProxyToadlet.categoryChat", "/chat/", true,
-                "FProxyToadlet.chatForumsTitle", "FProxyToadlet.chatForums", true, chatForumsToadlet);
-
-        N2NTMToadlet n2ntmToadlet = new N2NTMToadlet(node, core, client);
-        server.register(n2ntmToadlet, null, "/send_n2ntm/", true, true);
-        LocalFileN2NMToadlet localFileN2NMToadlet = new LocalFileN2NMToadlet(core, client);
-        server.register(localFileN2NMToadlet, null, LocalFileN2NMToadlet.PATH, true, false);
-
-        BookmarkEditorToadlet bookmarkEditorToadlet = new BookmarkEditorToadlet(client, core);
-        server.register(bookmarkEditorToadlet, null, "/bookmarkEditor/", true, false);
-
-        BrowserTestToadlet browserTestToadlet = new BrowserTestToadlet(client, core);
-        server.register(browserTestToadlet, null, "/test/", true, false);
-
-        StatisticsToadlet statisticsToadlet = new StatisticsToadlet(node, core, client);
-        server.register(statisticsToadlet, "FProxyToadlet.categoryStatus", "/stats/", true,
-                "FProxyToadlet.statsTitle", "FProxyToadlet.stats", true, null);
-
-        DiagnosticToadlet diagnosticToadlet = new DiagnosticToadlet(node, core, core.getFCPServer(), client);
-        server.register(diagnosticToadlet, "FProxyToadlet.categoryStatus", "/diagnostic/", true,
-                "FProxyToadlet.diagnosticTitle", "FProxyToadlet.diagnostic", true, null);
-
-        ConnectivityToadlet connectivityToadlet = new ConnectivityToadlet(client, node);
-        server.register(connectivityToadlet, "FProxyToadlet.categoryStatus", "/connectivity/", true,
-                "ConnectivityToadlet.connectivityTitle", "ConnectivityToadlet.connectivity", true, null);
-
-        TranslationToadlet translationToadlet = new TranslationToadlet(client, core);
-        server.register(translationToadlet, "FProxyToadlet.categoryConfig", TranslationToadlet.TOADLET_URL,
-                true, "TranslationToadlet.title", "TranslationToadlet.titleLong", true, null);
-
-        FirstTimeWizardToadlet firstTimeWizardToadlet = new FirstTimeWizardToadlet(client, node, core);
-        server.register(firstTimeWizardToadlet, null, FirstTimeWizardToadlet.TOADLET_URL, true, false);
-
-        SimpleHelpToadlet simpleHelpToadlet = new SimpleHelpToadlet(client, core);
-        server.register(simpleHelpToadlet, null, "/help/", true, false);
-
-        PushDataToadlet pushDataToadlet = new PushDataToadlet(client);
-        server.register(pushDataToadlet, null, pushDataToadlet.path(), true, false);
-
-        PushNotificationToadlet pushNotificationToadlet = new PushNotificationToadlet(client);
-        server.register(pushNotificationToadlet, null, pushNotificationToadlet.path(), true, false);
-
-        PushKeepaliveToadlet pushKeepaliveToadlet = new PushKeepaliveToadlet(client);
-        server.register(pushKeepaliveToadlet, null, pushKeepaliveToadlet.path(), true, false);
-
-        PushFailoverToadlet pushFailoverToadlet = new PushFailoverToadlet(client);
-        server.register(pushFailoverToadlet, null, pushFailoverToadlet.path(), true, false);
-
-        PushTesterToadlet pushTesterToadlet = new PushTesterToadlet(client);
-        server.register(pushTesterToadlet, null, pushTesterToadlet.path(), true, false);
-
-        PushLeavingToadlet pushLeavingToadlet = new PushLeavingToadlet(client);
-        server.register(pushLeavingToadlet, null, pushLeavingToadlet.path(), true, false);
-
-        ImageCreatorToadlet imageCreatorToadlet = new ImageCreatorToadlet(client);
-        server.register(imageCreatorToadlet, null, imageCreatorToadlet.path(), true, false);
-
-        LogWritebackToadlet logWritebackToadlet = new LogWritebackToadlet(client);
-        server.register(logWritebackToadlet, null, logWritebackToadlet.path(), true, false);
-
-        DismissAlertToadlet dismissAlertToadlet = new DismissAlertToadlet(client);
-        server.register(dismissAlertToadlet, null, dismissAlertToadlet.path(), true, false);
-    }
-
-    /**
-     * Get expected filename for a file.
-     * @param uri The original URI.
-     * @param expectedMimeType The expected MIME type.
-     */
-    private static String getFilename(FreenetURI uri, String expectedMimeType) {
-        return DefaultMIMETypes.forceExtension(uri.getPreferredFilename(), expectedMimeType);
-    }
-
-    private static long[] parseRange(String hdrrange) throws HTTPRangeException {
-
-        long result[] = new long[2];
-        try {
-            String[] units = hdrrange.split("=", 2);
-            // FIXME are MBytes and co valid? if so, we need to adjust the values and
-            // return always bytes
-            if (!"bytes".equals(units[0])) {
-                throw new HTTPRangeException("Unknown unit, only 'bytes' supportet yet");
-            }
-            String[] range = units[1].split("-", 2);
-            result[0] = Long.parseLong(range[0]);
-            if (result[0] < 0)
-                throw new HTTPRangeException("Negative 'from' value");
-            if (range[1].trim().length() > 0) {
-                result[1] = Long.parseLong(range[1]);
-                if (result[1] <= result[0])
-                    throw new HTTPRangeException("'from' value must be less then 'to' value");
-            } else {
-                result[1] = -1;
-            }
-        } catch (NumberFormatException nfe) {
-            throw new HTTPRangeException(nfe);
-        } catch (IndexOutOfBoundsException ioobe) {
-            throw new HTTPRangeException(ioobe);
-        }
-        return result;
-    }
-
-    @Override
-    public boolean persistent() {
-        return false;
-    }
-
-    @Override
-    public void removeFrom(ObjectContainer container) {
-        throw new UnsupportedOperationException();
-    }
-
-    @Override
-    public String path() {
-        return "/";
-    }
-
-    @Override
-    public boolean realTimeFlag() {
-        return true;
-    }
->>>>>>> db9f4734
 
 }