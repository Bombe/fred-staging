/*
 * Dijjer - A Peer to Peer HTTP Cache
 * Copyright (C) 2004,2005 Change.Tv, Inc
 *
 * This program is free software; you can redistribute it and/or modify
 * it under the terms of the GNU General Public License as published by
 * the Free Software Foundation; either version 2 of the License, or
 * (at your option) any later version.
 *
 * This program is distributed in the hope that it will be useful,
 * but WITHOUT ANY WARRANTY; without even the implied warranty of
 * MERCHANTABILITY or FITNESS FOR A PARTICULAR PURPOSE.  See the
 * GNU General Public License for more details.
 * 
 * You should have received a copy of the GNU General Public License
 * along with this program; if not, write to the Free Software
 * Foundation, Inc., 59 Temple Place, Suite 330, Boston, MA  02111-1307  USA
 */

package freenet.io.comm;

import java.util.HashMap;
import java.util.LinkedList;
import java.util.List;

import freenet.node.PrioRunnable;
import freenet.support.Executor;
import freenet.support.Logger;

/**
 * @author ian
 *
 * To change the template for this generated type comment go to Window - Preferences - Java - Code Generation - Code and
 * Comments
 */
public final class MessageFilter {

	private static volatile boolean logMINOR;

	static {
		Logger.registerClass(MessageFilter.class);
	}

    public static final String VERSION = "$Id: MessageFilter.java,v 1.7 2005/08/25 17:28:19 amphibian Exp $";

    private boolean _matched;
    private PeerContext _droppedConnection;
    private MessageType _type;
    private final HashMap<String, Object> _fields = new HashMap<String, Object>();
    private final List<String> _fieldList = new LinkedList<String>();
    private PeerContext _source;
    private long _timeout;
    /** If true, timeouts are relative to the start of waiting, if false, they are relative to
     * the time of calling setTimeout() */
    private boolean _timeoutFromWait;
    private int _initialTimeout;
    private MessageFilter _or;
    private Message _message;
    private long _oldBootID;
    private AsyncMessageFilterCallback _callback;
    private ByteCounter _ctr;
    private boolean _setTimeout = false;

    private MessageFilter() {
        _timeoutFromWait = true;
    }

    public static MessageFilter create() {
        return new MessageFilter();
    }

    void onStartWaiting(boolean waitFor) {
    	synchronized(this) {
    		/* We cannot wait on a MessageFilter with a callback, because onMatched() calls clearMatched()
    		 * if we have a callback. The solution would be to:
    		 * - Set a flag indicating we are waitFor()ing a filter here.
    		 * - On matching a message (setMessage), call the callback immediately if not waitFor()ing.
    		 * - If we are waitFor()ing, call the callback when we exit waitFor() (onStopWaiting()???).
    		 */
        	if(waitFor && _callback != null)
        		throw new IllegalStateException("Cannot wait on a MessageFilter with a callback!");
    		if(!_setTimeout)
    			Logger.error(this, "No timeout set on filter "+this, new Exception("error"));
    		if(_initialTimeout > 0 && _timeoutFromWait)
    			_timeout = System.currentTimeMillis() + _initialTimeout;
    	}
    	if(_or != null)
    		_or.onStartWaiting(waitFor);
    }
    
    /**
     * Set whether the timeout is relative to the creation of the filter, or the start of
     * waitFor().
     * @param b If true, the timeout is relative to the time at which setTimeout() was called,
     * if false, it's relative to the start of waitFor().
     */
    public MessageFilter setTimeoutRelativeToCreation(boolean b) {
    	_timeoutFromWait = !b;
    	return this;
    }
    
    /**
     * This filter will expire after the specificed amount of time. Note also that where two or more filters match the
     * same message, the one with the nearer expiry time will get priority
     *
     * @param timeout The time before this filter expires in ms
     * @return This message filter
     */
	public MessageFilter setTimeout(int timeout) {
		_setTimeout = true;
		_initialTimeout = timeout;
		_timeout = System.currentTimeMillis() + timeout;
		return this;
	}

	public MessageFilter setNoTimeout() {
		_setTimeout = true;
		_timeout = Long.MAX_VALUE;
		_initialTimeout = 0;
		return this;
	}
	
	public MessageFilter setType(MessageType type) {
		_type = type;
		return this;
	}

	public MessageFilter setSource(PeerContext source) {
		_source = source;
		if(source != null)
			_oldBootID = source.getBootID();
		return this;
	}
	
	/**
	 Returns the source that this filter (or chain) matches
	 */
	public PeerContext getSource() {
		return _source;
	}

	public MessageFilter setField(String fieldName, boolean value) {
		return setField(fieldName, Boolean.valueOf(value));
	}

	public MessageFilter setField(String fieldName, byte value) {
		return setField(fieldName, Byte.valueOf(value));
	}

	public MessageFilter setField(String fieldName, short value) {
		return setField(fieldName, Short.valueOf(value));
	}

	public MessageFilter setField(String fieldName, int value) {
		return setField(fieldName, Integer.valueOf(value));
	}

	public MessageFilter setField(String fieldName, long value) {
		return setField(fieldName, Long.valueOf(value));
	}

	public MessageFilter setField(String fieldName, Object fieldValue) {
		if ((_type != null) && (!_type.checkType(fieldName, fieldValue))) {
			throw new IncorrectTypeException("Got " + fieldValue.getClass() + ", expected " + _type.typeOf(fieldName) + " for " + _type.getName());
		}
		synchronized (_fields) {
			if(_fields.put(fieldName, fieldValue) == null)
				_fieldList.add(fieldName);
		}
		return this;
	}

	public MessageFilter or(MessageFilter or) {
		if((or != null) && (_or != null) && or != _or) {
			// FIXME maybe throw? this is almost certainly a bug, and a nasty one too!
			Logger.error(this, "or() replacement: "+_or+" -> "+or, new Exception("error"));
		}
		_or = or;
		return this;
	}

	public MessageFilter setAsyncCallback(AsyncMessageFilterCallback cb, ByteCounter ctr) {
		_callback = cb;
		_ctr = ctr;
		return this;
	}
	
	enum MATCHED {
		MATCHED,
		TIMED_OUT,
		TIMED_OUT_AND_MATCHED,
		NONE
	}
	
	public MATCHED match(Message m, long now) {
		return match(m, false, now);
	}
	
	public MATCHED match(Message m, boolean noTimeout, long now) {
		if(_or != null) {
			MATCHED matched = _or.match(m, noTimeout, now);
			if(matched != MATCHED.NONE)
				return matched; // Filter is matched once only. That includes timeouts.
		}
		
		if ((_type != null) && (!_type.equals(m.getSpec()))) {
			// Timeout immediately, but don't check the callback, so we still need the periodic check.
			if(_timeout < now)
				return MATCHED.TIMED_OUT;
			return MATCHED.NONE;
		}
		if ((_source != null) && (!_source.equals(m.getSource()))) {
			if(_timeout < now)
				return MATCHED.TIMED_OUT;
			return MATCHED.NONE;
		}
		synchronized (_fields) {
			for (String fieldName : _fieldList) {
				if (!m.isSet(fieldName)) {
					if(_timeout < now)
						return MATCHED.TIMED_OUT;
					return MATCHED.NONE;
				}
				if (!_fields.get(fieldName).equals(m.getFromPayload(fieldName))) {
					if(_timeout < now)
						return MATCHED.TIMED_OUT;
					return MATCHED.NONE;
				}
			}
		}
<<<<<<< HEAD
		if(reallyTimedOut(System.currentTimeMillis())) {
			if(logMINOR) Logger.minor(this, "Matched but timed out: "+this);
			return false;
		}
		return true;
=======
		if((!noTimeout) && reallyTimedOut(now)) {
			if(logMINOR) Logger.minor(this, "Matched but timed out: "+this);
			return MATCHED.TIMED_OUT_AND_MATCHED;
		}
		return MATCHED.MATCHED;
>>>>>>> 92abd78f
	}

	public boolean matched() {
		return _matched;
	}

	/**
	 * Which connection dropped or was restarted?
	 */
	public PeerContext droppedConnection() {
	    return _droppedConnection;
	}
	
	boolean reallyTimedOut(long time) {
		if(_callback != null && _callback.shouldTimeout())
			_timeout = -1; // timeout immediately
		return _timeout < time;
	}
	
	/**
	 * @param time The current time in milliseconds.
	 * @return True if the filter has timed out, or if it has been matched already. Caller will
	 * remove the filter from _filters if we return true.
	 */
	boolean timedOut(long time) {
		if(_matched) {
			Logger.error(this, "Impossible: filter already matched in timedOut(): "+this, new Exception("error"));
			return true; // Remove it.
		}
		return reallyTimedOut(time);
	}

    public Message getMessage() {
        return _message;
    }

    public synchronized void setMessage(Message message) {
        //Logger.debug(this, "setMessage("+message+") on "+this, new Exception("debug"));
        _message = message;
        _matched = _message != null;
        notifyAll();
    }

    public int getInitialTimeout() {
        return _initialTimeout;
    }
    
    public long getTimeout() {
        return _timeout;
    }

    @Override
	public String toString() {
    	return super.toString()+":"+_type.getName();
    }

    public void clearMatched() {
    	// If the filter matched in an _or, and it is re-used, then
    	// we need to clear all the _or's.
    	MessageFilter or;
    	synchronized(this) {
    		_matched = false;
    		_message = null;
    		or = _or;
    	}
    	if(or != null)
    		or.clearMatched();
    }

    public void clearOr() {
        _or = null;
    }
    
    public boolean matchesDroppedConnection(PeerContext ctx) {
    	if(_source == ctx) return true;
    	if(_or != null) return _or.matchesDroppedConnection(ctx);
    	return false;
    }
    
    public boolean matchesRestartedConnection(PeerContext ctx) {
    	if(_source == ctx) return true;
    	if(_or != null) return _or.matchesRestartedConnection(ctx);
    	return false;
    }
    
    /**
     * Notify because of a dropped connection.
     * Caller must verify _matchesDroppedConnection and _source.
     * @param ctx
     */
    public void onDroppedConnection(final PeerContext ctx, Executor executor) {
    	final AsyncMessageFilterCallback cb;
    	synchronized(this) {
    		cb = _callback;
    		_droppedConnection = ctx;
    		notifyAll();
    		_ctr = null;
    	}
    	if(cb != null) {
    		if(cb instanceof SlowAsyncMessageFilterCallback) {
    			executor.execute(new PrioRunnable() {

					public void run() {
						cb.onDisconnect(ctx);
					}


					public int getPriority() {
						return ((SlowAsyncMessageFilterCallback)cb).getPriority();
					}
					
    			});
    		} else {
    			cb.onDisconnect(ctx);
    		}
    	}
    }

    /**
     * Notify because of a restarted connection.
     * Caller must verify _matchesDroppedConnection and _source.
     * @param ctx
     */
    public void onRestartedConnection(final PeerContext ctx, Executor executor) {
    	final AsyncMessageFilterCallback cb;
    	synchronized(this) {
    		_droppedConnection = ctx;
    		cb = _callback;
    		notifyAll();
    		_ctr = null;
    	}
    	if(cb != null) {
    		if(cb instanceof SlowAsyncMessageFilterCallback) {
    			executor.execute(new PrioRunnable() {

					public void run() {
						cb.onRestarted(ctx);
					}


					public int getPriority() {
						return ((SlowAsyncMessageFilterCallback)cb).getPriority();
					}
					
    			});
    		} else {
    			cb.onRestarted(ctx);
    		}
    	}
    }

    /**
     * Notify waiters that we have been matched.
     * Hopefully no locks will be held at this point by the caller.
     */
	public void onMatched(Executor executor) {
		final Message msg;
		final AsyncMessageFilterCallback cb;
		ByteCounter ctr;
		synchronized(this) {
			msg = _message;
			cb = _callback;
			ctr = _ctr;
			// Clear matched before calling callback in case we are re-added.
			if(_callback != null)
				clearMatched();
		}
		if(cb != null) {
			if(cb instanceof SlowAsyncMessageFilterCallback)
				executor.execute(new PrioRunnable() {

					public void run() {
						cb.onMatched(msg);
					}

					public int getPriority() {
						return ((SlowAsyncMessageFilterCallback)cb).getPriority();
					}
					
				}, "Slow callback for "+cb);
			else
				cb.onMatched(msg);
			if(ctr != null)
				ctr.receivedBytes(msg._receivedByteCount);
		}
	}

	/**
	 * Notify waiters that we have timed out.
	 */
	public void onTimedOut(Executor executor) {
		final AsyncMessageFilterCallback cb;
		synchronized(this) {
			notifyAll();
			cb = _callback;
		}
		if(cb != null) {
			if(cb instanceof SlowAsyncMessageFilterCallback) {
				executor.execute(new PrioRunnable() {

					public void run() {
						cb.onTimeout();
					}

					public int getPriority() {
						return ((SlowAsyncMessageFilterCallback)cb).getPriority();
					}
					
				});
			} else
				_callback.onTimeout();
		}
	}

	/**
	 * Returns true if a connection related to this filter has been dropped or restarted.
	 */
	public boolean anyConnectionsDropped() {
		if(_matched) return false;
		if(_source != null) {
			if(!_source.isConnected()) {
				return true;
			} else if(_source.getBootID() != _oldBootID) {
				return true; // Counts as a disconnect.
			}
		}
		if(_or != null)
			return _or.anyConnectionsDropped();
		return false;
	}
}<|MERGE_RESOLUTION|>--- conflicted
+++ resolved
@@ -228,19 +228,11 @@
 				}
 			}
 		}
-<<<<<<< HEAD
-		if(reallyTimedOut(System.currentTimeMillis())) {
-			if(logMINOR) Logger.minor(this, "Matched but timed out: "+this);
-			return false;
-		}
-		return true;
-=======
 		if((!noTimeout) && reallyTimedOut(now)) {
 			if(logMINOR) Logger.minor(this, "Matched but timed out: "+this);
 			return MATCHED.TIMED_OUT_AND_MATCHED;
 		}
 		return MATCHED.MATCHED;
->>>>>>> 92abd78f
 	}
 
 	public boolean matched() {
