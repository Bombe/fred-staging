/*
 * Dijjer - A Peer to Peer HTTP Cache
 * Copyright (C) 2004,2005 Change.Tv, Inc
 *
 * This program is free software; you can redistribute it and/or modify
 * it under the terms of the GNU General Public License as published by
 * the Free Software Foundation; either version 2 of the License, or
 * (at your option) any later version.
 *
 * This program is distributed in the hope that it will be useful,
 * but WITHOUT ANY WARRANTY; without even the implied warranty of
 * MERCHANTABILITY or FITNESS FOR A PARTICULAR PURPOSE.  See the
 * GNU General Public License for more details.
 * 
 * You should have received a copy of the GNU General Public License
 * along with this program; if not, write to the Free Software
 * Foundation, Inc., 59 Temple Place, Suite 330, Boston, MA  02111-1307  USA
 */
package freenet.io.xfer;

import freenet.io.comm.AsyncMessageCallback;
import freenet.io.comm.ByteCounter;
import freenet.io.comm.Message;
import freenet.io.comm.NotConnectedException;
import freenet.io.comm.Peer;
import freenet.io.comm.PeerContext;
import freenet.io.comm.PeerRestartedException;
import freenet.node.MessageItem;
import freenet.node.SyncSendWaitedTooLongException;
import freenet.support.LogThresholdCallback;
import freenet.support.Logger;
import freenet.support.Logger.LogLevel;

public class PacketThrottle {

	private static volatile boolean logMINOR;

	static {
		Logger.registerLogThresholdCallback(new LogThresholdCallback(){
			@Override
			public void shouldUpdate(){
				logMINOR = Logger.shouldLog(LogLevel.MINOR, this);
			}
		});
	}

	protected static final double PACKET_DROP_DECREASE_MULTIPLE = 0.875;
	protected static final double PACKET_TRANSMIT_INCREMENT = (4 * (1 - (PACKET_DROP_DECREASE_MULTIPLE * PACKET_DROP_DECREASE_MULTIPLE))) / 3;
	protected static final double SLOW_START_DIVISOR = 3.0;
	protected static final long MAX_DELAY = 1000;
	protected static final long MIN_DELAY = 1;
	public static final String VERSION = "$Id: PacketThrottle.java,v 1.3 2005/08/25 17:28:19 amphibian Exp $";
	public static final long DEFAULT_DELAY = 200;
	private long _roundTripTime = 500, _totalPackets, _droppedPackets;
	private float _windowSize = 2;
	private final int PACKET_SIZE;
	private boolean slowStart = true;
	/** Total packets in flight, including waiting for bandwidth from the central throttle. */
	private int _packetsInFlight;
	/** Incremented on each send; the sequence number of the packet last added to the window/sent */
	private long _packetSeq;
	/** Last time (seqno) the window was full */
	private long _packetSeqWindowFull;
	/** Last time (seqno) we checked whether the window was full, or dropped a packet. */
	private long _packetSeqWindowFullChecked;
	/** Holds the next number to be used for fifo packet pre-sequence numbers */
	private long _packetTicketGenerator;
	/** The number of would-be packets which are no longer waiting in line for the transmition window */
	private long _abandonedTickets;
	
	public PacketThrottle(int packetSize) {
		PACKET_SIZE = packetSize;
	}

	public synchronized void setRoundTripTime(long rtt) {
		_roundTripTime = Math.max(rtt, 10);
		if(logMINOR) Logger.minor(this, "Set round trip time to "+rtt+" on "+this);
	}

    public synchronized void notifyOfPacketLost() {
		_droppedPackets++;
		_totalPackets++;
		_windowSize *= PACKET_DROP_DECREASE_MULTIPLE;
		slowStart = false;
		if(logMINOR)
			Logger.minor(this, "notifyOfPacketLost(): "+this);
		_packetSeqWindowFullChecked = _packetSeq;
    }

    public synchronized void notifyOfPacketAcknowledged() {
        _totalPackets++;
		// If we didn't use the whole window, shrink the window a bit.
		// This is similar but not identical to RFC2861
		// See [freenet-dev] Major weakness in our current link-level congestion control
        int windowSize = (int)getWindowSize();
        if(_packetSeqWindowFullChecked + windowSize < _packetSeq) {
        	if(_packetSeqWindowFull < _packetSeqWindowFullChecked) {
        		// We haven't used the full window once since we last checked.
        		_windowSize *= PACKET_DROP_DECREASE_MULTIPLE;
            	_packetSeqWindowFullChecked += windowSize;
            	if(logMINOR) Logger.minor(this, "Window not used since we last checked: full="+_packetSeqWindowFull+" last checked="+_packetSeqWindowFullChecked+" window = "+_windowSize+" for "+this);
        		return;
        	}
        	_packetSeqWindowFullChecked += windowSize;
        }

    	if(slowStart) {
    		if(logMINOR) Logger.minor(this, "Still in slow start");
    		_windowSize += _windowSize / SLOW_START_DIVISOR;
    	} else {
    		_windowSize += (PACKET_TRANSMIT_INCREMENT / _windowSize);
    	}
    	if(_windowSize > (windowSize + 1))
    		notifyAll();
    	if(logMINOR)
    		Logger.minor(this, "notifyOfPacketAcked(): "+this);
    }
    
    /** Only used for diagnostics. We actually maintain a real window size. So we don't
     * need lots of sanity checking here. */
	public synchronized long getDelay() {
		// return (long) (_roundTripTime / _simulatedWindowSize);
		return Math.max(MIN_DELAY, (long) (_roundTripTime / _windowSize));
	}

	@Override
	public synchronized String toString() {
		return Double.toString(getBandwidth()) + " k/sec, (w: "
				+ _windowSize + ", r:" + _roundTripTime + ", d:"
				+ (((float) _droppedPackets / (float) _totalPackets)) + ") total="+_totalPackets+" : "+super.toString();
	}

	public synchronized long getRoundTripTime() {
		return _roundTripTime;
	}

	public synchronized double getWindowSize() {
		return Math.max(1.0, _windowSize);
	}

	/**
	 * returns the number of bytes-per-second in the transmition link (?).
	 * FIXME: Will not return more than 1M/s due to MIN_DELAY in getDelay().
	 */
	public synchronized double getBandwidth() {
		//PACKET_SIZE=1024 [bytes?]
		//1000 ms/sec
		return ((PACKET_SIZE * 1000.0 / getDelay()));
	}
	
<<<<<<< HEAD
	public MessageItem sendThrottledMessage(Message msg, PeerContext peer, int packetSize, ByteCounter ctr, long deadline, boolean blockForSend, AsyncMessageCallback cbForAsyncSend) throws NotConnectedException, WaitedTooLongException, SyncSendWaitedTooLongException, PeerRestartedException {
		long start = System.currentTimeMillis();
		long bootID = peer.getBootID();
		synchronized(this) {
			final long thisTicket=_packetTicketGenerator++;
			// FIXME a list, or even a TreeMap by deadline, would use less CPU than waking up every waiter twice whenever a packet is acked.
			while(true) {
				int windowSize = (int) getWindowSize();
				// If we have different timeouts, and we have packets 1 and 2 timeout and 3 and 4 not timeout,
				// we could end up not sending 3 and 4 at all if we use == here.
				if(logMINOR) Logger.minor(this, "_packetSeq="+_packetSeq+" this ticket = "+thisTicket+" abandoned "+_abandonedTickets+" in flight "+_packetsInFlight+" window "+windowSize);
				boolean wereNext=(_packetSeq>=(thisTicket-_abandonedTickets));
				//If there is room for it in the window, break and send it immediately
				if(_packetsInFlight < windowSize && wereNext) {
					_packetsInFlight++;
					_packetSeq++;
					if(windowSize == _packetsInFlight) {
						_packetSeqWindowFull = _packetSeq;
						if(logMINOR) Logger.minor(this, "Window full at "+_packetSeq+" for "+this);
=======
	/** 
	 * Send a throttled message.
	 * @param cbForAsyncSend Callback to call when we send the message, etc. We will try
	 * to call it even if we throw an exception etc. The caller may want to do this too,
	 * in which case the callback should ignore multiple calls, which is a good idea 
	 * anyway.
	 */
	public void sendThrottledMessage(Message msg, PeerContext peer, int packetSize, ByteCounter ctr, long deadline, boolean blockForSend, AsyncMessageCallback cbForAsyncSend) throws NotConnectedException, ThrottleDeprecatedException, WaitedTooLongException, SyncSendWaitedTooLongException, PeerRestartedException {
		long start = System.currentTimeMillis();
		long bootID = peer.getBootID();
		try {
			synchronized(this) {
				long thisTicket=_packetTicketGenerator++;
				// FIXME a list, or even a TreeMap by deadline, would use less CPU than waking up every waiter twice whenever a packet is acked.
				while(true) {
					int windowSize = (int) getWindowSize();
					// If we have different timeouts, and we have packets 1 and 2 timeout and 3 and 4 not timeout,
					// we could end up not sending 3 and 4 at all if we use == here.
					if(logMINOR) Logger.minor(this, "_packetSeq="+_packetSeq+" this ticket = "+thisTicket+" abandoned "+_abandonedTickets+" in flight "+_packetsInFlight+" window "+windowSize);
					boolean wereNext=(_packetSeq>=(thisTicket-_abandonedTickets));
					//If there is room for it in the window, break and send it immediately
					if(_packetsInFlight < windowSize && wereNext) {
						_packetsInFlight++;
						_packetSeq++;
						if(windowSize == _packetsInFlight) {
							_packetSeqWindowFull = _packetSeq;
							if(logMINOR) Logger.minor(this, "Window full at "+_packetSeq+" for "+this);
						}
						if(logMINOR) Logger.minor(this, "Sending, window size now "+windowSize+" packets in flight "+_packetsInFlight+" for "+this);
						break;
					}
					long waitingBehind=thisTicket-_abandonedTickets-_packetSeq;
					if(logMINOR) Logger.minor(this, "Window size: "+windowSize+" packets in flight "+_packetsInFlight+", "+waitingBehind+" in front of this thread for "+this);
					long now = System.currentTimeMillis();
					int waitFor = (int)Math.min(Integer.MAX_VALUE, deadline - now);
					if(waitFor <= 0) {
						// Double-check.
						if(!peer.isConnected()) {
							Logger.error(this, "Not notified of disconnection before timeout");
							_abandonedTickets++;
							throw new NotConnectedException();
						}
						if(bootID != peer.getBootID()) {
							Logger.error(this, "Not notified of reconnection before timeout");
							_abandonedTickets++;
							notifyAll();
							throw new NotConnectedException();
						}
						Logger.error(this, "Unable to send throttled message, waited "+(now-start)+"ms");
						_abandonedTickets++;
						notifyAll();
						throw new WaitedTooLongException();
					}
					try {
						wait(waitFor);
					} catch (InterruptedException e) {
						// Ignore
>>>>>>> 7bc70124
					}
					if(!peer.isConnected()) {
						_abandonedTickets++;
						throw new NotConnectedException();
					}
					long newBootID = peer.getBootID();
					if(bootID != newBootID) {
						_abandonedTickets++;
						notifyAll();
						Logger.normal(this, "Peer restarted: boot ID was "+bootID+" now "+newBootID);
						throw new PeerRestartedException();
					}
					if(_deprecatedFor != null) {
						_abandonedTickets++;
						notifyAll();
						throw new ThrottleDeprecatedException(_deprecatedFor);
					}
<<<<<<< HEAD
					Logger.error(this, "Unable to send throttled message, waited "+(now-start)+"ms");
					_abandonedTickets++;
					notifyAll();
					throw new WaitedTooLongException();
				}
				try {
					wait(waitFor);
				} catch (InterruptedException e) {
					// Ignore
				}
				if(!peer.isConnected()) {
					_abandonedTickets++;
					throw new NotConnectedException();
				}
				long newBootID = peer.getBootID();
				if(bootID != newBootID) {
					_abandonedTickets++;
					notifyAll();
					Logger.normal(this, "Peer restarted: boot ID was "+bootID+" now "+newBootID);
					throw new PeerRestartedException();
				}
=======
				}
				/** Because we send in order, we have to go around all the waiters again after sending.
				 * Otherwise, we will miss slots:
				 * Seq = 0
				 * A: Wait for seq = 1
				 * B: Wait for seq = 2
				 * Packet acked
				 * Packet acked
				 * B: I'm not next since seq = 0 and I'm waiting for 2. Do nothing.
				 * A: I'm next because seq = 0 and I'm waiting for 1. Send a packet.
				 * A sends, B doesn't, even though it ought to: its slot is lost, and this can cause big 
				 * problems if we are sending more than one packet at a time.
				 */
				notifyAll();
>>>>>>> 7bc70124
			}
			// Deal with this outside the lock, catch and re-throw.
		} catch (NotConnectedException e) {
			if(cbForAsyncSend != null)
				cbForAsyncSend.disconnected();
			throw e;
		} catch (PeerRestartedException e) {
			if(cbForAsyncSend != null)
				cbForAsyncSend.disconnected();
			throw e;
		} catch (WaitedTooLongException e) {
			if(cbForAsyncSend != null)
				cbForAsyncSend.fatalError();
			throw e;
		} catch (Error e) {
			if(cbForAsyncSend != null)
				cbForAsyncSend.fatalError();
			throw e;
		} catch (RuntimeException e) {
			if(cbForAsyncSend != null)
				cbForAsyncSend.fatalError();
			throw e;
		}
		long waitTime = System.currentTimeMillis() - start;
		if(waitTime > 60*1000)
			Logger.error(this, "Congestion control wait time: "+waitTime+" for "+this);
		else if(logMINOR)
			Logger.minor(this, "Congestion control wait time: "+waitTime+" for "+this);
		MyCallback callback = new MyCallback(cbForAsyncSend);
		MessageItem sent;
		try {
			sent = peer.sendAsync(msg, callback, ctr);
			ctr.sentPayload(packetSize);
			if(blockForSend) {
				synchronized(callback) {
					long timeout = System.currentTimeMillis() + 60*1000;
					long now;
					while((now = System.currentTimeMillis()) < timeout && !callback.finished) {
						try {
							callback.wait((int)(timeout - now));
						} catch (InterruptedException e) {
							// Ignore
						}
					}
					if(!callback.finished) {
						throw new SyncSendWaitedTooLongException();
					}
				}
			}
			return sent;
			
		} catch (RuntimeException e) {
			callback.fatalError();
			throw e;
		} catch (Error e) {
			callback.fatalError();
			throw e;
		} catch (NotConnectedException e) {
			synchronized(this) {
				callback.disconnected();
				notifyAll();
			}
			throw e;
		}
	}
	
	private class MyCallback implements AsyncMessageCallback {

		private boolean finished = false;
		
		private AsyncMessageCallback chainCallback;
		
		public MyCallback(AsyncMessageCallback cbForAsyncSend) {
			this.chainCallback = cbForAsyncSend;
		}

		public void acknowledged() {
			synchronized(PacketThrottle.this) {
				if(finished) {
					if(logMINOR) Logger.minor(this, "Already acked, ignoring callback: "+this);
					return;
				}
				finished = true;
				_packetsInFlight--;
				PacketThrottle.this.notifyAll();
			}
			if(logMINOR) Logger.minor(this, "Removed packet: acked for "+this);
			if(chainCallback != null) chainCallback.acknowledged();
		}

		public void disconnected() {
			synchronized(PacketThrottle.this) {
				if(finished) return;
				finished = true;
				_packetsInFlight--;
				PacketThrottle.this.notifyAll();
			}
			if(logMINOR) Logger.minor(this, "Removed packet: disconnected for "+this);
			if(chainCallback != null) chainCallback.disconnected();
		}

		public void fatalError() {
			synchronized(PacketThrottle.this) {
				if(finished) return;
				finished = true;
				_packetsInFlight--;
				PacketThrottle.this.notifyAll();
			}
			if(logMINOR) Logger.minor(this, "Removed packet: error for "+this);
			if(chainCallback != null) chainCallback.fatalError();
		}

		public void sent() {
			// Ignore
			if(chainCallback != null) chainCallback.sent();
		}
		
		@Override
		public String toString() {
			return super.toString()+":"+PacketThrottle.this.toString();
		}
		
	}

	public synchronized void maybeDisconnected() {
		notifyAll();
	}
}<|MERGE_RESOLUTION|>--- conflicted
+++ resolved
@@ -148,10 +148,17 @@
 		return ((PACKET_SIZE * 1000.0 / getDelay()));
 	}
 	
-<<<<<<< HEAD
+	/** 
+	 * Send a throttled message.
+	 * @param cbForAsyncSend Callback to call when we send the message, etc. We will try
+	 * to call it even if we throw an exception etc. The caller may want to do this too,
+	 * in which case the callback should ignore multiple calls, which is a good idea 
+	 * anyway.
+	 */
 	public MessageItem sendThrottledMessage(Message msg, PeerContext peer, int packetSize, ByteCounter ctr, long deadline, boolean blockForSend, AsyncMessageCallback cbForAsyncSend) throws NotConnectedException, WaitedTooLongException, SyncSendWaitedTooLongException, PeerRestartedException {
 		long start = System.currentTimeMillis();
 		long bootID = peer.getBootID();
+		try {
 		synchronized(this) {
 			final long thisTicket=_packetTicketGenerator++;
 			// FIXME a list, or even a TreeMap by deadline, would use less CPU than waking up every waiter twice whenever a packet is acked.
@@ -168,83 +175,27 @@
 					if(windowSize == _packetsInFlight) {
 						_packetSeqWindowFull = _packetSeq;
 						if(logMINOR) Logger.minor(this, "Window full at "+_packetSeq+" for "+this);
-=======
-	/** 
-	 * Send a throttled message.
-	 * @param cbForAsyncSend Callback to call when we send the message, etc. We will try
-	 * to call it even if we throw an exception etc. The caller may want to do this too,
-	 * in which case the callback should ignore multiple calls, which is a good idea 
-	 * anyway.
-	 */
-	public void sendThrottledMessage(Message msg, PeerContext peer, int packetSize, ByteCounter ctr, long deadline, boolean blockForSend, AsyncMessageCallback cbForAsyncSend) throws NotConnectedException, ThrottleDeprecatedException, WaitedTooLongException, SyncSendWaitedTooLongException, PeerRestartedException {
-		long start = System.currentTimeMillis();
-		long bootID = peer.getBootID();
-		try {
-			synchronized(this) {
-				long thisTicket=_packetTicketGenerator++;
-				// FIXME a list, or even a TreeMap by deadline, would use less CPU than waking up every waiter twice whenever a packet is acked.
-				while(true) {
-					int windowSize = (int) getWindowSize();
-					// If we have different timeouts, and we have packets 1 and 2 timeout and 3 and 4 not timeout,
-					// we could end up not sending 3 and 4 at all if we use == here.
-					if(logMINOR) Logger.minor(this, "_packetSeq="+_packetSeq+" this ticket = "+thisTicket+" abandoned "+_abandonedTickets+" in flight "+_packetsInFlight+" window "+windowSize);
-					boolean wereNext=(_packetSeq>=(thisTicket-_abandonedTickets));
-					//If there is room for it in the window, break and send it immediately
-					if(_packetsInFlight < windowSize && wereNext) {
-						_packetsInFlight++;
-						_packetSeq++;
-						if(windowSize == _packetsInFlight) {
-							_packetSeqWindowFull = _packetSeq;
-							if(logMINOR) Logger.minor(this, "Window full at "+_packetSeq+" for "+this);
-						}
-						if(logMINOR) Logger.minor(this, "Sending, window size now "+windowSize+" packets in flight "+_packetsInFlight+" for "+this);
-						break;
-					}
-					long waitingBehind=thisTicket-_abandonedTickets-_packetSeq;
-					if(logMINOR) Logger.minor(this, "Window size: "+windowSize+" packets in flight "+_packetsInFlight+", "+waitingBehind+" in front of this thread for "+this);
-					long now = System.currentTimeMillis();
-					int waitFor = (int)Math.min(Integer.MAX_VALUE, deadline - now);
-					if(waitFor <= 0) {
-						// Double-check.
-						if(!peer.isConnected()) {
-							Logger.error(this, "Not notified of disconnection before timeout");
-							_abandonedTickets++;
-							throw new NotConnectedException();
-						}
-						if(bootID != peer.getBootID()) {
-							Logger.error(this, "Not notified of reconnection before timeout");
-							_abandonedTickets++;
-							notifyAll();
-							throw new NotConnectedException();
-						}
-						Logger.error(this, "Unable to send throttled message, waited "+(now-start)+"ms");
+					}
+					if(logMINOR) Logger.minor(this, "Sending, window size now "+windowSize+" packets in flight "+_packetsInFlight+" for "+this);
+					break;
+				}
+				long waitingBehind=thisTicket-_abandonedTickets-_packetSeq;
+				if(logMINOR) Logger.minor(this, "Window size: "+windowSize+" packets in flight "+_packetsInFlight+", "+waitingBehind+" in front of this thread for "+this);
+				long now = System.currentTimeMillis();
+				int waitFor = (int)Math.min(Integer.MAX_VALUE, deadline - now);
+				if(waitFor <= 0) {
+					// Double-check.
+					if(!peer.isConnected()) {
+						Logger.error(this, "Not notified of disconnection before timeout");
+						_abandonedTickets++;
+						throw new NotConnectedException();
+					}
+					if(bootID != peer.getBootID()) {
+						Logger.error(this, "Not notified of reconnection before timeout");
 						_abandonedTickets++;
 						notifyAll();
-						throw new WaitedTooLongException();
-					}
-					try {
-						wait(waitFor);
-					} catch (InterruptedException e) {
-						// Ignore
->>>>>>> 7bc70124
-					}
-					if(!peer.isConnected()) {
-						_abandonedTickets++;
 						throw new NotConnectedException();
 					}
-					long newBootID = peer.getBootID();
-					if(bootID != newBootID) {
-						_abandonedTickets++;
-						notifyAll();
-						Logger.normal(this, "Peer restarted: boot ID was "+bootID+" now "+newBootID);
-						throw new PeerRestartedException();
-					}
-					if(_deprecatedFor != null) {
-						_abandonedTickets++;
-						notifyAll();
-						throw new ThrottleDeprecatedException(_deprecatedFor);
-					}
-<<<<<<< HEAD
 					Logger.error(this, "Unable to send throttled message, waited "+(now-start)+"ms");
 					_abandonedTickets++;
 					notifyAll();
@@ -266,45 +217,44 @@
 					Logger.normal(this, "Peer restarted: boot ID was "+bootID+" now "+newBootID);
 					throw new PeerRestartedException();
 				}
-=======
-				}
-				/** Because we send in order, we have to go around all the waiters again after sending.
-				 * Otherwise, we will miss slots:
-				 * Seq = 0
-				 * A: Wait for seq = 1
-				 * B: Wait for seq = 2
-				 * Packet acked
-				 * Packet acked
-				 * B: I'm not next since seq = 0 and I'm waiting for 2. Do nothing.
-				 * A: I'm next because seq = 0 and I'm waiting for 1. Send a packet.
-				 * A sends, B doesn't, even though it ought to: its slot is lost, and this can cause big 
-				 * problems if we are sending more than one packet at a time.
-				 */
-				notifyAll();
->>>>>>> 7bc70124
-			}
-			// Deal with this outside the lock, catch and re-throw.
+			}
+			/** Because we send in order, we have to go around all the waiters again after sending.
+			 * Otherwise, we will miss slots:
+			 * Seq = 0
+			 * A: Wait for seq = 1
+			 * B: Wait for seq = 2
+			 * Packet acked
+			 * Packet acked
+			 * B: I'm not next since seq = 0 and I'm waiting for 2. Do nothing.
+			 * A: I'm next because seq = 0 and I'm waiting for 1. Send a packet.
+			 * A sends, B doesn't, even though it ought to: its slot is lost, and this can cause big 
+			 * problems if we are sending more than one packet at a time.
+			 */
+			notifyAll();
+		}
+		// Deal with this outside the lock, catch and re-throw.
 		} catch (NotConnectedException e) {
-			if(cbForAsyncSend != null)
+			if (cbForAsyncSend != null)
 				cbForAsyncSend.disconnected();
 			throw e;
 		} catch (PeerRestartedException e) {
-			if(cbForAsyncSend != null)
+			if (cbForAsyncSend != null)
 				cbForAsyncSend.disconnected();
 			throw e;
 		} catch (WaitedTooLongException e) {
-			if(cbForAsyncSend != null)
+			if (cbForAsyncSend != null)
 				cbForAsyncSend.fatalError();
 			throw e;
 		} catch (Error e) {
-			if(cbForAsyncSend != null)
+			if (cbForAsyncSend != null)
 				cbForAsyncSend.fatalError();
 			throw e;
 		} catch (RuntimeException e) {
-			if(cbForAsyncSend != null)
+			if (cbForAsyncSend != null)
 				cbForAsyncSend.fatalError();
 			throw e;
 		}
+
 		long waitTime = System.currentTimeMillis() - start;
 		if(waitTime > 60*1000)
 			Logger.error(this, "Congestion control wait time: "+waitTime+" for "+this);
