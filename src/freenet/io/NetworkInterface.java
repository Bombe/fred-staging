/*
 * This program is free software; you can redistribute it and/or modify
 * it under the terms of the GNU General Public License as published by
 * the Free Software Foundation; either version 2 of the License, or
 * (at your option) any later version.
 *
 * This program is distributed in the hope that it will be useful,
 * but WITHOUT ANY WARRANTY; without even the implied warranty of
 * MERCHANTABILITY or FITNESS FOR A PARTICULAR PURPOSE.  See the
 * GNU General Public License for more details.
 *
 * You should have received a copy of the GNU General Public License
 * along with this program; if not, write to the Free Software
 * Foundation, Inc., 59 Temple Place - Suite 330, Boston, MA 02111-1307, USA.
 */

package freenet.io;

import java.io.IOException;
import java.net.InetAddress;
import java.net.InetSocketAddress;
import java.net.ServerSocket;
import java.net.Socket;
import java.net.SocketException;
import java.net.SocketTimeoutException;
import java.util.ArrayList;
import java.util.Iterator;
import java.util.List;
import java.util.StringTokenizer;

import freenet.io.AddressIdentifier.AddressType;
import freenet.support.Executor;
import freenet.support.Logger;

/**
 * Replacement for {@link ServerSocket} that can handle multiple bind addresses
 * and allows IP address level filtering.
 * 
 * @author David Roden &lt;droden@gmail.com&gt;
 * @version $Id$
 */
public class NetworkInterface {

	/** Object for synchronisation purpose. */
	protected final Object syncObject = new Object();

	/** Acceptors created by this interface. */
	private final List/* <Acceptor> */acceptors = new ArrayList();

	/** Queue of accepted client connections. */
	protected final List/* <Socket> */acceptedSockets = new ArrayList();
	
	/** AllowedHosts structure */
	protected final AllowedHosts allowedHosts;

	/** The timeout set by {@link #setSoTimeout(int)}. */
	private int timeout = 0;

	/** The port to bind to. */
	private final int port;

	/** The number of running acceptors. */
	private int runningAcceptors = 0;
	
	private final Executor executor;

	public static NetworkInterface create(int port, String bindTo, String allowedHosts, Executor executor) throws IOException {
		NetworkInterface iface = new NetworkInterface(port, allowedHosts, executor);
		try {
			iface.setBindTo(bindTo);
		} catch (IOException e) {
			try {
				iface.close();
			} catch (IOException e1) {
				Logger.error(NetworkInterface.class, "Caught "+e1+" closing after catching "+e+" binding while constructing", e1);
				// Ignore
			}
			throw e;
		}
		return iface;
	}
	
	/**
	 * Creates a new network interface that can bind to several addresses and
	 * allows connection filtering on IP address level.
	 * 
	 * @param bindTo
	 *            A comma-separated list of addresses to bind to
	 * @param allowedHosts
	 *            A comma-separated list of allowed addresses
	 */
	private NetworkInterface(int port, String allowedHosts, Executor executor) throws IOException {
		this.port = port;
		this.allowedHosts = new AllowedHosts(allowedHosts);
		this.executor = executor;
	}

	/**
	 * Sets the list of IP address this network interface binds to.
	 * 
	 * @param bindTo
	 *            A comma-separated list of IP address to bind to
	 */
	public void setBindTo(String bindTo) throws IOException {
		StringTokenizer bindToTokens = new StringTokenizer(bindTo, ",");
		List bindToTokenList = new ArrayList();
		while (bindToTokens.hasMoreTokens()) {
			bindToTokenList.add(bindToTokens.nextToken().trim());
		}
		/* stop the old acceptors. */
		for (int acceptorIndex = 0, acceptorCount = acceptors.size(); acceptorIndex < acceptorCount; acceptorIndex++) {
			Acceptor acceptor = (Acceptor) acceptors.get(acceptorIndex);
			try {
				acceptor.close();
			} catch (IOException e) {
				/* swallow exception. */
			}
		}
		synchronized (syncObject) {
			while (runningAcceptors > 0) {
				try {
					syncObject.wait();
				} catch (InterruptedException e) {
				}
			}
		}
		acceptors.clear();
		for (int serverSocketIndex = 0; serverSocketIndex < bindToTokenList.size(); serverSocketIndex++) {
			ServerSocket serverSocket = new ServerSocket();
			serverSocket.bind(new InetSocketAddress((String) bindToTokenList.get(serverSocketIndex), port));
			Acceptor acceptor = new Acceptor(serverSocket);
			acceptors.add(acceptor);
		}
		setSoTimeout(timeout);
		synchronized (syncObject) {
			Iterator acceptors = this.acceptors.iterator();
			while (acceptors.hasNext()) {
				executor.execute((Acceptor) acceptors.next(), "Network Interface Acceptor");
			}
		}
	}

	public void setAllowedHosts(String allowedHosts) {
		this.allowedHosts.setAllowedHosts(allowedHosts);
	}

	/**
	 * Sets the SO_TIMEOUT value on the server sockets.
	 * 
	 * @param timeout
	 *            The timeout in milliseconds, <code>0</code> to disable
	 * @throws SocketException
	 *             if the SO_TIMEOUT value can not be set
	 * @see ServerSocket#setSoTimeout(int)
	 */
	public void setSoTimeout(int timeout) throws SocketException {
		Iterator acceptors = this.acceptors.iterator();
		while (acceptors.hasNext()) {
			((Acceptor) acceptors.next()).setSoTimeout(timeout);
		}
	}

	/**
	 * Waits for a connection. If a timeout has been set using
	 * {@link #setSoTimeout(int)} and no connection is established this method
	 * will return after the specified timeout has been expired, throwing a
	 * {@link SocketTimeoutException}. If no timeout has been set this method
	 * will wait until a connection has been established.
	 * 
	 * @return The socket that is connected to the client
	 * @throws SocketTimeoutException
	 *             if the timeout has expired waiting for a connection
	 */
	public Socket accept() throws SocketTimeoutException {
		synchronized (syncObject) {
			while (acceptedSockets.size() == 0) {
				try {
					syncObject.wait(timeout);
				} catch (InterruptedException ie1) {
				}
				if ((timeout > 0) && (acceptedSockets.size() == 0)) {
					throw new SocketTimeoutException();
				}
			}
			return (Socket) acceptedSockets.remove(0);
		}
	}

	/**
	 * Closes this interface and all underlying server sockets.
	 * 
	 * @throws IOException
	 *             if an I/O exception occurs
	 * @see ServerSocket#close()
	 */
	public void close() throws IOException {
		IOException exception = null;
		Iterator acceptors = this.acceptors.iterator();
		while (acceptors.hasNext()) {
			Acceptor acceptor = (Acceptor) acceptors.next();
			try {
				acceptor.close();
			} catch (IOException ioe1) {
				exception = ioe1;
			}
		}
		if (exception != null) {
			throw (exception);
		}
	}

	/**
	 * Gets called by an acceptor if it has stopped.
	 */
	private void acceptorStopped() {
		synchronized (syncObject) {
			runningAcceptors--;
			syncObject.notifyAll();
		}
	}

	/**
	 * Wrapper around a {@link ServerSocket} that checks whether the incoming
	 * connection is allowed.
	 * 
	 * @author David Roden &lt;droden@gmail.com&gt;
	 * @version $Id$
	 */
	private class Acceptor implements Runnable {

		/** The {@link ServerSocket} to listen on. */
		private final ServerSocket serverSocket;

		/** Whether this acceptor has been closed. */
		private boolean closed = false;

		/**
		 * Creates a new acceptor on the specified server socket.
		 * 
		 * @param serverSocket
		 *            The server socket to listen on
		 */
		public Acceptor(ServerSocket serverSocket) {
			this.serverSocket = serverSocket;
		}

		/**
		 * Sets the SO_TIMEOUT value on this acceptor's server socket.
		 * 
		 * @param timeout
		 *            The timeout in milliseconds, or <code>0</code> to
		 *            disable
		 * @throws SocketException
		 *             if the SO_TIMEOUT value can not be set
		 * @see ServerSocket#setSoTimeout(int)
		 */
		public void setSoTimeout(int timeout) throws SocketException {
			serverSocket.setSoTimeout(timeout);
		}

		/**
		 * Closes this acceptor and the underlying server socket.
		 * 
		 * @throws IOException
		 *             if an I/O exception occurs
		 * @see ServerSocket#close()
		 */
		public void close() throws IOException {
			closed = true;
			serverSocket.close();
		}

		/**
		 * Main method that accepts connections and checks the address against
		 * the list of allowed hosts.
		 * 
		 * @see NetworkInterface#allowedHosts
		 */
		public void run() {
<<<<<<< HEAD
=======
		    freenet.support.Logger.OSThread.logPID(this);
>>>>>>> 983093da
			while (!closed) {
				boolean logMINOR = Logger.shouldLog(Logger.MINOR, this);
				try {
					Socket clientSocket = serverSocket.accept();
					InetAddress clientAddress = clientSocket.getInetAddress();
					if(logMINOR)
						Logger.minor(Acceptor.class, "Connection from " + clientAddress);
					
					AddressType clientAddressType = AddressIdentifier.getAddressType(clientAddress.getHostAddress());

					/* check if the ip address is allowed */
					if (allowedHosts.allowed(clientAddressType, clientAddress)) {
						synchronized (syncObject) {
							acceptedSockets.add(clientSocket);
							syncObject.notifyAll();
						}
					} else {
						try {
							clientSocket.close();
						} catch (IOException ioe1) {
						}
						Logger.normal(Acceptor.class, "Denied connection to " + clientAddress);
					}
				} catch (SocketTimeoutException ste1) {
					if(logMINOR)
						Logger.minor(this, "Timeout");
				} catch (IOException ioe1) {
					if(logMINOR)
						Logger.minor(this, "Caught " + ioe1);
				}
			}
			NetworkInterface.this.acceptorStopped();
		}

	}

	public String getAllowedHosts() {
		return allowedHosts.getAllowedHosts();
	}

}<|MERGE_RESOLUTION|>--- conflicted
+++ resolved
@@ -277,10 +277,7 @@
 		 * @see NetworkInterface#allowedHosts
 		 */
 		public void run() {
-<<<<<<< HEAD
-=======
 		    freenet.support.Logger.OSThread.logPID(this);
->>>>>>> 983093da
 			while (!closed) {
 				boolean logMINOR = Logger.shouldLog(Logger.MINOR, this);
 				try {
