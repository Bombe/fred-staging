--- conflicted
+++ resolved
@@ -13,13 +13,8 @@
 (Properties can be set in override.properties, similar to build.properties)
 
 A. The build scripts need to know where the contrib jars are. By default, they
-<<<<<<< HEAD
-look in lib/freenet; you can override this by setting `lib.contrib.dir`. If you
-checkout contrib as a git submodule, set it to contrib/freenet_ext.
-=======
 look in lib/freenet; you can override this by setting `lib.contrib.dir` - see
 build.properties for more details.
->>>>>>> b113dca2
 
 B. You may need to install extra Java libraries. These are listed in build.xml,
 in the <path> elements. If you already have these installed, but ANT can't find
