--- conflicted
+++ resolved
@@ -1,16 +1,13 @@
 next ():
 
 - Add a NEWS file
-<<<<<<< HEAD
 - Sort alerts within a category by time, newest first (including node-to-node messages).
 - Optimize CSS to load everything but the first theme in parallel
-=======
 - Tighten security (Remove DSA and compat code).
 - Only update essential plugins if we have to.
 - Improve translations.
 - Show peer locations, not distance in peer location histogram.
 - Add much more CSS support to the content filter.
->>>>>>> a988534e
 - Fix problems with blank bookmark names. Thanks to _xiaoyu for the report!
 - Fix missing the software category in bookmarks.
 - Fix caching of static assets
